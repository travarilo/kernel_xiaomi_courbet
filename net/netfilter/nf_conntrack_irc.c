/* IRC extension for IP connection tracking, Version 1.21
 * (C) 2000-2002 by Harald Welte <laforge@gnumonks.org>
 * based on RR's ip_conntrack_ftp.c
 * (C) 2006-2012 Patrick McHardy <kaber@trash.net>
 *
 * This program is free software; you can redistribute it and/or
 * modify it under the terms of the GNU General Public License
 * as published by the Free Software Foundation; either version
 * 2 of the License, or (at your option) any later version.
 */

#define pr_fmt(fmt) KBUILD_MODNAME ": " fmt

#include <linux/module.h>
#include <linux/moduleparam.h>
#include <linux/skbuff.h>
#include <linux/in.h>
#include <linux/ip.h>
#include <linux/tcp.h>
#include <linux/netfilter.h>
#include <linux/slab.h>
#include <linux/list.h>

#include <net/netfilter/nf_conntrack.h>
#include <net/netfilter/nf_conntrack_expect.h>
#include <net/netfilter/nf_conntrack_helper.h>
#include <linux/netfilter/nf_conntrack_irc.h>

#define MAX_PORTS 8
static unsigned short ports[MAX_PORTS];
static unsigned int ports_c;
static unsigned int max_dcc_channels = 8;
static unsigned int dcc_timeout __read_mostly = 300;
/* This is slow, but it's simple. --RR */
static char *irc_buffer;
struct irc_client_info {
	char *nickname;
	bool conn_to_server;
	int nickname_len;
	__be32 server_ip;
	__be32 client_ip;
	struct list_head ptr;
	};

static struct irc_client_info client_list;

static unsigned int no_of_clients;
static DEFINE_SPINLOCK(irc_buffer_lock);

unsigned int (*nf_nat_irc_hook)(struct sk_buff *skb,
				enum ip_conntrack_info ctinfo,
				unsigned int protoff,
				unsigned int matchoff,
				unsigned int matchlen,
				struct nf_conntrack_expect *exp) __read_mostly;
EXPORT_SYMBOL_GPL(nf_nat_irc_hook);

MODULE_AUTHOR("Harald Welte <laforge@netfilter.org>");
MODULE_DESCRIPTION("IRC (DCC) connection tracking helper");
MODULE_LICENSE("GPL");
MODULE_ALIAS("ip_conntrack_irc");
MODULE_ALIAS_NFCT_HELPER("irc");

module_param_array(ports, ushort, &ports_c, 0400);
MODULE_PARM_DESC(ports, "port numbers of IRC servers");
module_param(max_dcc_channels, uint, 0400);
MODULE_PARM_DESC(max_dcc_channels, "max number of expected DCC channels per "
				   "IRC session");
module_param(dcc_timeout, uint, 0400);
MODULE_PARM_DESC(dcc_timeout, "timeout on for unestablished DCC channels");

static const char *const dccprotos[] = {
	"SEND ", "CHAT ", "MOVE ", "TSEND ", "SCHAT "
};

#define MINMATCHLEN	5
#define MINLENNICK	1
/* tries to get the ip_addr and port out of a dcc command
 * return value: -1 on failure, 0 on success
 *	data		pointer to first byte of DCC command data
 *	data_end	pointer to last byte of dcc command data
 *	ip		returns parsed ip of dcc command
 *	port		returns parsed port of dcc command
 *	ad_beg_p	returns pointer to first byte of addr data
 *	ad_end_p	returns pointer to last byte of addr data
 */
static struct irc_client_info *search_client_by_ip
(
	struct nf_conntrack_tuple *tuple
)
{
	struct irc_client_info *temp, *ret = NULL;
	struct list_head *obj_ptr, *prev_obj_ptr;

	list_for_each_safe(obj_ptr, prev_obj_ptr, &client_list.ptr) {
		temp = list_entry(obj_ptr, struct irc_client_info, ptr);
		if ((temp->client_ip == tuple->src.u3.ip) &&
		    (temp->server_ip == tuple->dst.u3.ip))
			ret = temp;
	}
	return ret;
}

static int parse_dcc(char *data, const char *data_end, __be32 *ip,
		     u_int16_t *port, char **ad_beg_p, char **ad_end_p)
{
	char *tmp;

	/* at least 12: "AAAAAAAA P\1\n" */
	while (*data++ != ' ')
		if (data > data_end - 12)
			return -1;

	/* Make sure we have a newline character within the packet boundaries
	 * because simple_strtoul parses until the first invalid character. */
	for (tmp = data; tmp <= data_end; tmp++)
		if (*tmp == '\n')
			break;
	if (tmp > data_end || *tmp != '\n')
		return -1;

	*ad_beg_p = data;
	*ip = cpu_to_be32(simple_strtoul(data, &data, 10));

	/* skip blanks between ip and port */
	while (*data == ' ') {
		if (data >= data_end)
			return -1;
		data++;
	}

	*port = simple_strtoul(data, &data, 10);
	*ad_end_p = data;

	return 0;
}

static bool mangle_ip(struct nf_conn *ct,
		      int dir, char *nick_start)
{
	char *nick_end;
	struct nf_conntrack_tuple *tuple;
	struct irc_client_info *temp;
	struct list_head *obj_ptr, *prev_obj_ptr;

	tuple = &ct->tuplehash[dir].tuple;
	nick_end = nick_start;
	while (*nick_end != ' ')
		nick_end++;
	list_for_each_safe(obj_ptr, prev_obj_ptr,
			   &client_list.ptr) {
		temp = list_entry(obj_ptr,
				  struct irc_client_info, ptr);
		/*If it is an internal client,
		 *do not mangle the DCC Server IP
		 */
		if ((temp->server_ip == tuple->dst.u3.ip) &&
		    (temp->nickname_len == (nick_end - nick_start))) {
			if (memcmp(nick_start, temp->nickname,
				   temp->nickname_len) == 0)
				return false;
		}
	}
	return true;
}

static int handle_nickname(struct nf_conn *ct,
			   int dir, char *nick_start)
{
	char *nick_end;
	struct nf_conntrack_tuple *tuple;
	struct irc_client_info *temp;
	int i, j;
	bool add_entry = true;

	nick_end = nick_start;
	i = 0;
	while (*nick_end != '\n') {
		nick_end++;
		i++;
	}
	tuple = &ct->tuplehash[dir].tuple;
	/*Check if the entry is already
	 * present for that client
	 */
	temp = search_client_by_ip(tuple);
	if (temp) {
		add_entry = false;
		/*Update nickname if the client is not already
		 * connected to the server.If the client is
		 * connected, wait for server to confirm
		 * if nickname is valid
		 */
		if (!temp->conn_to_server) {
			kfree(temp->nickname);
			temp->nickname =
				kmalloc(i, GFP_ATOMIC);
			if (temp->nickname) {
				temp->nickname_len = i;
				memcpy(temp->nickname,
				       nick_start, temp->nickname_len);
			} else {
				list_del(&temp->ptr);
				no_of_clients--;
				kfree(temp);
			}
		}
	}
	/*Add client entry if not already present*/
	if (add_entry) {
		j = sizeof(struct irc_client_info);
		temp = kmalloc(j, GFP_ATOMIC);
		if (temp) {
			no_of_clients++;
			tuple = &ct->tuplehash[dir].tuple;
			temp->nickname_len = i;
			temp->nickname =
				kmalloc(temp->nickname_len, GFP_ATOMIC);
			if (!temp->nickname) {
				kfree(temp);
				return NF_DROP;
			}
			memcpy(temp->nickname, nick_start,
			       temp->nickname_len);
			memcpy(&temp->client_ip,
			       &tuple->src.u3.ip, sizeof(__be32));
			memcpy(&temp->server_ip,
			       &tuple->dst.u3.ip, sizeof(__be32));
			temp->conn_to_server = false;
			list_add(&temp->ptr,
				 &client_list.ptr);
		} else {
			return NF_DROP;
		}
	}
	return NF_ACCEPT;
}
static int help(struct sk_buff *skb, unsigned int protoff,
		struct nf_conn *ct, enum ip_conntrack_info ctinfo)
{
	unsigned int dataoff;
	const struct iphdr *iph;
	const struct tcphdr *th;
	struct tcphdr _tcph;
	const char *data_limit;
	char *data, *ib_ptr, *for_print, *nick_end;
	int dir = CTINFO2DIR(ctinfo);
	struct nf_conntrack_expect *exp;
	struct nf_conntrack_tuple *tuple;
	__be32 dcc_ip;
	u_int16_t dcc_port;
	__be16 port;
	int i, ret = NF_ACCEPT;
	char *addr_beg_p, *addr_end_p;
	typeof(nf_nat_irc_hook) nf_nat_irc;
	struct irc_client_info *temp;
	bool mangle = true;

	/* Until there's been traffic both ways, don't look in packets. */
	if (ctinfo != IP_CT_ESTABLISHED && ctinfo != IP_CT_ESTABLISHED_REPLY)
		return NF_ACCEPT;

	/* Not a full tcp header? */
	th = skb_header_pointer(skb, protoff, sizeof(_tcph), &_tcph);
	if (th == NULL)
		return NF_ACCEPT;

	/* No data? */
	dataoff = protoff + th->doff*4;
	if (dataoff >= skb->len)
		return NF_ACCEPT;

	spin_lock_bh(&irc_buffer_lock);
	ib_ptr = skb_header_pointer(skb, dataoff, skb->len - dataoff,
				    irc_buffer);
	BUG_ON(ib_ptr == NULL);

	data = ib_ptr;
	data_limit = ib_ptr + skb->len - dataoff;

<<<<<<< HEAD
	/* If packet is coming from IRC server
	 * parse the packet for different type of
	 * messages (MOTD,NICK etc) and process
	 * accordingly
	 */
	if (dir == IP_CT_DIR_REPLY) {
		/* strlen("NICK xxxxxx")
		 * 5+strlen("xxxxxx")=1 (minimum length of nickname)
		 */

		while (data < data_limit - 6) {
			if (memcmp(data, " MOTD ", 6)) {
				data++;
				continue;
			}
			/* MOTD message signifies successful
			 * registration with server
			 */
			tuple = &ct->tuplehash[!dir].tuple;
			temp = search_client_by_ip(tuple);
			if (temp && !temp->conn_to_server)
				temp->conn_to_server = true;
			ret = NF_ACCEPT;
			goto out;
		}
=======
	/* Skip any whitespace */
	while (data < data_limit - 10) {
		if (*data == ' ' || *data == '\r' || *data == '\n')
			data++;
		else
			break;
	}

	/* strlen("PRIVMSG x ")=10 */
	if (data < data_limit - 10) {
		if (strncasecmp("PRIVMSG ", data, 8))
			goto out;
		data += 8;
	}

	/* strlen(" :\1DCC SENT t AAAAAAAA P\1\n")=26
	 * 7+MINMATCHLEN+strlen("t AAAAAAAA P\1\n")=26
	 */
	while (data < data_limit - (21 + MINMATCHLEN)) {
		/* Find first " :", the start of message */
		if (memcmp(data, " :", 2)) {
			data++;
			continue;
		}
		data += 2;

		/* then check that place only for the DCC command */
		if (memcmp(data, "\1DCC ", 5))
			goto out;
		data += 5;
		/* we have at least (21+MINMATCHLEN)-(2+5) bytes valid data left */

		iph = ip_hdr(skb);
		pr_debug("DCC found in master %pI4:%u %pI4:%u\n",
			 &iph->saddr, ntohs(th->source),
			 &iph->daddr, ntohs(th->dest));
>>>>>>> 9d5c0b3a

		/* strlen("NICK :xxxxxx")
		 * 6+strlen("xxxxxx")=1 (minimum length of nickname)
		 * Parsing the server reply to get nickname
		 * of the client
		 */
		data = ib_ptr;
		data_limit = ib_ptr + skb->len - dataoff;
		while (data < data_limit - (6 + MINLENNICK)) {
			if (memcmp(data, "NICK :", 6)) {
				data++;
				continue;
			}
			data += strlen(dccprotos[i]);
                        nick_end = data;
			pr_debug("DCC %s detected\n", dccprotos[i]);

			/* we have at least
			 * (21+MINMATCHLEN)-7-dccprotos[i].matchlen bytes valid
			 * data left (== 14/13 bytes) */
			if (parse_dcc(data, data_limit, &dcc_ip,
				       &dcc_port, &addr_beg_p, &addr_end_p)) {
				pr_debug("unable to parse dcc command\n");
				continue;
			}

			pr_debug("DCC bound ip/port: %pI4:%u\n",
				 &dcc_ip, dcc_port);

			/* dcc_ip can be the internal OR external (NAT'ed) IP */
			tuple = &ct->tuplehash[dir].tuple;
			if ((tuple->src.u3.ip != dcc_ip &&
			     ct->tuplehash[!dir].tuple.dst.u3.ip != dcc_ip) ||
			    dcc_port == 0) {
				net_warn_ratelimited("Forged DCC command from %pI4: %pI4:%u\n",
						     &tuple->src.u3.ip,
						     &dcc_ip, dcc_port);
				continue;
			}

			exp = nf_ct_expect_alloc(ct);
			if (exp == NULL) {
				nf_ct_helper_log(skb, ct,
						 "cannot alloc expectation");
				ret = NF_DROP;
				goto out;
			}
			tuple = &ct->tuplehash[!dir].tuple;
			temp = search_client_by_ip(tuple);
			if (temp && temp->nickname) {
				kfree(temp->nickname);
				temp->nickname = kmalloc(i, GFP_ATOMIC);
				if (temp->nickname) {
					temp->nickname_len = i;
					memcpy(temp->nickname, data,
					       temp->nickname_len);
					temp->conn_to_server = true;
				} else {
					list_del(&temp->ptr);
					no_of_clients--;
					kfree(temp);
					ret = NF_ACCEPT;
				}
			}
			/*NICK during registration*/
			ret = NF_ACCEPT;
			goto out;
		}
	}

	else{
		/*Parsing NICK command from client to create an entry
		 * strlen("NICK xxxxxx")
		 * 5+strlen("xxxxxx")=1 (minimum length of nickname)
		 */
		data = ib_ptr;
		data_limit = ib_ptr + skb->len - dataoff;
		while (data < data_limit - (5 + MINLENNICK)) {
			if (memcmp(data, "NICK ", 5)) {
				data++;
				continue;
			}
			data += 5;
			ret = handle_nickname(ct, dir, data);
			goto out;
		}

		data = ib_ptr;
		while (data < data_limit - 6) {
			if (memcmp(data, "QUIT :", 6)) {
				data++;
				continue;
			}
			/* Parsing QUIT to free the list entry
			 */
			tuple = &ct->tuplehash[dir].tuple;
			temp = search_client_by_ip(tuple);
			if (temp) {
				list_del(&temp->ptr);
				no_of_clients--;
				kfree(temp->nickname);
				kfree(temp);
			}
			ret = NF_ACCEPT;
			goto out;
		}
		/* strlen("\1DCC SENT t AAAAAAAA P\1\n")=24
		 * 5+MINMATCHLEN+strlen("t AAAAAAAA P\1\n")=14
		 */
		data = ib_ptr;
		while (data < data_limit - (19 + MINMATCHLEN)) {
			if (memcmp(data, "\1DCC ", 5)) {
				data++;
				continue;
			}
			data += 5;
			/* we have at least (19+MINMATCHLEN)-5
			 *bytes valid data left
			 */
			iph = ip_hdr(skb);
			pr_debug("DCC found in master %pI4:%u %pI4:%u\n",
				 &iph->saddr, ntohs(th->source),
				 &iph->daddr, ntohs(th->dest));

			for (i = 0; i < ARRAY_SIZE(dccprotos); i++) {
				if (memcmp(data, dccprotos[i],
					   strlen(dccprotos[i]))) {
					/* no match */
					continue;
				}
				data += strlen(dccprotos[i]);
				pr_debug("DCC %s detected\n", dccprotos[i]);

				/* we have at least
				 * (19+MINMATCHLEN)-5-dccprotos[i].matchlen
				 *bytes valid data left (== 14/13 bytes)
				 */
				if (parse_dcc(data, data_limit, &dcc_ip,
					      &dcc_port, &addr_beg_p,
					      &addr_end_p)) {
					pr_debug("unable to parse dcc command\n");
					continue;
				}

				pr_debug("DCC bound ip/port: %pI4:%u\n",
					 &dcc_ip, dcc_port);

				/* dcc_ip can be the internal OR
				 *external (NAT'ed) IP
				 */
				tuple = &ct->tuplehash[dir].tuple;
				if (tuple->src.u3.ip != dcc_ip &&
				    tuple->dst.u3.ip != dcc_ip) {
					net_warn_ratelimited("Forged DCC command from %pI4: %pI4:%u\n",
							     &tuple->src.u3.ip,
							     &dcc_ip, dcc_port);
					continue;
				}

				exp = nf_ct_expect_alloc(ct);
				if (!exp) {
					nf_ct_helper_log(skb, ct,
							 "cannot alloc expectation");
					ret = NF_DROP;
					goto out;
				}
				tuple = &ct->tuplehash[!dir].tuple;
				port = htons(dcc_port);
				nf_ct_expect_init(exp,
						  NF_CT_EXPECT_CLASS_DEFAULT,
						  tuple->src.l3num,
						  NULL, &tuple->dst.u3,
						  IPPROTO_TCP, NULL, &port);

				nf_nat_irc = rcu_dereference(nf_nat_irc_hook);

				tuple = &ct->tuplehash[dir].tuple;
				for_print = ib_ptr;
				/* strlen("PRIVMSG xxxx :\1DCC
				 *SENT t AAAAAAAA P\1\n")=26
				 * 8+strlen(xxxx) = 1(min length)+7+
				 *MINMATCHLEN+strlen("t AAAAAAAA P\1\n")=14
				 *Parsing DCC command to get client name and
				 *check whether it is an internal client
				 */
				while (for_print <
				       data_limit - (25 + MINMATCHLEN)) {
					if (memcmp(for_print, "PRIVMSG ", 8)) {
						for_print++;
						continue;
					}
					for_print += 8;
					mangle = mangle_ip(ct,
							   dir, for_print);
					break;
				}
				if (mangle &&
				    nf_nat_irc &&
				    ct->status & IPS_NAT_MASK)
					ret = nf_nat_irc(skb, ctinfo,
							 protoff,
							 addr_beg_p - ib_ptr,
							 addr_end_p
							 - addr_beg_p,
							 exp);

				else if (mangle &&
					 nf_ct_expect_related(exp)
					 != 0) {
					nf_ct_helper_log(skb, ct,
							 "cannot add expectation");
					ret = NF_DROP;
				}
				nf_ct_expect_put(exp);
				goto out;
			}
		}
	}
 out:
	spin_unlock_bh(&irc_buffer_lock);
	return ret;
}

static struct nf_conntrack_helper irc[MAX_PORTS] __read_mostly;
static struct nf_conntrack_expect_policy irc_exp_policy;

static void nf_conntrack_irc_fini(void);

static int __init nf_conntrack_irc_init(void)
{
	int i, ret;

	if (max_dcc_channels < 1) {
		pr_err("max_dcc_channels must not be zero\n");
		return -EINVAL;
	}

	if (max_dcc_channels > NF_CT_EXPECT_MAX_CNT) {
		pr_err("max_dcc_channels must not be more than %u\n",
		       NF_CT_EXPECT_MAX_CNT);
		return -EINVAL;
	}

	irc_exp_policy.max_expected = max_dcc_channels;
	irc_exp_policy.timeout = dcc_timeout;

	irc_buffer = kmalloc(65536, GFP_KERNEL);
	if (!irc_buffer)
		return -ENOMEM;

	/* If no port given, default to standard irc port */
	if (ports_c == 0)
		ports[ports_c++] = IRC_PORT;

	for (i = 0; i < ports_c; i++) {
		nf_ct_helper_init(&irc[i], AF_INET, IPPROTO_TCP, "irc",
				  IRC_PORT, ports[i], i, &irc_exp_policy,
				  0, help, NULL, THIS_MODULE);
	}

	ret = nf_conntrack_helpers_register(&irc[0], ports_c);
	if (ret) {
		pr_err("failed to register helpers\n");
		kfree(irc_buffer);
		return ret;
	}
	no_of_clients = 0;
	INIT_LIST_HEAD(&client_list.ptr);
	return 0;
}

/* This function is intentionally _NOT_ defined as __exit, because
 * it is needed by the init function */
static void nf_conntrack_irc_fini(void)
{
	nf_conntrack_helpers_unregister(irc, ports_c);
	kfree(irc_buffer);
}

module_init(nf_conntrack_irc_init);
module_exit(nf_conntrack_irc_fini);<|MERGE_RESOLUTION|>--- conflicted
+++ resolved
@@ -278,7 +278,6 @@
 	data = ib_ptr;
 	data_limit = ib_ptr + skb->len - dataoff;
 
-<<<<<<< HEAD
 	/* If packet is coming from IRC server
 	 * parse the packet for different type of
 	 * messages (MOTD,NICK etc) and process
@@ -304,44 +303,6 @@
 			ret = NF_ACCEPT;
 			goto out;
 		}
-=======
-	/* Skip any whitespace */
-	while (data < data_limit - 10) {
-		if (*data == ' ' || *data == '\r' || *data == '\n')
-			data++;
-		else
-			break;
-	}
-
-	/* strlen("PRIVMSG x ")=10 */
-	if (data < data_limit - 10) {
-		if (strncasecmp("PRIVMSG ", data, 8))
-			goto out;
-		data += 8;
-	}
-
-	/* strlen(" :\1DCC SENT t AAAAAAAA P\1\n")=26
-	 * 7+MINMATCHLEN+strlen("t AAAAAAAA P\1\n")=26
-	 */
-	while (data < data_limit - (21 + MINMATCHLEN)) {
-		/* Find first " :", the start of message */
-		if (memcmp(data, " :", 2)) {
-			data++;
-			continue;
-		}
-		data += 2;
-
-		/* then check that place only for the DCC command */
-		if (memcmp(data, "\1DCC ", 5))
-			goto out;
-		data += 5;
-		/* we have at least (21+MINMATCHLEN)-(2+5) bytes valid data left */
-
-		iph = ip_hdr(skb);
-		pr_debug("DCC found in master %pI4:%u %pI4:%u\n",
-			 &iph->saddr, ntohs(th->source),
-			 &iph->daddr, ntohs(th->dest));
->>>>>>> 9d5c0b3a
 
 		/* strlen("NICK :xxxxxx")
 		 * 6+strlen("xxxxxx")=1 (minimum length of nickname)
@@ -448,18 +409,40 @@
 			ret = NF_ACCEPT;
 			goto out;
 		}
-		/* strlen("\1DCC SENT t AAAAAAAA P\1\n")=24
-		 * 5+MINMATCHLEN+strlen("t AAAAAAAA P\1\n")=14
+		/* Skip any whitespace */
+ 		while (data < data_limit - 10) {
+ 			if (*data == ' ' || *data == '\r' || *data == '\n')
+ 				data++;
+ 			else
+ 				break;
+ 		}
+
+ 		/* strlen("PRIVMSG x ")=10 */
+ 		if (data < data_limit - 10) {
+ 			if (strncasecmp("PRIVMSG ", data, 8))
+ 				goto out;
+ 			data += 8;
+ 		}
+
+ 		/* strlen("\1DCC SENT t AAAAAAAA P\1\n")=26
+ 		 * 7+MINMATCHLEN+strlen("t AAAAAAAA P\1\n")=26
 		 */
+
 		data = ib_ptr;
-		while (data < data_limit - (19 + MINMATCHLEN)) {
-			if (memcmp(data, "\1DCC ", 5)) {
+		while (data < data_limit - (21 + MINMATCHLEN)) {
+ 			/* Find first " :", the start of message */
+ 			if (memcmp(data, " :", 2)) {
 				data++;
 				continue;
 			}
+			data += 2;
+
+ 			/* then check that place only for the DCC command */
+ 			if (memcmp(data, "\1DCC ", 5))
+ 				goto out;
 			data += 5;
-			/* we have at least (19+MINMATCHLEN)-5
-			 *bytes valid data left
+			/* we have at least (21+MINMATCHLEN)-(2+5)
+			 * bytes valid data left
 			 */
 			iph = ip_hdr(skb);
 			pr_debug("DCC found in master %pI4:%u %pI4:%u\n",
@@ -476,7 +459,7 @@
 				pr_debug("DCC %s detected\n", dccprotos[i]);
 
 				/* we have at least
-				 * (19+MINMATCHLEN)-5-dccprotos[i].matchlen
+				 * (21+MINMATCHLEN)-7-dccprotos[i].matchlen
 				 *bytes valid data left (== 14/13 bytes)
 				 */
 				if (parse_dcc(data, data_limit, &dcc_ip,
