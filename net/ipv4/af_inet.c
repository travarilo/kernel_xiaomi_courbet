--- conflicted
+++ resolved
@@ -121,11 +121,8 @@
 #endif
 #include <net/l3mdev.h>
 
-<<<<<<< HEAD
 int sysctl_reserved_port_bind __read_mostly = 1;
 
-=======
->>>>>>> c8ea89af
 /* The inetsw table contains everything that inet_create needs to
  * build a new socket.
  */
