--- conflicted
+++ resolved
@@ -489,9 +489,6 @@
 }
 #endif
 
-<<<<<<< HEAD
-void __init __weak mem_encrypt_init(void) { }
-
 /* Report memory auto-initialization states for this boot. */
 static void __init report_meminit(void)
 {
@@ -517,8 +514,6 @@
 		pr_info("mem auto-init: clearing system memory may take some time...\n");
 }
 
-=======
->>>>>>> 4dbbc9b4
 /*
  * Set up kernel memory allocators
  */
