# SPDX-License-Identifier: GPL-2.0
VERSION = 4
PATCHLEVEL = 14
SUBLEVEL = 311
EXTRAVERSION =
NAME = Petit Gorille

# *DOCUMENTATION*
# To see a list of typical targets execute "make help"
# More info can be located in ./README
# Comments in this file are targeted only to the developer, do not
# expect to learn how to build the kernel reading this file.

# That's our default target when none is given on the command line
PHONY := _all
_all:

# o Do not use make's built-in rules and variables
#   (this increases performance and avoids hard-to-debug behaviour);
# o Look for make include files relative to root of kernel src
MAKEFLAGS += -rR --include-dir=$(CURDIR)

# Avoid funny character set dependencies
unexport LC_ALL
LC_COLLATE=C
LC_NUMERIC=C
export LC_COLLATE LC_NUMERIC

# Avoid interference with shell env settings
unexport GREP_OPTIONS

# We are using a recursive build, so we need to do a little thinking
# to get the ordering right.
#
# Most importantly: sub-Makefiles should only ever modify files in
# their own directory. If in some directory we have a dependency on
# a file in another dir (which doesn't happen often, but it's often
# unavoidable when linking the built-in.o targets which finally
# turn into vmlinux), we will call a sub make in that other dir, and
# after that we are sure that everything which is in that other dir
# is now up to date.
#
# The only cases where we need to modify files which have global
# effects are thus separated out and done before the recursive
# descending is started. They are now explicitly listed as the
# prepare rule.

# Beautify output
# ---------------------------------------------------------------------------
#
# Normally, we echo the whole command before executing it. By making
# that echo $($(quiet)$(cmd)), we now have the possibility to set
# $(quiet) to choose other forms of output instead, e.g.
#
#         quiet_cmd_cc_o_c = Compiling $(RELDIR)/$@
#         cmd_cc_o_c       = $(CC) $(c_flags) -c -o $@ $<
#
# If $(quiet) is empty, the whole command will be printed.
# If it is set to "quiet_", only the short version will be printed.
# If it is set to "silent_", nothing will be printed at all, since
# the variable $(silent_cmd_cc_o_c) doesn't exist.
#
# A simple variant is to prefix commands with $(Q) - that's useful
# for commands that shall be hidden in non-verbose mode.
#
#	$(Q)ln $@ :<
#
# If KBUILD_VERBOSE equals 0 then the above command will be hidden.
# If KBUILD_VERBOSE equals 1 then the above command is displayed.
#
# To put more focus on warnings, be less verbose as default
# Use 'make V=1' to see the full commands

ifeq ("$(origin V)", "command line")
  KBUILD_VERBOSE = $(V)
endif
ifndef KBUILD_VERBOSE
  KBUILD_VERBOSE = 0
endif

ifeq ($(KBUILD_VERBOSE),1)
  quiet =
  Q =
else
  quiet=quiet_
  Q = @
endif

# If the user is running make -s (silent mode), suppress echoing of
# commands
# make-4.0 (and later) keep single letter options in the 1st word of MAKEFLAGS.

ifeq ($(filter 3.%,$(MAKE_VERSION)),)
silence:=$(findstring s,$(firstword -$(MAKEFLAGS)))
else
silence:=$(findstring s,$(filter-out --%,$(MAKEFLAGS)))
endif

ifeq ($(silence),s)
quiet=silent_
tools_silent=s
endif

export quiet Q KBUILD_VERBOSE

# kbuild supports saving output files in a separate directory.
# To locate output files in a separate directory two syntaxes are supported.
# In both cases the working directory must be the root of the kernel src.
# 1) O=
# Use "make O=dir/to/store/output/files/"
#
# 2) Set KBUILD_OUTPUT
# Set the environment variable KBUILD_OUTPUT to point to the directory
# where the output files shall be placed.
# export KBUILD_OUTPUT=dir/to/store/output/files/
# make
#
# The O= assignment takes precedence over the KBUILD_OUTPUT environment
# variable.

# KBUILD_SRC is not intended to be used by the regular user (for now),
# it is set on invocation of make with KBUILD_OUTPUT or O= specified.
ifeq ($(KBUILD_SRC),)

# OK, Make called in directory where kernel src resides
# Do we want to locate output files in a separate directory?
ifeq ("$(origin O)", "command line")
  KBUILD_OUTPUT := $(O)
endif

# Cancel implicit rules on top Makefile
$(CURDIR)/Makefile Makefile: ;

ifneq ($(words $(subst :, ,$(CURDIR))), 1)
  $(error main directory cannot contain spaces nor colons)
endif

ifneq ($(KBUILD_OUTPUT),)
# check that the output directory actually exists
saved-output := $(KBUILD_OUTPUT)
KBUILD_OUTPUT := $(shell mkdir -p $(KBUILD_OUTPUT) && cd $(KBUILD_OUTPUT) \
								&& /bin/pwd)
$(if $(KBUILD_OUTPUT),, \
     $(error failed to create output directory "$(saved-output)"))

PHONY += $(MAKECMDGOALS) sub-make

$(filter-out _all sub-make $(CURDIR)/Makefile, $(MAKECMDGOALS)) _all: sub-make
	@:

# Invoke a second make in the output directory, passing relevant variables
sub-make:
	$(Q)$(MAKE) -C $(KBUILD_OUTPUT) KBUILD_SRC=$(CURDIR) \
	-f $(CURDIR)/Makefile $(filter-out _all sub-make,$(MAKECMDGOALS))

# Leave processing to above invocation of make
skip-makefile := 1
endif # ifneq ($(KBUILD_OUTPUT),)
endif # ifeq ($(KBUILD_SRC),)

# We process the rest of the Makefile if this is the final invocation of make
ifeq ($(skip-makefile),)

# Do not print "Entering directory ...",
# but we want to display it when entering to the output directory
# so that IDEs/editors are able to understand relative filenames.
MAKEFLAGS += --no-print-directory

# Call a source code checker (by default, "sparse") as part of the
# C compilation.
#
# Use 'make C=1' to enable checking of only re-compiled files.
# Use 'make C=2' to enable checking of *all* source files, regardless
# of whether they are re-compiled or not.
#
# See the file "Documentation/dev-tools/sparse.rst" for more details,
# including where to get the "sparse" utility.

ifeq ("$(origin C)", "command line")
  KBUILD_CHECKSRC = $(C)
endif
ifndef KBUILD_CHECKSRC
  KBUILD_CHECKSRC = 0
endif

# Use make M=dir to specify directory of external module to build
# Old syntax make ... SUBDIRS=$PWD is still supported
# Setting the environment variable KBUILD_EXTMOD take precedence
ifdef SUBDIRS
  KBUILD_EXTMOD ?= $(SUBDIRS)
endif

ifeq ("$(origin M)", "command line")
  KBUILD_EXTMOD := $(M)
endif

ifeq ($(KBUILD_SRC),)
        # building in the source tree
        srctree := .
else
        ifeq ($(KBUILD_SRC)/,$(dir $(CURDIR)))
                # building in a subdirectory of the source tree
                srctree := ..
        else
                srctree := $(KBUILD_SRC)
        endif
endif

export KBUILD_CHECKSRC KBUILD_EXTMOD KBUILD_SRC

objtree		:= .
src		:= $(srctree)
obj		:= $(objtree)

VPATH		:= $(srctree)$(if $(KBUILD_EXTMOD),:$(KBUILD_EXTMOD))

export srctree objtree VPATH

# To make sure we do not include .config for any of the *config targets
# catch them early, and hand them over to scripts/kconfig/Makefile
# It is allowed to specify more targets when calling make, including
# mixing *config targets and build targets.
# For example 'make oldconfig all'.
# Detect when mixed targets is specified, and make a second invocation
# of make so .config is not included in this case either (for *config).

version_h := include/generated/uapi/linux/version.h
old_version_h := include/linux/version.h

no-dot-config-targets := clean mrproper distclean \
			 cscope gtags TAGS tags help% %docs check% coccicheck \
			 $(version_h) headers_% archheaders archscripts \
			 kernelversion %src-pkg

config-targets := 0
mixed-targets  := 0
dot-config     := 1

ifneq ($(filter $(no-dot-config-targets), $(MAKECMDGOALS)),)
	ifeq ($(filter-out $(no-dot-config-targets), $(MAKECMDGOALS)),)
		dot-config := 0
	endif
endif

ifeq ($(KBUILD_EXTMOD),)
        ifneq ($(filter config %config,$(MAKECMDGOALS)),)
                config-targets := 1
                ifneq ($(words $(MAKECMDGOALS)),1)
                        mixed-targets := 1
                endif
        endif
endif
# install and modules_install need also be processed one by one
ifneq ($(filter install,$(MAKECMDGOALS)),)
        ifneq ($(filter modules_install,$(MAKECMDGOALS)),)
	        mixed-targets := 1
        endif
endif

ifeq ($(mixed-targets),1)
# ===========================================================================
# We're called with mixed targets (*config and build targets).
# Handle them one by one.

PHONY += $(MAKECMDGOALS) __build_one_by_one

$(filter-out __build_one_by_one, $(MAKECMDGOALS)): __build_one_by_one
	@:

__build_one_by_one:
	$(Q)set -e; \
	for i in $(MAKECMDGOALS); do \
		$(MAKE) -f $(srctree)/Makefile $$i; \
	done

else

# We need some generic definitions (do not try to remake the file).
scripts/Kbuild.include: ;
include scripts/Kbuild.include

# Read KERNELRELEASE from include/config/kernel.release (if it exists)
KERNELRELEASE = $(shell cat include/config/kernel.release 2> /dev/null)
KERNELVERSION = $(VERSION)$(if $(PATCHLEVEL),.$(PATCHLEVEL)$(if $(SUBLEVEL),.$(SUBLEVEL)))$(EXTRAVERSION)
export VERSION PATCHLEVEL SUBLEVEL KERNELRELEASE KERNELVERSION

# SUBARCH tells the usermode build what the underlying arch is.  That is set
# first, and if a usermode build is happening, the "ARCH=um" on the command
# line overrides the setting of ARCH below.  If a native build is happening,
# then ARCH is assigned, getting whatever value it gets normally, and
# SUBARCH is subsequently ignored.

SUBARCH := $(shell uname -m | sed -e s/i.86/x86/ -e s/x86_64/x86/ \
				  -e s/sun4u/sparc64/ \
				  -e s/arm.*/arm/ -e s/sa110/arm/ \
				  -e s/s390x/s390/ -e s/parisc64/parisc/ \
				  -e s/ppc.*/powerpc/ -e s/mips.*/mips/ \
				  -e s/sh[234].*/sh/ -e s/aarch64.*/arm64/ )

# Cross compiling and selecting different set of gcc/bin-utils
# ---------------------------------------------------------------------------
#
# When performing cross compilation for other architectures ARCH shall be set
# to the target architecture. (See arch/* for the possibilities).
# ARCH can be set during invocation of make:
# make ARCH=ia64
# Another way is to have ARCH set in the environment.
# The default ARCH is the host where make is executed.

# CROSS_COMPILE specify the prefix used for all executables used
# during compilation. Only gcc and related bin-utils executables
# are prefixed with $(CROSS_COMPILE).
# CROSS_COMPILE can be set on the command line
# make CROSS_COMPILE=ia64-linux-
# Alternatively CROSS_COMPILE can be set in the environment.
# A third alternative is to store a setting in .config so that plain
# "make" in the configured kernel build directory always uses that.
# Default value for CROSS_COMPILE is not to prefix executables
# Note: Some architectures assign CROSS_COMPILE in their arch/*/Makefile
ARCH		?= $(SUBARCH)
CROSS_COMPILE	?= $(CONFIG_CROSS_COMPILE:"%"=%)

# Architecture as present in compile.h
UTS_MACHINE 	:= $(ARCH)
SRCARCH 	:= $(ARCH)

# Additional ARCH settings for x86
ifeq ($(ARCH),i386)
        SRCARCH := x86
endif
ifeq ($(ARCH),x86_64)
        SRCARCH := x86
endif

# Additional ARCH settings for sparc
ifeq ($(ARCH),sparc32)
       SRCARCH := sparc
endif
ifeq ($(ARCH),sparc64)
       SRCARCH := sparc
endif

# Additional ARCH settings for sh
ifeq ($(ARCH),sh64)
       SRCARCH := sh
endif

# Additional ARCH settings for tile
ifeq ($(ARCH),tilepro)
       SRCARCH := tile
endif
ifeq ($(ARCH),tilegx)
       SRCARCH := tile
endif

# Where to locate arch specific headers
hdr-arch  := $(SRCARCH)

KCONFIG_CONFIG	?= .config
export KCONFIG_CONFIG

# SHELL used by kbuild
CONFIG_SHELL := $(shell if [ -x "$$BASH" ]; then echo $$BASH; \
	  else if [ -x /bin/bash ]; then echo /bin/bash; \
	  else echo sh; fi ; fi)

HOST_LFS_CFLAGS := $(shell getconf LFS_CFLAGS 2>/dev/null)
HOST_LFS_LDFLAGS := $(shell getconf LFS_LDFLAGS 2>/dev/null)
HOST_LFS_LIBS := $(shell getconf LFS_LIBS 2>/dev/null)

ifneq ($(LLVM),)
HOSTCC	= clang
HOSTCXX	= clang++
else
HOSTCC	= gcc
HOSTCXX	= g++
endif
HOSTCFLAGS   := -Wall -Wmissing-prototypes -Wstrict-prototypes -Wno-deprecated-declarations -O3 \
		-fomit-frame-pointer -std=gnu89 $(HOST_LFS_CFLAGS)
HOSTCXXFLAGS := -O3 $(HOST_LFS_CFLAGS)
HOSTLDFLAGS  := $(HOST_LFS_LDFLAGS)
HOST_LOADLIBES := $(HOST_LFS_LIBS)

ifeq ($(shell $(HOSTCC) -v 2>&1 | grep -c "clang version"), 1)
HOSTCFLAGS  += -Wno-unused-value -Wno-unused-parameter \
		-Wno-missing-field-initializers
endif

# Make variables (CC, etc...)
<<<<<<< HEAD
=======
AS		= $(CROSS_COMPILE)as
LD		= $(CROSS_COMPILE)ld
LDGOLD		= $(CROSS_COMPILE)ld.gold
CC		= $(CROSS_COMPILE)gcc
>>>>>>> 31b2df53
CPP		= $(CC) -E
ifneq ($(LLVM),)
CC		= clang
LD		= ld.lld
AR		= llvm-ar
NM		= llvm-nm
OBJCOPY		= llvm-objcopy
OBJDUMP		= llvm-objdump
READELF		= llvm-readelf
STRIP		= llvm-strip
else
CC		= $(CROSS_COMPILE)gcc
LD		= $(CROSS_COMPILE)ld
LDGOLD		= $(CROSS_COMPILE)ld.gold
AR		= $(CROSS_COMPILE)ar
NM		= $(CROSS_COMPILE)nm
OBJCOPY		= $(CROSS_COMPILE)objcopy
OBJDUMP		= $(CROSS_COMPILE)objdump
READELF		= $(CROSS_COMPILE)readelf
STRIP		= $(CROSS_COMPILE)strip
endif
AWK		= awk
GENKSYMS	= scripts/genksyms/genksyms
INSTALLKERNEL  := installkernel
DEPMOD		= depmod
PERL		= perl
PYTHON		= python
CHECK		= sparse

CHECKFLAGS     := -D__linux__ -Dlinux -D__STDC__ -Dunix -D__unix__ \
		  -Wbitwise -Wno-return-void $(CF)
NOSTDINC_FLAGS  =
CFLAGS_MODULE   =
AFLAGS_MODULE   =
LDFLAGS_MODULE  = --strip-debug
CFLAGS_KERNEL	=
AFLAGS_KERNEL	=
LDFLAGS_vmlinux =

# Use USERINCLUDE when you must reference the UAPI directories only.
USERINCLUDE    := \
		-I$(srctree)/arch/$(hdr-arch)/include/uapi \
		-I$(objtree)/arch/$(hdr-arch)/include/generated/uapi \
		-I$(srctree)/include/uapi \
		-I$(objtree)/include/generated/uapi \
                -include $(srctree)/include/linux/kconfig.h

# Use LINUXINCLUDE when you must reference the include/ directory.
# Needed to be compatible with the O= option
LINUXINCLUDE    := \
		-I$(srctree)/arch/$(hdr-arch)/include \
		-I$(objtree)/arch/$(hdr-arch)/include/generated \
		$(if $(KBUILD_SRC), -I$(srctree)/include) \
		-I$(objtree)/include \
		$(USERINCLUDE)

KBUILD_AFLAGS   := -D__ASSEMBLY__
KBUILD_CFLAGS   := -Wall -Wundef -Wstrict-prototypes -Wno-trigraphs \
		   -fno-strict-aliasing -fno-common -fshort-wchar \
		   -Werror-implicit-function-declaration \
		   -Wno-format-security \
		   -std=gnu89
ifeq ($(TARGET_BOARD_TYPE),auto)
KBUILD_CFLAGS    += -DCONFIG_PLATFORM_AUTO
endif

ifeq ($(CONFIG_EARLY_INIT),true)
KBUILD_CFLAGS    += -DCONFIG_EARLY_SERVICES
endif

KBUILD_CPPFLAGS := -D__KERNEL__
KBUILD_AFLAGS_KERNEL :=
KBUILD_CFLAGS_KERNEL :=
KBUILD_AFLAGS_MODULE  := -DMODULE
KBUILD_CFLAGS_MODULE  := -DMODULE
KBUILD_LDFLAGS_MODULE := -T $(srctree)/scripts/module-common.lds
LDFLAGS :=
GCC_PLUGINS_CFLAGS :=
CLANG_FLAGS :=

export ARCH SRCARCH CONFIG_SHELL HOSTCC HOSTCFLAGS CROSS_COMPILE LD CC
export CPP AR NM STRIP OBJCOPY OBJDUMP READELF HOSTLDFLAGS HOST_LOADLIBES
export MAKE AWK GENKSYMS INSTALLKERNEL PERL PYTHON UTS_MACHINE
export HOSTCXX HOSTCXXFLAGS LDFLAGS_MODULE CHECK CHECKFLAGS

export KBUILD_CPPFLAGS NOSTDINC_FLAGS LINUXINCLUDE OBJCOPYFLAGS LDFLAGS
export KBUILD_CFLAGS CFLAGS_KERNEL CFLAGS_MODULE
export CFLAGS_KASAN CFLAGS_KASAN_NOSANITIZE CFLAGS_UBSAN
export KBUILD_AFLAGS AFLAGS_KERNEL AFLAGS_MODULE
export KBUILD_AFLAGS_MODULE KBUILD_CFLAGS_MODULE KBUILD_LDFLAGS_MODULE
export KBUILD_AFLAGS_KERNEL KBUILD_CFLAGS_KERNEL
export KBUILD_ARFLAGS

# When compiling out-of-tree modules, put MODVERDIR in the module
# tree rather than in the kernel tree. The kernel tree might
# even be read-only.
export MODVERDIR := $(if $(KBUILD_EXTMOD),$(firstword $(KBUILD_EXTMOD))/).tmp_versions

# Files to ignore in find ... statements

export RCS_FIND_IGNORE := \( -name SCCS -o -name BitKeeper -o -name .svn -o    \
			  -name CVS -o -name .pc -o -name .hg -o -name .git \) \
			  -prune -o
export RCS_TAR_IGNORE := --exclude SCCS --exclude BitKeeper --exclude .svn \
			 --exclude CVS --exclude .pc --exclude .hg --exclude .git

# ===========================================================================
# Rules shared between *config targets and build targets

# Basic helpers built in scripts/basic/
PHONY += scripts_basic
scripts_basic:
	$(Q)$(MAKE) $(build)=scripts/basic
	$(Q)rm -f .tmp_quiet_recordmcount

# To avoid any implicit rule to kick in, define an empty command.
scripts/basic/%: scripts_basic ;

PHONY += outputmakefile
# outputmakefile generates a Makefile in the output directory, if using a
# separate output directory. This allows convenient use of make in the
# output directory.
outputmakefile:
ifneq ($(KBUILD_SRC),)
	$(Q)ln -fsn $(srctree) source
	$(Q)$(CONFIG_SHELL) $(srctree)/scripts/mkmakefile \
	    $(srctree) $(objtree) $(VERSION) $(PATCHLEVEL)
endif

ifeq ($(cc-name),clang)
ifneq ($(CROSS_COMPILE),)
CLANG_TRIPLE	?= $(CROSS_COMPILE)
CLANG_FLAGS	+= --target=$(notdir $(CLANG_TRIPLE:%-=%))
ifeq ($(shell $(srctree)/scripts/clang-android.sh $(CC) $(CLANG_FLAGS)), y)
$(error "Clang with Android --target detected. Did you specify CLANG_TRIPLE?")
<<<<<<< HEAD
=======
endif
GCC_TOOLCHAIN_DIR := $(dir $(shell which $(CROSS_COMPILE)elfedit))
CLANG_FLAGS	+= --prefix=$(GCC_TOOLCHAIN_DIR)$(notdir $(CROSS_COMPILE))
GCC_TOOLCHAIN	:= $(realpath $(GCC_TOOLCHAIN_DIR)/..)
>>>>>>> 31b2df53
endif
endif
ifneq ($(LLVM_IAS),1)
CLANG_FLAGS	+= -no-integrated-as
GCC_TOOLCHAIN_DIR := $(dir $(shell which $(CROSS_COMPILE)elfedit))
CLANG_FLAGS	+= --prefix=$(GCC_TOOLCHAIN_DIR)$(notdir $(CROSS_COMPILE))
endif
CLANG_FLAGS	+= -Werror=unknown-warning-option
CLANG_FLAGS	+= $(call cc-option, -Wno-misleading-indentation)
CLANG_FLAGS	+= $(call cc-option, -Wno-bool-operation)
CLANG_FLAGS	+= $(call cc-option, -Wno-unsequenced)
KBUILD_CFLAGS	+= $(CLANG_FLAGS)
KBUILD_AFLAGS	+= $(CLANG_FLAGS)
export CLANG_FLAGS
ifeq ($(ld-name),lld)
KBUILD_CFLAGS += -fuse-ld=lld
endif
KBUILD_CPPFLAGS += -Qunused-arguments
endif

RETPOLINE_CFLAGS_GCC := -mindirect-branch=thunk-extern -mindirect-branch-register
RETPOLINE_VDSO_CFLAGS_GCC := -mindirect-branch=thunk-inline -mindirect-branch-register
RETPOLINE_CFLAGS_CLANG := -mretpoline-external-thunk
RETPOLINE_VDSO_CFLAGS_CLANG := -mretpoline
RETPOLINE_CFLAGS := $(call cc-option,$(RETPOLINE_CFLAGS_GCC),$(call cc-option,$(RETPOLINE_CFLAGS_CLANG)))
RETPOLINE_VDSO_CFLAGS := $(call cc-option,$(RETPOLINE_VDSO_CFLAGS_GCC),$(call cc-option,$(RETPOLINE_VDSO_CFLAGS_CLANG)))
export RETPOLINE_CFLAGS
export RETPOLINE_VDSO_CFLAGS

ifeq ($(config-targets),1)
# ===========================================================================
# *config targets only - make sure prerequisites are updated, and descend
# in scripts/kconfig to make the *config target

# Read arch specific Makefile to set KBUILD_DEFCONFIG as needed.
# KBUILD_DEFCONFIG may point out an alternative default configuration
# used for 'make defconfig'
include arch/$(SRCARCH)/Makefile
export KBUILD_DEFCONFIG KBUILD_KCONFIG

config: scripts_basic outputmakefile FORCE
	$(Q)$(MAKE) $(build)=scripts/kconfig $@

%config: scripts_basic outputmakefile FORCE
	$(Q)$(MAKE) $(build)=scripts/kconfig $@

else
# ===========================================================================
# Build targets only - this includes vmlinux, arch specific targets, clean
# targets and others. In general all targets except *config targets.

# If building an external module we do not care about the all: rule
# but instead _all depend on modules
PHONY += all
ifeq ($(KBUILD_EXTMOD),)
_all: all
else
_all: modules
endif

# Decide whether to build built-in, modular, or both.
# Normally, just do built-in.

KBUILD_MODULES :=
KBUILD_BUILTIN := 1

# If we have only "make modules", don't compile built-in objects.
# When we're building modules with modversions, we need to consider
# the built-in objects during the descend as well, in order to
# make sure the checksums are up to date before we record them.

ifeq ($(MAKECMDGOALS),modules)
  KBUILD_BUILTIN := $(if $(CONFIG_MODVERSIONS),1)
endif

# If we have "make <whatever> modules", compile modules
# in addition to whatever we do anyway.
# Just "make" or "make all" shall build modules as well

ifneq ($(filter all _all modules,$(MAKECMDGOALS)),)
  KBUILD_MODULES := 1
endif

ifeq ($(MAKECMDGOALS),)
  KBUILD_MODULES := 1
endif

export KBUILD_MODULES KBUILD_BUILTIN

ifeq ($(KBUILD_EXTMOD),)
# Additional helpers built in scripts/
# Carefully list dependencies so we do not try to build scripts twice
# in parallel
PHONY += scripts
scripts: scripts_basic include/config/auto.conf include/config/tristate.conf \
	 asm-generic gcc-plugins
	$(Q)$(MAKE) $(build)=$(@)

# Objects we will link into vmlinux / subdirs we need to visit
init-y		:= init/
drivers-y	:= drivers/ sound/ firmware/ techpack/
net-y		:= net/
libs-y		:= lib/
core-y		:= usr/
virt-y		:= virt/
endif # KBUILD_EXTMOD

ifeq ($(dot-config),1)
# Read in config
-include include/config/auto.conf

ifeq ($(KBUILD_EXTMOD),)
include/config/auto.conf.cmd: check-clang-specific-options

# Read in dependencies to all Kconfig* files, make sure to run
# oldconfig if changes are detected.
-include include/config/auto.conf.cmd

# To avoid any implicit rule to kick in, define an empty command
$(KCONFIG_CONFIG) include/config/auto.conf.cmd: ;

# If .config is newer than include/config/auto.conf, someone tinkered
# with it and forgot to run make oldconfig.
# if auto.conf.cmd is missing then we are probably in a cleaned tree so
# we execute the config step to be sure to catch updated Kconfig files
include/config/%.conf: $(KCONFIG_CONFIG) include/config/auto.conf.cmd
	$(Q)$(MAKE) -f $(srctree)/Makefile silentoldconfig
else
# external modules needs include/generated/autoconf.h and include/config/auto.conf
# but do not care if they are up-to-date. Use auto.conf to trigger the test
PHONY += include/config/auto.conf

include/config/auto.conf:
	$(Q)test -e include/generated/autoconf.h -a -e $@ || (		\
	echo >&2;							\
	echo >&2 "  ERROR: Kernel configuration is invalid.";		\
	echo >&2 "         include/generated/autoconf.h or $@ are missing.";\
	echo >&2 "         Run 'make oldconfig && make prepare' on kernel src to fix it.";	\
	echo >&2 ;							\
	/bin/false)

endif # KBUILD_EXTMOD

else
# Dummy target needed, because used as prerequisite
include/config/auto.conf: ;
endif # $(dot-config)

# For the kernel to actually contain only the needed exported symbols,
# we have to build modules as well to determine what those symbols are.
# (this can be evaluated only once include/config/auto.conf has been included)
ifdef CONFIG_TRIM_UNUSED_KSYMS
  KBUILD_MODULES := 1
endif

# The all: target is the default when no target is given on the
# command line.
# This allow a user to issue only 'make' to build a kernel including modules
# Defaults to vmlinux, but the arch makefile usually adds further targets
all: vmlinux

KBUILD_CFLAGS	+= $(call cc-option,-fno-PIE)
KBUILD_AFLAGS	+= $(call cc-option,-fno-PIE)
CFLAGS_GCOV	:= -fprofile-arcs -ftest-coverage \
	$(call cc-option,-fno-tree-loop-im) \
	$(call cc-disable-warning,maybe-uninitialized,)
export CFLAGS_GCOV

# Make toolchain changes before including arch/$(SRCARCH)/Makefile to ensure
# ar/cc/ld-* macros return correct values.
ifdef CONFIG_LTO_CLANG
ifneq ($(ld-name),lld)
# use GNU gold with LLVMgold for LTO linking, and LD for vmlinux_link
LDFINAL_vmlinux := $(LD)
LD		:= $(LDGOLD)
LDFLAGS		+= -plugin LLVMgold.so
endif
# use llvm-ar for building symbol tables from IR files, and llvm-dis instead
# of objdump for processing symbol versions and exports
LLVM_AR		:= llvm-ar
LLVM_NM		:= llvm-nm
export LLVM_AR LLVM_NM
endif

# The arch Makefile can set ARCH_{CPP,A,C}FLAGS to override the default
# values of the respective KBUILD_* variables
ARCH_CPPFLAGS :=
ARCH_AFLAGS :=
ARCH_CFLAGS :=
include arch/$(SRCARCH)/Makefile

KBUILD_CFLAGS	+= $(call cc-option,-fno-delete-null-pointer-checks,)
KBUILD_CFLAGS	+= $(call cc-disable-warning,frame-address,)
KBUILD_CFLAGS	+= $(call cc-disable-warning, format-truncation)
KBUILD_CFLAGS	+= $(call cc-disable-warning, format-overflow)
KBUILD_CFLAGS	+= $(call cc-disable-warning, int-in-bool-context)
KBUILD_CFLAGS	+= $(call cc-disable-warning, address-of-packed-member)
KBUILD_CFLAGS	+= $(call cc-disable-warning, attribute-alias)

ifdef CONFIG_CC_OPTIMIZE_FOR_SIZE
KBUILD_CFLAGS   += -Os
else
KBUILD_CFLAGS   += -O3

ifdef CONFIG_LLVM_POLLY
KBUILD_CFLAGS	+= -mllvm -polly \
		   -mllvm -polly-run-dce \
		   -mllvm -polly-run-inliner \
		   -mllvm -polly-ast-use-context \
		   -mllvm -polly-detect-keep-going \
		   -mllvm -polly-vectorizer=stripmine \
		   -mllvm -polly-invariant-load-hoisting
endif
endif

# Tell gcc to never replace conditional load with a non-conditional one
KBUILD_CFLAGS	+= $(call cc-option,--param=allow-store-data-races=0)
KBUILD_CFLAGS	+= $(call cc-option,-fno-allow-store-data-races)

# check for 'asm goto'
ifeq ($(shell $(CONFIG_SHELL) $(srctree)/scripts/gcc-goto.sh $(CC) $(KBUILD_CFLAGS)), y)
	KBUILD_CFLAGS += -DCC_HAVE_ASM_GOTO
	KBUILD_AFLAGS += -DCC_HAVE_ASM_GOTO
endif

include scripts/Makefile.kcov
include scripts/Makefile.gcc-plugins

ifdef CONFIG_READABLE_ASM
# Disable optimizations that make assembler listings hard to read.
# reorder blocks reorders the control in the function
# ipa clone creates specialized cloned functions
# partial inlining inlines only parts of functions
KBUILD_CFLAGS += $(call cc-option,-fno-reorder-blocks,) \
                 $(call cc-option,-fno-ipa-cp-clone,) \
                 $(call cc-option,-fno-partial-inlining)
endif

ifneq ($(CONFIG_FRAME_WARN),0)
KBUILD_CFLAGS += $(call cc-option,-Wframe-larger-than=${CONFIG_FRAME_WARN})
endif

# This selects the stack protector compiler flag. Testing it is delayed
# until after .config has been reprocessed, in the prepare-compiler-check
# target.
ifdef CONFIG_CC_STACKPROTECTOR_REGULAR
  stackp-flag := -fstack-protector
  stackp-name := REGULAR
else
ifdef CONFIG_CC_STACKPROTECTOR_STRONG
  stackp-flag := -fstack-protector-strong
  stackp-name := STRONG
else
  # Force off for distro compilers that enable stack protector by default.
  stackp-flag := $(call cc-option, -fno-stack-protector)
endif
endif
# Find arch-specific stack protector compiler sanity-checking script.
ifdef CONFIG_CC_STACKPROTECTOR
  stackp-path := $(srctree)/scripts/gcc-$(SRCARCH)_$(BITS)-has-stack-protector.sh
  stackp-check := $(wildcard $(stackp-path))
endif
KBUILD_CFLAGS += $(stackp-flag)

ifeq ($(cc-name),clang)
KBUILD_CFLAGS += $(call cc-disable-warning, format-invalid-specifier)
KBUILD_CFLAGS += $(call cc-disable-warning, gnu)
KBUILD_CFLAGS += $(call cc-disable-warning, duplicate-decl-specifier)
<<<<<<< HEAD
KBUILD_CFLAGS += -fno-builtin
KBUILD_CFLAGS += $(call cc-option, -Wno-undefined-optimized)
KBUILD_CFLAGS += $(call cc-option, -Wno-tautological-constant-out-of-range-compare)
KBUILD_CFLAGS += $(call cc-option, -mllvm -disable-struct-const-merge)
KBUILD_CFLAGS += $(call cc-option, -Wno-sometimes-uninitialized)

=======
>>>>>>> 31b2df53
# Quiet clang warning: comparison of unsigned expression < 0 is always false

KBUILD_CFLAGS += $(call cc-disable-warning, tautological-compare)
# CLANG uses a _MergedGlobals as optimization, but this breaks modpost, as the
# source of a reference will be _MergedGlobals and not on of the whitelisted names.
# See modpost pattern 2
KBUILD_CFLAGS += $(call cc-option, -mno-global-merge,)
KBUILD_CFLAGS += $(call cc-option, -fcatch-undefined-behavior)
endif

KBUILD_CFLAGS += $(call cc-option,-fno-delete-null-pointer-checks,)
# These warnings generated too much noise in a regular build.
# Use make W=1 to enable them (see scripts/Makefile.extrawarn)
KBUILD_CFLAGS += $(call cc-disable-warning, unused-but-set-variable)

ifeq ($(ld-name),lld)
LDFLAGS += -O2
endif

KBUILD_CFLAGS += $(call cc-disable-warning, unused-const-variable)
ifdef CONFIG_FRAME_POINTER
KBUILD_CFLAGS	+= -fno-omit-frame-pointer -fno-optimize-sibling-calls
else
# Some targets (ARM with Thumb2, for example), can't be built with frame
# pointers.  For those, we don't have FUNCTION_TRACER automatically
# select FRAME_POINTER.  However, FUNCTION_TRACER adds -pg, and this is
# incompatible with -fomit-frame-pointer with current GCC, so we don't use
# -fomit-frame-pointer with FUNCTION_TRACER.
ifndef CONFIG_FUNCTION_TRACER
KBUILD_CFLAGS	+= -fomit-frame-pointer
endif
endif
# Initialize all stack variables with a 0xAA pattern.
ifdef CONFIG_INIT_STACK_ALL_PATTERN
KBUILD_CFLAGS	+= -ftrivial-auto-var-init=pattern
endif

# Initialize all stack variables with a zero value.
ifdef CONFIG_INIT_STACK_ALL_ZERO
# Future support for zero initialization is still being debated, see
# https://bugs.llvm.org/show_bug.cgi?id=45497. These flags are subject to being
# renamed or dropped.
KBUILD_CFLAGS  += -ftrivial-auto-var-init=zero
KBUILD_CFLAGS  += $(call cc-option, -enable-trivial-auto-var-init-zero-knowing-it-will-be-removed-from-clang)
endif

KBUILD_CFLAGS   += $(call cc-option, -fno-var-tracking-assignments)

ifdef CONFIG_DEBUG_INFO
ifdef CONFIG_DEBUG_INFO_SPLIT
KBUILD_CFLAGS   += $(call cc-option, -gsplit-dwarf, -g)
else
KBUILD_CFLAGS	+= -g
endif
ifneq ($(LLVM_IAS),1)
KBUILD_AFLAGS	+= -Wa,-gdwarf-2
endif
endif

ifdef CONFIG_DEBUG_INFO_DWARF4
KBUILD_CFLAGS	+= $(call cc-option, -gdwarf-4,)
endif

ifdef CONFIG_DEBUG_INFO_REDUCED
KBUILD_CFLAGS 	+= $(call cc-option, -femit-struct-debug-baseonly) \
		   $(call cc-option,-fno-var-tracking)
endif

ifdef CONFIG_FUNCTION_TRACER
ifndef CC_FLAGS_FTRACE
CC_FLAGS_FTRACE := -pg
endif
ifdef CONFIG_FTRACE_MCOUNT_RECORD
  # gcc 5 supports generating the mcount tables directly
  ifeq ($(call cc-option-yn,-mrecord-mcount),y)
    CC_FLAGS_FTRACE	+= -mrecord-mcount
    export CC_USING_RECORD_MCOUNT := 1
  endif
endif
export CC_FLAGS_FTRACE
ifdef CONFIG_HAVE_FENTRY
CC_USING_FENTRY	:= $(call cc-option, -mfentry -DCC_USING_FENTRY)
endif
KBUILD_CFLAGS	+= $(CC_FLAGS_FTRACE) $(CC_USING_FENTRY)
KBUILD_AFLAGS	+= $(CC_USING_FENTRY)
ifdef CONFIG_DYNAMIC_FTRACE
	ifdef CONFIG_HAVE_C_RECORDMCOUNT
		BUILD_C_RECORDMCOUNT := y
		export BUILD_C_RECORDMCOUNT
	endif
endif
endif

# We trigger additional mismatches with less inlining
ifdef CONFIG_DEBUG_SECTION_MISMATCH
KBUILD_CFLAGS += $(call cc-option, -fno-inline-functions-called-once)
endif

ifdef CONFIG_LD_DEAD_CODE_DATA_ELIMINATION
KBUILD_CFLAGS	+= $(call cc-option,-ffunction-sections,)
KBUILD_CFLAGS	+= $(call cc-option,-fdata-sections,)
endif

ifdef CONFIG_LTO_CLANG
ifdef CONFIG_THINLTO
lto-clang-flags	:= -flto=thin
LDFLAGS		+= --thinlto-cache-dir=.thinlto-cache
else
lto-clang-flags	:= -flto
endif
lto-clang-flags += -fvisibility=default $(call cc-option, -fsplit-lto-unit)

# Limit inlining across translation units to reduce binary size
LD_FLAGS_LTO_CLANG := -mllvm -import-instr-limit=5

KBUILD_LDFLAGS += $(LD_FLAGS_LTO_CLANG)
KBUILD_LDFLAGS_MODULE += $(LD_FLAGS_LTO_CLANG)

KBUILD_LDFLAGS_MODULE += -T scripts/module-lto.lds

# allow disabling only clang LTO where needed
DISABLE_LTO_CLANG := -fno-lto
export DISABLE_LTO_CLANG
endif

ifdef CONFIG_LTO
LTO_CFLAGS	:= $(lto-clang-flags)
KBUILD_CFLAGS	+= $(LTO_CFLAGS)

DISABLE_LTO	:= $(DISABLE_LTO_CLANG)
export LTO_CFLAGS DISABLE_LTO

# LDFINAL_vmlinux and LDFLAGS_FINAL_vmlinux can be set to override
# the linker and flags for vmlinux_link.
export LDFINAL_vmlinux LDFLAGS_FINAL_vmlinux
endif

ifdef CONFIG_CFI_CLANG
cfi-clang-flags	+= -fsanitize=cfi -fno-sanitize-cfi-canonical-jump-tables
DISABLE_CFI_CLANG := -fno-sanitize=cfi
ifdef CONFIG_MODULES
cfi-clang-flags	+= -fsanitize-cfi-cross-dso
DISABLE_CFI_CLANG += -fno-sanitize-cfi-cross-dso
endif
ifdef CONFIG_CFI_PERMISSIVE
cfi-clang-flags	+= -fsanitize-recover=cfi -fno-sanitize-trap=cfi
endif

# also disable CFI when LTO is disabled
DISABLE_LTO_CLANG += $(DISABLE_CFI_CLANG)
# allow disabling only clang CFI where needed
export DISABLE_CFI_CLANG
endif

ifdef CONFIG_CFI
# cfi-flags are re-tested in prepare-compiler-check
CFI_CFLAGS	:= $(cfi-clang-flags)
KBUILD_CFLAGS	+= $(CFI_CFLAGS)

DISABLE_CFI	:= $(DISABLE_CFI_CLANG)
DISABLE_LTO	+= $(DISABLE_CFI)
export CFI_CFLAGS DISABLE_CFI
endif

ifdef CONFIG_SHADOW_CALL_STACK
CC_FLAGS_SCS	:= -fsanitize=shadow-call-stack
KBUILD_CFLAGS	+= $(CC_FLAGS_SCS)
export CC_FLAGS_SCS
endif

# arch Makefile may override CC so keep this after arch Makefile is included
NOSTDINC_FLAGS += -nostdinc -isystem $(shell $(CC) -print-file-name=include)
CHECKFLAGS     += $(NOSTDINC_FLAGS)

# warn about C99 declaration after statement
KBUILD_CFLAGS += $(call cc-option,-Wdeclaration-after-statement,)

# disable pointer signed / unsigned warnings in gcc 4.0
KBUILD_CFLAGS += $(call cc-disable-warning, pointer-sign)

# disable stringop warnings in gcc 8+
KBUILD_CFLAGS += $(call cc-disable-warning, stringop-truncation)

# We'll want to enable this eventually, but it's not going away for 5.7 at least
KBUILD_CFLAGS += $(call cc-disable-warning, zero-length-bounds)
KBUILD_CFLAGS += $(call cc-disable-warning, array-bounds)
KBUILD_CFLAGS += $(call cc-disable-warning, stringop-overflow)

# Another good warning that we'll want to enable eventually
KBUILD_CFLAGS += $(call cc-disable-warning, restrict)

# Enabled with W=2, disabled by default as noisy
KBUILD_CFLAGS += $(call cc-disable-warning, maybe-uninitialized)

# disable invalid "can't wrap" optimizations for signed / pointers
KBUILD_CFLAGS	+= -fno-strict-overflow

# clang sets -fmerge-all-constants by default as optimization, but this
# is non-conforming behavior for C and in fact breaks the kernel, so we
# need to disable it here generally.
KBUILD_CFLAGS	+= $(call cc-option,-fno-merge-all-constants)

# for gcc -fno-merge-all-constants disables everything, but it is fine
# to have actual conforming behavior enabled.
KBUILD_CFLAGS	+= $(call cc-option,-fmerge-constants)

# Make sure -fstack-check isn't enabled (like gentoo apparently did)
KBUILD_CFLAGS  += $(call cc-option,-fno-stack-check,)

# conserve stack if available
KBUILD_CFLAGS   += $(call cc-option,-fconserve-stack)

# disallow errors like 'EXPORT_GPL(foo);' with missing header
KBUILD_CFLAGS   += $(call cc-option,-Werror=implicit-int)

# require functions to have arguments in prototypes, not empty 'int foo()'
KBUILD_CFLAGS   += $(call cc-option,-Werror=strict-prototypes)

# Prohibit date/time macros, which would make the build non-deterministic
KBUILD_CFLAGS   += -Werror=date-time

# enforce correct pointer usage
KBUILD_CFLAGS   += $(call cc-option,-Werror=incompatible-pointer-types)

# Require designated initializers for all marked structures
KBUILD_CFLAGS   += $(call cc-option,-Werror=designated-init)

# change __FILE__ to the relative path from the srctree
KBUILD_CFLAGS	+= $(call cc-option,-fmacro-prefix-map=$(srctree)/=)

# use the deterministic mode of AR if available
KBUILD_ARFLAGS := $(call ar-option,D)

include scripts/Makefile.kasan
include scripts/Makefile.extrawarn
include scripts/Makefile.ubsan

# Add any arch overrides and user supplied CPPFLAGS, AFLAGS and CFLAGS as the
# last assignments
KBUILD_CPPFLAGS += $(ARCH_CPPFLAGS) $(KCPPFLAGS)
KBUILD_AFLAGS   += $(ARCH_AFLAGS)   $(KAFLAGS)
KBUILD_CFLAGS   += $(ARCH_CFLAGS)   $(KCFLAGS)

<<<<<<< HEAD
KBUILD_LDFLAGS_MODULE += --build-id
LDFLAGS_vmlinux += --build-id
=======
# Use --build-id when available.
LDFLAGS_BUILD_ID := $(call ld-option, --build-id)
KBUILD_LDFLAGS_MODULE += $(LDFLAGS_BUILD_ID)
LDFLAGS_vmlinux += $(LDFLAGS_BUILD_ID)
>>>>>>> 31b2df53

ifdef CONFIG_LD_DEAD_CODE_DATA_ELIMINATION
LDFLAGS_vmlinux	+= $(call ld-option, --gc-sections,)
endif

LDFLAGS	+= -z noexecstack
LDFLAGS	+= $(call ld-option,--no-warn-rwx-segments)

ifeq ($(CONFIG_STRIP_ASM_SYMS),y)
LDFLAGS_vmlinux	+= $(call ld-option, -X,)
endif

ifeq ($(CONFIG_RELR),y)
LDFLAGS_vmlinux	+= --pack-dyn-relocs=relr
endif

# Default kernel image to build when no specific target is given.
# KBUILD_IMAGE may be overruled on the command line or
# set in the environment
# Also any assignments in arch/$(ARCH)/Makefile take precedence over
# this default value
export KBUILD_IMAGE ?= vmlinux

#
# INSTALL_PATH specifies where to place the updated kernel and system map
# images. Default is /boot, but you can set it to other values
export	INSTALL_PATH ?= /boot

#
# INSTALL_DTBS_PATH specifies a prefix for relocations required by build roots.
# Like INSTALL_MOD_PATH, it isn't defined in the Makefile, but can be passed as
# an argument if needed. Otherwise it defaults to the kernel install path
#
export INSTALL_DTBS_PATH ?= $(INSTALL_PATH)/dtbs/$(KERNELRELEASE)

#
# INSTALL_MOD_PATH specifies a prefix to MODLIB for module directory
# relocations required by build roots.  This is not defined in the
# makefile but the argument can be passed to make if needed.
#

MODLIB	= $(INSTALL_MOD_PATH)/lib/modules/$(KERNELRELEASE)
export MODLIB

#
# INSTALL_MOD_STRIP, if defined, will cause modules to be
# stripped after they are installed.  If INSTALL_MOD_STRIP is '1', then
# the default option --strip-debug will be used.  Otherwise,
# INSTALL_MOD_STRIP value will be used as the options to the strip command.

ifdef INSTALL_MOD_STRIP
ifeq ($(INSTALL_MOD_STRIP),1)
mod_strip_cmd = $(STRIP) --strip-debug
else
mod_strip_cmd = $(STRIP) $(INSTALL_MOD_STRIP)
endif # INSTALL_MOD_STRIP=1
else
mod_strip_cmd = true
endif # INSTALL_MOD_STRIP
export mod_strip_cmd

# CONFIG_MODULE_COMPRESS, if defined, will cause module to be compressed
# after they are installed in agreement with CONFIG_MODULE_COMPRESS_GZIP
# or CONFIG_MODULE_COMPRESS_XZ.

mod_compress_cmd = true
ifdef CONFIG_MODULE_COMPRESS
  ifdef CONFIG_MODULE_COMPRESS_GZIP
    mod_compress_cmd = gzip -n -f
  endif # CONFIG_MODULE_COMPRESS_GZIP
  ifdef CONFIG_MODULE_COMPRESS_XZ
    mod_compress_cmd = xz -f
  endif # CONFIG_MODULE_COMPRESS_XZ
endif # CONFIG_MODULE_COMPRESS
export mod_compress_cmd

# Select initial ramdisk compression format, default is gzip(1).
# This shall be used by the dracut(8) tool while creating an initramfs image.
#
INITRD_COMPRESS-y                  := gzip
INITRD_COMPRESS-$(CONFIG_RD_BZIP2) := bzip2
INITRD_COMPRESS-$(CONFIG_RD_LZMA)  := lzma
INITRD_COMPRESS-$(CONFIG_RD_XZ)    := xz
INITRD_COMPRESS-$(CONFIG_RD_LZO)   := lzo
INITRD_COMPRESS-$(CONFIG_RD_LZ4)   := lz4
# do not export INITRD_COMPRESS, since we didn't actually
# choose a sane default compression above.
# export INITRD_COMPRESS := $(INITRD_COMPRESS-y)

ifdef CONFIG_MODULE_SIG_ALL
$(eval $(call config_filename,MODULE_SIG_KEY))

mod_sign_cmd = scripts/sign-file $(CONFIG_MODULE_SIG_HASH) $(MODULE_SIG_KEY_SRCPREFIX)$(CONFIG_MODULE_SIG_KEY) certs/signing_key.x509
else
mod_sign_cmd = true
endif
export mod_sign_cmd

HOST_LIBELF_LIBS = $(shell pkg-config libelf --libs 2>/dev/null || echo -lelf)

ifdef CONFIG_STACK_VALIDATION
  has_libelf := $(call try-run,\
		echo "int main() {}" | $(HOSTCC) -xc -o /dev/null $(HOST_LIBELF_LIBS) -,1,0)
  ifeq ($(has_libelf),1)
    objtool_target := tools/objtool FORCE
  else
    SKIP_STACK_VALIDATION := 1
    export SKIP_STACK_VALIDATION
  endif
endif

PHONY += prepare0

ifeq ($(KBUILD_EXTMOD),)
core-y		+= kernel/ certs/ mm/ fs/ ipc/ security/ crypto/ block/

vmlinux-dirs	:= $(patsubst %/,%,$(filter %/, $(init-y) $(init-m) \
		     $(core-y) $(core-m) $(drivers-y) $(drivers-m) \
		     $(net-y) $(net-m) $(libs-y) $(libs-m) $(virt-y)))

vmlinux-alldirs	:= $(sort $(vmlinux-dirs) $(patsubst %/,%,$(filter %/, \
		     $(init-) $(core-) $(drivers-) $(net-) $(libs-) $(virt-))))

init-y		:= $(patsubst %/, %/built-in.o, $(init-y))
core-y		:= $(patsubst %/, %/built-in.o, $(core-y))
drivers-y	:= $(patsubst %/, %/built-in.o, $(drivers-y))
net-y		:= $(patsubst %/, %/built-in.o, $(net-y))
libs-y1		:= $(patsubst %/, %/lib.a, $(libs-y))
libs-y2		:= $(filter-out %.a, $(patsubst %/, %/built-in.o, $(libs-y)))
virt-y		:= $(patsubst %/, %/built-in.o, $(virt-y))

# Externally visible symbols (used by link-vmlinux.sh)
export KBUILD_VMLINUX_INIT := $(head-y) $(init-y)
export KBUILD_VMLINUX_MAIN := $(core-y) $(libs-y2) $(drivers-y) $(net-y) $(virt-y)
export KBUILD_VMLINUX_LIBS := $(libs-y1)
export KBUILD_LDS          := arch/$(SRCARCH)/kernel/vmlinux.lds
export LDFLAGS_vmlinux
# used by scripts/package/Makefile
export KBUILD_ALLDIRS := $(sort $(filter-out arch/%,$(vmlinux-alldirs)) arch Documentation include samples scripts tools)

vmlinux-deps := $(KBUILD_LDS) $(KBUILD_VMLINUX_INIT) $(KBUILD_VMLINUX_MAIN) $(KBUILD_VMLINUX_LIBS)

# Include targets which we want to execute sequentially if the rest of the
# kernel build went well. If CONFIG_TRIM_UNUSED_KSYMS is set, this might be
# evaluated more than once.
PHONY += vmlinux_prereq
vmlinux_prereq: $(vmlinux-deps) FORCE
ifdef CONFIG_HEADERS_CHECK
	$(Q)$(MAKE) -f $(srctree)/Makefile headers_check
endif
ifdef CONFIG_GDB_SCRIPTS
	$(Q)ln -fsn $(abspath $(srctree)/scripts/gdb/vmlinux-gdb.py)
endif
ifdef CONFIG_TRIM_UNUSED_KSYMS
	$(Q)$(CONFIG_SHELL) $(srctree)/scripts/adjust_autoksyms.sh \
	  "$(MAKE) -f $(srctree)/Makefile vmlinux"
endif

# standalone target for easier testing
include/generated/autoksyms.h: FORCE
	$(Q)$(CONFIG_SHELL) $(srctree)/scripts/adjust_autoksyms.sh true

ARCH_POSTLINK := $(wildcard $(srctree)/arch/$(SRCARCH)/Makefile.postlink)

# Final link of vmlinux with optional arch pass after final link
cmd_link-vmlinux =                                                 \
	$(CONFIG_SHELL) $< $(LD) $(LDFLAGS) $(LDFLAGS_vmlinux) ;    \
	$(if $(ARCH_POSTLINK), $(MAKE) -f $(ARCH_POSTLINK) $@, true)

vmlinux: scripts/link-vmlinux.sh vmlinux_prereq $(vmlinux-deps) FORCE
	+$(call if_changed,link-vmlinux)

# Build samples along the rest of the kernel
ifdef CONFIG_SAMPLES
vmlinux-dirs += samples
endif

# The actual objects are generated when descending,
# make sure no implicit rule kicks in
$(sort $(vmlinux-deps)): $(vmlinux-dirs) ;

# Handle descending into subdirectories listed in $(vmlinux-dirs)
# Preset locale variables to speed up the build process. Limit locale
# tweaks to this spot to avoid wrong language settings when running
# make menuconfig etc.
# Error messages still appears in the original language

PHONY += $(vmlinux-dirs)
$(vmlinux-dirs): prepare scripts
	$(Q)$(MAKE) $(build)=$@ need-builtin=1

define filechk_kernel.release
	echo "$(KERNELVERSION)$$($(CONFIG_SHELL) $(srctree)/scripts/setlocalversion $(srctree))"
endef

# Store (new) KERNELRELEASE string in include/config/kernel.release
include/config/kernel.release: include/config/auto.conf FORCE
	$(call filechk,kernel.release)


# Things we need to do before we recursively start building the kernel
# or the modules are listed in "prepare".
# A multi level approach is used. prepareN is processed before prepareN-1.
# archprepare is used in arch Makefiles and when processed asm symlink,
# version.h and scripts_basic is processed / created.

PHONY += prepare archprepare prepare1 prepare2 prepare3

# prepare3 is used to check if we are building in a separate output directory,
# and if so do:
# 1) Check that make has not been executed in the kernel src $(srctree)
prepare3: include/config/kernel.release
ifneq ($(KBUILD_SRC),)
	@$(kecho) '  Using $(srctree) as source for kernel'
	$(Q)if [ -f $(srctree)/.config -o -d $(srctree)/include/config ]; then \
		echo >&2 "  $(srctree) is not clean, please run 'make mrproper'"; \
		echo >&2 "  in the '$(srctree)' directory.";\
		/bin/false; \
	fi;
endif

# prepare2 creates a makefile if using a separate output directory.
# From this point forward, .config has been reprocessed, so any rules
# that need to depend on updated CONFIG_* values can be checked here.
prepare2: prepare3 prepare-compiler-check outputmakefile asm-generic

prepare1: prepare2 $(version_h) include/generated/utsrelease.h \
                   include/config/auto.conf
	$(cmd_crmodverdir)

archprepare: archheaders archscripts prepare1 scripts_basic

prepare0: archprepare gcc-plugins
	$(Q)$(MAKE) $(build)=.

# All the preparing..
prepare: prepare0 prepare-objtool

# Support for using generic headers in asm-generic
PHONY += asm-generic uapi-asm-generic
asm-generic: uapi-asm-generic
	$(Q)$(MAKE) -f $(srctree)/scripts/Makefile.asm-generic \
	            src=asm obj=arch/$(SRCARCH)/include/generated/asm
uapi-asm-generic:
	$(Q)$(MAKE) -f $(srctree)/scripts/Makefile.asm-generic \
	            src=uapi/asm obj=arch/$(SRCARCH)/include/generated/uapi/asm

PHONY += prepare-objtool
prepare-objtool: $(objtool_target)
ifeq ($(SKIP_STACK_VALIDATION),1)
ifdef CONFIG_UNWINDER_ORC
	@echo "error: Cannot generate ORC metadata for CONFIG_UNWINDER_ORC=y, please install libelf-dev, libelf-devel or elfutils-libelf-devel" >&2
	@false
else
	@echo "warning: Cannot use CONFIG_STACK_VALIDATION=y, please install libelf-dev, libelf-devel or elfutils-libelf-devel" >&2
endif
endif

# Disable clang-specific config options when using a different compiler
clang-specific-configs := LTO_CLANG CFI_CLANG SHADOW_CALL_STACK INIT_STACK_ALL_ZERO

PHONY += check-clang-specific-options
check-clang-specific-options: $(KCONFIG_CONFIG) FORCE
ifneq ($(cc-name),clang)
ifneq ($(findstring y,$(shell $(CONFIG_SHELL) \
	$(srctree)/scripts/config --file $(KCONFIG_CONFIG) \
		$(foreach c,$(clang-specific-configs),-s $(c)))),)
	@echo WARNING: Disabling clang-specific options with $(cc-name) >&2
	$(Q)$(srctree)/scripts/config --file $(KCONFIG_CONFIG) \
		$(foreach c,$(clang-specific-configs),-d $(c)) && \
	$(MAKE) -f $(srctree)/Makefile olddefconfig
endif
endif

# Check for CONFIG flags that require compiler support. Abort the build
# after .config has been processed, but before the kernel build starts.
#
# For security-sensitive CONFIG options, we don't want to fallback and/or
# silently change which compiler flags will be used, since that leads to
# producing kernels with different security feature characteristics
# depending on the compiler used. (For example, "But I selected
# CC_STACKPROTECTOR_STRONG! Why did it build with _REGULAR?!")
PHONY += prepare-compiler-check
prepare-compiler-check: FORCE
# Make sure we're using a supported toolchain with LTO_CLANG
ifdef CONFIG_LTO_CLANG
  ifneq ($(call clang-ifversion, -ge, 0500, y), y)
	@echo Cannot use CONFIG_LTO_CLANG: requires clang 5.0 or later >&2 && exit 1
  endif
  ifneq ($(ld-name),lld)
    ifneq ($(call gold-ifversion, -ge, 112000000, y), y)
         @echo Cannot use CONFIG_LTO_CLANG: requires GNU gold 1.12 or later >&2 && exit 1
    endif
  endif
endif
# Make sure compiler supports LTO flags
ifdef lto-flags
  ifeq ($(call cc-option, $(lto-flags)),)
	@echo Cannot use CONFIG_LTO: $(lto-flags) not supported by compiler \
		>&2 && exit 1
  endif
endif
# Make sure compiler supports requested stack protector flag.
ifdef stackp-name
  ifeq ($(call cc-option, $(stackp-flag)),)
	@echo Cannot use CONFIG_CC_STACKPROTECTOR_$(stackp-name): \
		  $(stackp-flag) not supported by compiler >&2 && exit 1
  endif
endif
# Make sure compiler does not have buggy stack-protector support.
ifdef stackp-check
  ifneq ($(shell $(CONFIG_SHELL) $(stackp-check) $(CC) $(KBUILD_CPPFLAGS) $(biarch)),y)
	@echo Cannot use CONFIG_CC_STACKPROTECTOR_$(stackp-name): \
                  $(stackp-flag) available but compiler is broken >&2 && exit 1
  endif
endif
ifdef cfi-flags
  ifeq ($(call cc-option, $(cfi-flags)),)
	@echo Cannot use CONFIG_CFI: $(cfi-flags) not supported by compiler >&2 && exit 1
  endif
endif
	@:

# Generate some files
# ---------------------------------------------------------------------------

# KERNELRELEASE can change from a few different places, meaning version.h
# needs to be updated, so this check is forced on all builds

uts_len := 64
ifneq (,$(BUILD_NUMBER))
	UTS_RELEASE=$(KERNELRELEASE)-ab$(BUILD_NUMBER)
else
	UTS_RELEASE=$(KERNELRELEASE)
endif
define filechk_utsrelease.h
	if [ `echo -n "$(UTS_RELEASE)" | wc -c ` -gt $(uts_len) ]; then \
		echo '"$(UTS_RELEASE)" exceeds $(uts_len) characters' >&2;    \
		exit 1;                                                       \
	fi;                                                             \
	(echo \#define UTS_RELEASE \"$(UTS_RELEASE)\";)
endef

define filechk_version.h
	(echo \#define LINUX_VERSION_CODE $(shell                         \
	expr $(VERSION) \* 65536 + 0$(PATCHLEVEL) \* 256 + 255); \
	echo '#define KERNEL_VERSION(a,b,c) (((a) << 16) + ((b) << 8) + (c))';)
endef

$(version_h): $(srctree)/Makefile FORCE
	$(call filechk,version.h)
	$(Q)rm -f $(old_version_h)

include/generated/utsrelease.h: include/config/kernel.release FORCE
	$(call filechk,utsrelease.h)

PHONY += headerdep
headerdep:
	$(Q)find $(srctree)/include/ -name '*.h' | xargs --max-args 1 \
	$(srctree)/scripts/headerdep.pl -I$(srctree)/include

# ---------------------------------------------------------------------------
# Kernel headers

#Default location for installed headers
export INSTALL_HDR_PATH = $(objtree)/usr

# If we do an all arch process set dst to include/arch-$(hdr-arch)
hdr-dst = $(if $(KBUILD_HEADERS), dst=include/arch-$(hdr-arch), dst=include)

PHONY += archheaders
archheaders:

PHONY += archscripts
archscripts:

PHONY += __headers
__headers: $(version_h) scripts_basic uapi-asm-generic archheaders archscripts
	$(Q)$(MAKE) $(build)=scripts build_unifdef

PHONY += headers_install_all
headers_install_all:
	$(Q)$(CONFIG_SHELL) $(srctree)/scripts/headers.sh install

PHONY += headers_install
headers_install: __headers
	$(if $(wildcard $(srctree)/arch/$(hdr-arch)/include/uapi/asm/Kbuild),, \
	  $(error Headers not exportable for the $(SRCARCH) architecture))
	$(Q)$(MAKE) $(hdr-inst)=include/uapi dst=include
	$(Q)$(MAKE) $(hdr-inst)=arch/$(hdr-arch)/include/uapi $(hdr-dst)
	$(Q)$(MAKE) $(hdr-inst)=techpack/audio/include/uapi dst=techpack/audio/include

PHONY += headers_check_all
headers_check_all: headers_install_all
	$(Q)$(CONFIG_SHELL) $(srctree)/scripts/headers.sh check

PHONY += headers_check
headers_check: headers_install
	$(Q)$(MAKE) $(hdr-inst)=include/uapi dst=include HDRCHECK=1
	$(Q)$(MAKE) $(hdr-inst)=arch/$(hdr-arch)/include/uapi $(hdr-dst) HDRCHECK=1
	$(Q)$(MAKE) $(hdr-inst)=techpack/audio/include/uapi dst=techpack/audio/include HDRCHECK=1

# ---------------------------------------------------------------------------
# Kernel selftest

PHONY += kselftest
kselftest:
	$(Q)$(MAKE) -C $(srctree)/tools/testing/selftests run_tests

PHONY += kselftest-clean
kselftest-clean:
	$(Q)$(MAKE) -C $(srctree)/tools/testing/selftests clean

PHONY += kselftest-merge
kselftest-merge:
	$(if $(wildcard $(objtree)/.config),, $(error No .config exists, config your kernel first!))
	$(Q)$(CONFIG_SHELL) $(srctree)/scripts/kconfig/merge_config.sh \
		-m $(objtree)/.config \
		$(srctree)/tools/testing/selftests/*/config
	+$(Q)$(MAKE) -f $(srctree)/Makefile olddefconfig

# ---------------------------------------------------------------------------
# Modules

ifdef CONFIG_MODULES

# By default, build modules as well

all: modules

# Build modules
#
# A module can be listed more than once in obj-m resulting in
# duplicate lines in modules.order files.  Those are removed
# using awk while concatenating to the final file.

PHONY += modules
modules: $(vmlinux-dirs) $(if $(KBUILD_BUILTIN),vmlinux) modules.builtin
	$(Q)$(AWK) '!x[$$0]++' $(vmlinux-dirs:%=$(objtree)/%/modules.order) > $(objtree)/modules.order
	@$(kecho) '  Building modules, stage 2.';
	$(Q)$(MAKE) -f $(srctree)/scripts/Makefile.modpost

modules.builtin: $(vmlinux-dirs:%=%/modules.builtin)
	$(Q)$(AWK) '!x[$$0]++' $^ > $(objtree)/modules.builtin

%/modules.builtin: include/config/auto.conf
	$(Q)$(MAKE) $(modbuiltin)=$*


# Target to prepare building external modules
PHONY += modules_prepare
modules_prepare: prepare scripts

# Target to install modules
PHONY += modules_install
modules_install: _modinst_ _modinst_post

PHONY += _modinst_
_modinst_:
	@rm -rf $(MODLIB)/kernel
	@rm -f $(MODLIB)/source
	@mkdir -p $(MODLIB)/kernel
	@ln -s $(abspath $(srctree)) $(MODLIB)/source
	@if [ ! $(objtree) -ef  $(MODLIB)/build ]; then \
		rm -f $(MODLIB)/build ; \
		ln -s $(CURDIR) $(MODLIB)/build ; \
	fi
	@cp -f $(objtree)/modules.order $(MODLIB)/
	@cp -f $(objtree)/modules.builtin $(MODLIB)/
	$(Q)$(MAKE) -f $(srctree)/scripts/Makefile.modinst

# This depmod is only for convenience to give the initial
# boot a modules.dep even before / is mounted read-write.  However the
# boot script depmod is the master version.
PHONY += _modinst_post
_modinst_post: _modinst_
	$(call cmd,depmod)

ifeq ($(CONFIG_MODULE_SIG), y)
PHONY += modules_sign
modules_sign:
	$(Q)$(MAKE) -f $(srctree)/scripts/Makefile.modsign
endif

else # CONFIG_MODULES

# Modules not configured
# ---------------------------------------------------------------------------

PHONY += modules modules_install
modules modules_install:
	@echo >&2
	@echo >&2 "The present kernel configuration has modules disabled."
	@echo >&2 "Type 'make config' and enable loadable module support."
	@echo >&2 "Then build a kernel with module support enabled."
	@echo >&2
	@exit 1

endif # CONFIG_MODULES

###
# Cleaning is done on three levels.
# make clean     Delete most generated files
#                Leave enough to build external modules
# make mrproper  Delete the current configuration, and all generated files
# make distclean Remove editor backup files, patch leftover files and the like

# Directories & files removed with 'make clean'
CLEAN_DIRS  += $(MODVERDIR)

# Directories & files removed with 'make mrproper'
MRPROPER_DIRS  += include/config usr/include include/generated          \
		  arch/*/include/generated .tmp_objdiff
MRPROPER_FILES += .config .config.old .version .old_version \
		  Module.symvers tags TAGS cscope* GPATH GTAGS GRTAGS GSYMS \
		  signing_key.pem signing_key.priv signing_key.x509	\
		  x509.genkey extra_certificates signing_key.x509.keyid	\
		  signing_key.x509.signer vmlinux-gdb.py

# clean - Delete most, but leave enough to build external modules
#
clean: rm-dirs  := $(CLEAN_DIRS)
clean: rm-files := $(CLEAN_FILES)
clean-dirs      := $(addprefix _clean_, . $(vmlinux-alldirs) Documentation samples)

PHONY += $(clean-dirs) clean archclean vmlinuxclean
$(clean-dirs):
	$(Q)$(MAKE) $(clean)=$(patsubst _clean_%,%,$@)

vmlinuxclean:
	$(Q)$(CONFIG_SHELL) $(srctree)/scripts/link-vmlinux.sh clean
	$(Q)$(if $(ARCH_POSTLINK), $(MAKE) -f $(ARCH_POSTLINK) clean)

clean: archclean vmlinuxclean

# mrproper - Delete all generated files, including .config
#
mrproper: rm-dirs  := $(wildcard $(MRPROPER_DIRS))
mrproper: rm-files := $(wildcard $(MRPROPER_FILES))
mrproper-dirs      := $(addprefix _mrproper_,scripts)

PHONY += $(mrproper-dirs) mrproper archmrproper
$(mrproper-dirs):
	$(Q)$(MAKE) $(clean)=$(patsubst _mrproper_%,%,$@)

mrproper: clean archmrproper $(mrproper-dirs)
	$(call cmd,rmdirs)
	$(call cmd,rmfiles)

# distclean
#
PHONY += distclean

distclean: mrproper
	@find $(srctree) $(RCS_FIND_IGNORE) \
		\( -name '*.orig' -o -name '*.rej' -o -name '*~' \
		-o -name '*.bak' -o -name '#*#' -o -name '*%' \
		-o -name 'core' \) \
		-type f -print | xargs rm -f


# Packaging of the kernel to various formats
# ---------------------------------------------------------------------------
# rpm target kept for backward compatibility
package-dir	:= scripts/package

%src-pkg: FORCE
	$(Q)$(MAKE) $(build)=$(package-dir) $@
%pkg: include/config/kernel.release FORCE
	$(Q)$(MAKE) $(build)=$(package-dir) $@
rpm: include/config/kernel.release FORCE
	$(Q)$(MAKE) $(build)=$(package-dir) $@


# Brief documentation of the typical targets used
# ---------------------------------------------------------------------------

boards := $(wildcard $(srctree)/arch/$(SRCARCH)/configs/*_defconfig)
boards := $(sort $(notdir $(boards)))
board-dirs := $(dir $(wildcard $(srctree)/arch/$(SRCARCH)/configs/*/*_defconfig))
board-dirs := $(sort $(notdir $(board-dirs:/=)))

PHONY += help
help:
	@echo  'Cleaning targets:'
	@echo  '  clean		  - Remove most generated files but keep the config and'
	@echo  '                    enough build support to build external modules'
	@echo  '  mrproper	  - Remove all generated files + config + various backup files'
	@echo  '  distclean	  - mrproper + remove editor backup and patch files'
	@echo  ''
	@echo  'Configuration targets:'
	@$(MAKE) -f $(srctree)/scripts/kconfig/Makefile help
	@echo  ''
	@echo  'Other generic targets:'
	@echo  '  all		  - Build all targets marked with [*]'
	@echo  '* vmlinux	  - Build the bare kernel'
	@echo  '* modules	  - Build all modules'
	@echo  '  modules_install - Install all modules to INSTALL_MOD_PATH (default: /)'
	@echo  '  dir/            - Build all files in dir and below'
	@echo  '  dir/file.[ois]  - Build specified target only'
	@echo  '  dir/file.ll     - Build the LLVM assembly file'
	@echo  '                    (requires compiler support for LLVM assembly generation)'
	@echo  '  dir/file.lst    - Build specified mixed source/assembly target only'
	@echo  '                    (requires a recent binutils and recent build (System.map))'
	@echo  '  dir/file.ko     - Build module including final link'
	@echo  '  modules_prepare - Set up for building external modules'
	@echo  '  tags/TAGS	  - Generate tags file for editors'
	@echo  '  cscope	  - Generate cscope index'
	@echo  '  gtags           - Generate GNU GLOBAL index'
	@echo  '  kernelrelease	  - Output the release version string (use with make -s)'
	@echo  '  kernelversion	  - Output the version stored in Makefile (use with make -s)'
	@echo  '  image_name	  - Output the image name (use with make -s)'
	@echo  '  headers_install - Install sanitised kernel headers to INSTALL_HDR_PATH'; \
	 echo  '                    (default: $(INSTALL_HDR_PATH))'; \
	 echo  ''
	@echo  'Static analysers:'
	@echo  '  checkstack      - Generate a list of stack hogs'
	@echo  '  namespacecheck  - Name space analysis on compiled kernel'
	@echo  '  versioncheck    - Sanity check on version.h usage'
	@echo  '  includecheck    - Check for duplicate included header files'
	@echo  '  export_report   - List the usages of all exported symbols'
	@echo  '  headers_check   - Sanity check on exported headers'
	@echo  '  headerdep       - Detect inclusion cycles in headers'
	@$(MAKE) -f $(srctree)/scripts/Makefile.help checker-help
	@echo  ''
	@echo  'Kernel selftest:'
	@echo  '  kselftest       - Build and run kernel selftest (run as root)'
	@echo  '                    Build, install, and boot kernel before'
	@echo  '                    running kselftest on it'
	@echo  '  kselftest-clean - Remove all generated kselftest files'
	@echo  '  kselftest-merge - Merge all the config dependencies of kselftest to existing'
	@echo  '                    .config.'
	@echo  ''
	@echo 'Userspace tools targets:'
	@echo '  use "make tools/help"'
	@echo '  or  "cd tools; make help"'
	@echo  ''
	@echo  'Kernel packaging:'
	@$(MAKE) $(build)=$(package-dir) help
	@echo  ''
	@echo  'Documentation targets:'
	@$(MAKE) -f $(srctree)/Documentation/Makefile dochelp
	@echo  ''
	@echo  'Architecture specific targets ($(SRCARCH)):'
	@$(if $(archhelp),$(archhelp),\
		echo '  No architecture specific help defined for $(SRCARCH)')
	@echo  ''
	@$(if $(boards), \
		$(foreach b, $(boards), \
		printf "  %-24s - Build for %s\\n" $(b) $(subst _defconfig,,$(b));) \
		echo '')
	@$(if $(board-dirs), \
		$(foreach b, $(board-dirs), \
		printf "  %-16s - Show %s-specific targets\\n" help-$(b) $(b);) \
		printf "  %-16s - Show all of the above\\n" help-boards; \
		echo '')

	@echo  '  make V=0|1 [targets] 0 => quiet build (default), 1 => verbose build'
	@echo  '  make V=2   [targets] 2 => give reason for rebuild of target'
	@echo  '  make O=dir [targets] Locate all output files in "dir", including .config'
	@echo  '  make C=1   [targets] Check re-compiled c source with $$CHECK (sparse by default)'
	@echo  '  make C=2   [targets] Force check of all c source with $$CHECK'
	@echo  '  make RECORDMCOUNT_WARN=1 [targets] Warn about ignored mcount sections'
	@echo  '  make W=n   [targets] Enable extra gcc checks, n=1,2,3 where'
	@echo  '		1: warnings which may be relevant and do not occur too often'
	@echo  '		2: warnings which occur quite often but may still be relevant'
	@echo  '		3: more obscure warnings, can most likely be ignored'
	@echo  '		Multiple levels can be combined with W=12 or W=123'
	@echo  ''
	@echo  'Execute "make" or "make all" to build all targets marked with [*] '
	@echo  'For further info see the ./README file'


help-board-dirs := $(addprefix help-,$(board-dirs))

help-boards: $(help-board-dirs)

boards-per-dir = $(sort $(notdir $(wildcard $(srctree)/arch/$(SRCARCH)/configs/$*/*_defconfig)))

$(help-board-dirs): help-%:
	@echo  'Architecture specific targets ($(SRCARCH) $*):'
	@$(if $(boards-per-dir), \
		$(foreach b, $(boards-per-dir), \
		printf "  %-24s - Build for %s\\n" $*/$(b) $(subst _defconfig,,$(b));) \
		echo '')


# Documentation targets
# ---------------------------------------------------------------------------
DOC_TARGETS := xmldocs latexdocs pdfdocs htmldocs epubdocs cleandocs linkcheckdocs
PHONY += $(DOC_TARGETS)
$(DOC_TARGETS): scripts_basic FORCE
	$(Q)$(MAKE) $(build)=Documentation $@

else # KBUILD_EXTMOD

###
# External module support.
# When building external modules the kernel used as basis is considered
# read-only, and no consistency checks are made and the make
# system is not used on the basis kernel. If updates are required
# in the basis kernel ordinary make commands (without M=...) must
# be used.
#
# The following are the only valid targets when building external
# modules.
# make M=dir clean     Delete all automatically generated files
# make M=dir modules   Make all modules in specified dir
# make M=dir	       Same as 'make M=dir modules'
# make M=dir modules_install
#                      Install the modules built in the module directory
#                      Assumes install directory is already created

# We are always building modules
KBUILD_MODULES := 1

PHONY += $(objtree)/Module.symvers
$(objtree)/Module.symvers:
	@test -e $(objtree)/Module.symvers || ( \
	echo; \
	echo "  WARNING: Symbol version dump $(objtree)/Module.symvers"; \
	echo "           is missing; modules will have no dependencies and modversions."; \
	echo )

module-dirs := $(addprefix _module_,$(KBUILD_EXTMOD))
PHONY += $(module-dirs) modules
$(module-dirs): prepare $(objtree)/Module.symvers
	$(Q)$(MAKE) $(build)=$(patsubst _module_%,%,$@)

modules: $(module-dirs)
	@$(kecho) '  Building modules, stage 2.';
	$(Q)$(MAKE) -f $(srctree)/scripts/Makefile.modpost

PHONY += modules_install
modules_install: _emodinst_ _emodinst_post

install-dir := $(if $(INSTALL_MOD_DIR),$(INSTALL_MOD_DIR),extra)
PHONY += _emodinst_
_emodinst_:
	$(Q)mkdir -p $(MODLIB)/$(install-dir)
	$(Q)$(MAKE) -f $(srctree)/scripts/Makefile.modinst

PHONY += _emodinst_post
_emodinst_post: _emodinst_
	$(call cmd,depmod)

clean-dirs := $(addprefix _clean_,$(KBUILD_EXTMOD))

PHONY += $(clean-dirs) clean
$(clean-dirs):
	$(Q)$(MAKE) $(clean)=$(patsubst _clean_%,%,$@)

clean:	rm-dirs := $(MODVERDIR)
clean: rm-files := $(KBUILD_EXTMOD)/Module.symvers

PHONY += help
help:
	@echo  '  Building external modules.'
	@echo  '  Syntax: make -C path/to/kernel/src M=$$PWD target'
	@echo  ''
	@echo  '  modules         - default target, build the module(s)'
	@echo  '  modules_install - install the module'
	@echo  '  clean           - remove generated files in module directory only'
	@echo  ''

# Dummies...
PHONY += prepare scripts
prepare:
	$(cmd_crmodverdir)
scripts: ;
endif # KBUILD_EXTMOD

clean: $(clean-dirs)
	$(call cmd,rmdirs)
	$(call cmd,rmfiles)
	@find $(if $(KBUILD_EXTMOD), $(KBUILD_EXTMOD), .) $(RCS_FIND_IGNORE) \
		\( -name '*.[oas]' -o -name '*.ko' -o -name '.*.cmd' \
		-o -name '*.ko.*' \
		-o -name '*.dwo'  \
		-o -name '*.su'  \
		-o -name '.*.d' -o -name '.*.tmp' -o -name '*.mod.c' \
		-o -name '*.symtypes' -o -name 'modules.order' \
		-o -name modules.builtin -o -name '.tmp_*.o.*' \
		-o -name '*.c.[012]*.*' \
		-o -name '*.ll' \
		-o -name '*.gcno' \
		-o -name '*.*.symversions' \) -type f -print | xargs rm -f

# Generate tags for editors
# ---------------------------------------------------------------------------
quiet_cmd_tags = GEN     $@
      cmd_tags = $(CONFIG_SHELL) $(srctree)/scripts/tags.sh $@

tags TAGS cscope gtags: FORCE
	$(call cmd,tags)

# Scripts to check various things for consistency
# ---------------------------------------------------------------------------

PHONY += includecheck versioncheck coccicheck namespacecheck export_report

includecheck:
	find $(srctree)/* $(RCS_FIND_IGNORE) \
		-name '*.[hcS]' -type f -print | sort \
		| xargs $(PERL) -w $(srctree)/scripts/checkincludes.pl

versioncheck:
	find $(srctree)/* $(RCS_FIND_IGNORE) \
		-name '*.[hcS]' -type f -print | sort \
		| xargs $(PERL) -w $(srctree)/scripts/checkversion.pl

coccicheck:
	$(Q)$(CONFIG_SHELL) $(srctree)/scripts/$@

namespacecheck:
	$(PERL) $(srctree)/scripts/namespace.pl

export_report:
	$(PERL) $(srctree)/scripts/export_report.pl

endif #ifeq ($(config-targets),1)
endif #ifeq ($(mixed-targets),1)

PHONY += checkstack kernelrelease kernelversion image_name

# UML needs a little special treatment here.  It wants to use the host
# toolchain, so needs $(SUBARCH) passed to checkstack.pl.  Everyone
# else wants $(ARCH), including people doing cross-builds, which means
# that $(SUBARCH) doesn't work here.
ifeq ($(ARCH), um)
CHECKSTACK_ARCH := $(SUBARCH)
else
CHECKSTACK_ARCH := $(ARCH)
endif
checkstack:
	$(OBJDUMP) -d vmlinux $$(find . -name '*.ko') | \
	$(PERL) $(src)/scripts/checkstack.pl $(CHECKSTACK_ARCH)

kernelrelease:
	@echo "$(KERNELVERSION)$$($(CONFIG_SHELL) $(srctree)/scripts/setlocalversion $(srctree))"

kernelversion:
	@echo $(KERNELVERSION)

image_name:
	@echo $(KBUILD_IMAGE)

# Clear a bunch of variables before executing the submake
tools/: FORCE
	$(Q)mkdir -p $(objtree)/tools
	$(Q)$(MAKE) LDFLAGS= MAKEFLAGS="$(tools_silent) $(filter --j% -j,$(MAKEFLAGS))" O=$(abspath $(objtree)) subdir=tools -C $(src)/tools/

tools/%: FORCE
	$(Q)mkdir -p $(objtree)/tools
	$(Q)$(MAKE) LDFLAGS= MAKEFLAGS="$(tools_silent) $(filter --j% -j,$(MAKEFLAGS))" O=$(abspath $(objtree)) subdir=tools -C $(src)/tools/ $*

# Single targets
# ---------------------------------------------------------------------------
# Single targets are compatible with:
# - build with mixed source and output
# - build with separate output dir 'make O=...'
# - external modules
#
#  target-dir => where to store outputfile
#  build-dir  => directory in kernel source tree to use

ifeq ($(KBUILD_EXTMOD),)
        build-dir  = $(patsubst %/,%,$(dir $@))
        target-dir = $(dir $@)
else
        zap-slash=$(filter-out .,$(patsubst %/,%,$(dir $@)))
        build-dir  = $(KBUILD_EXTMOD)$(if $(zap-slash),/$(zap-slash))
        target-dir = $(if $(KBUILD_EXTMOD),$(dir $<),$(dir $@))
endif

%.s: %.c prepare scripts FORCE
	$(Q)$(MAKE) $(build)=$(build-dir) $(target-dir)$(notdir $@)
%.i: %.c prepare scripts FORCE
	$(Q)$(MAKE) $(build)=$(build-dir) $(target-dir)$(notdir $@)
%.o: %.c prepare scripts FORCE
	$(Q)$(MAKE) $(build)=$(build-dir) $(target-dir)$(notdir $@)
%.lst: %.c prepare scripts FORCE
	$(Q)$(MAKE) $(build)=$(build-dir) $(target-dir)$(notdir $@)
%.s: %.S prepare scripts FORCE
	$(Q)$(MAKE) $(build)=$(build-dir) $(target-dir)$(notdir $@)
%.o: %.S prepare scripts FORCE
	$(Q)$(MAKE) $(build)=$(build-dir) $(target-dir)$(notdir $@)
%.symtypes: %.c prepare scripts FORCE
	$(Q)$(MAKE) $(build)=$(build-dir) $(target-dir)$(notdir $@)
%.ll: %.c prepare scripts FORCE
	$(Q)$(MAKE) $(build)=$(build-dir) $(target-dir)$(notdir $@)

# Modules
/: prepare scripts FORCE
	$(Q)$(MAKE) KBUILD_MODULES=$(if $(CONFIG_MODULES),1) \
	$(build)=$(build-dir)
# Make sure the latest headers are built for Documentation
Documentation/ samples/: headers_install
%/: prepare scripts FORCE
	$(Q)$(MAKE) KBUILD_MODULES=$(if $(CONFIG_MODULES),1) \
	$(build)=$(build-dir)
%.ko: prepare scripts FORCE
	$(Q)$(MAKE) KBUILD_MODULES=$(if $(CONFIG_MODULES),1)   \
	$(build)=$(build-dir) $(@:.ko=.o)
	$(Q)$(MAKE) -f $(srctree)/scripts/Makefile.modpost

# FIXME Should go into a make.lib or something
# ===========================================================================

quiet_cmd_rmdirs = $(if $(wildcard $(rm-dirs)),CLEAN   $(wildcard $(rm-dirs)))
      cmd_rmdirs = rm -rf $(rm-dirs)

quiet_cmd_rmfiles = $(if $(wildcard $(rm-files)),CLEAN   $(wildcard $(rm-files)))
      cmd_rmfiles = rm -f $(rm-files)

# Run depmod only if we have System.map and depmod is executable
quiet_cmd_depmod = DEPMOD  $(KERNELRELEASE)
      cmd_depmod = $(CONFIG_SHELL) $(srctree)/scripts/depmod.sh $(DEPMOD) \
                   $(KERNELRELEASE) "$(patsubst y,_,$(CONFIG_HAVE_UNDERSCORE_SYMBOL_PREFIX))"

# Create temporary dir for module support files
# clean it up only when building all modules
cmd_crmodverdir = $(Q)mkdir -p $(MODVERDIR) \
                  $(if $(KBUILD_MODULES),; rm -f $(MODVERDIR)/*)

# read all saved command lines

targets := $(wildcard $(sort $(targets)))
cmd_files := $(wildcard .*.cmd $(foreach f,$(targets),$(dir $(f)).$(notdir $(f)).cmd))

ifneq ($(cmd_files),)
  $(cmd_files): ;	# Do not try to update included dependency files
  include $(cmd_files)
endif

endif	# skip-makefile

PHONY += FORCE
FORCE:

# Declare the contents of the .PHONY variable as phony.  We keep that
# information in a variable so we can use it in if_changed and friends.
.PHONY: $(PHONY)<|MERGE_RESOLUTION|>--- conflicted
+++ resolved
@@ -387,13 +387,6 @@
 endif
 
 # Make variables (CC, etc...)
-<<<<<<< HEAD
-=======
-AS		= $(CROSS_COMPILE)as
-LD		= $(CROSS_COMPILE)ld
-LDGOLD		= $(CROSS_COMPILE)ld.gold
-CC		= $(CROSS_COMPILE)gcc
->>>>>>> 31b2df53
 CPP		= $(CC) -E
 ifneq ($(LLVM),)
 CC		= clang
@@ -529,13 +522,6 @@
 CLANG_FLAGS	+= --target=$(notdir $(CLANG_TRIPLE:%-=%))
 ifeq ($(shell $(srctree)/scripts/clang-android.sh $(CC) $(CLANG_FLAGS)), y)
 $(error "Clang with Android --target detected. Did you specify CLANG_TRIPLE?")
-<<<<<<< HEAD
-=======
-endif
-GCC_TOOLCHAIN_DIR := $(dir $(shell which $(CROSS_COMPILE)elfedit))
-CLANG_FLAGS	+= --prefix=$(GCC_TOOLCHAIN_DIR)$(notdir $(CROSS_COMPILE))
-GCC_TOOLCHAIN	:= $(realpath $(GCC_TOOLCHAIN_DIR)/..)
->>>>>>> 31b2df53
 endif
 endif
 ifneq ($(LLVM_IAS),1)
@@ -804,15 +790,12 @@
 KBUILD_CFLAGS += $(call cc-disable-warning, format-invalid-specifier)
 KBUILD_CFLAGS += $(call cc-disable-warning, gnu)
 KBUILD_CFLAGS += $(call cc-disable-warning, duplicate-decl-specifier)
-<<<<<<< HEAD
 KBUILD_CFLAGS += -fno-builtin
 KBUILD_CFLAGS += $(call cc-option, -Wno-undefined-optimized)
 KBUILD_CFLAGS += $(call cc-option, -Wno-tautological-constant-out-of-range-compare)
 KBUILD_CFLAGS += $(call cc-option, -mllvm -disable-struct-const-merge)
 KBUILD_CFLAGS += $(call cc-option, -Wno-sometimes-uninitialized)
 
-=======
->>>>>>> 31b2df53
 # Quiet clang warning: comparison of unsigned expression < 0 is always false
 
 KBUILD_CFLAGS += $(call cc-disable-warning, tautological-compare)
@@ -1056,15 +1039,8 @@
 KBUILD_AFLAGS   += $(ARCH_AFLAGS)   $(KAFLAGS)
 KBUILD_CFLAGS   += $(ARCH_CFLAGS)   $(KCFLAGS)
 
-<<<<<<< HEAD
 KBUILD_LDFLAGS_MODULE += --build-id
 LDFLAGS_vmlinux += --build-id
-=======
-# Use --build-id when available.
-LDFLAGS_BUILD_ID := $(call ld-option, --build-id)
-KBUILD_LDFLAGS_MODULE += $(LDFLAGS_BUILD_ID)
-LDFLAGS_vmlinux += $(LDFLAGS_BUILD_ID)
->>>>>>> 31b2df53
 
 ifdef CONFIG_LD_DEAD_CODE_DATA_ELIMINATION
 LDFLAGS_vmlinux	+= $(call ld-option, --gc-sections,)
