#!/usr/bin/env perl
# SPDX-License-Identifier: GPL-2.0
#
# (c) 2001, Dave Jones. (the file handling bit)
# (c) 2005, Joel Schopp <jschopp@austin.ibm.com> (the ugly bit)
# (c) 2007,2008, Andy Whitcroft <apw@uk.ibm.com> (new conditions, test suite)
# (c) 2008-2010 Andy Whitcroft <apw@canonical.com>
# (c) 2010-2018 Joe Perches <joe@perches.com>

use strict;
use warnings;
use POSIX;
use File::Basename;
use Cwd 'abs_path';
use Term::ANSIColor qw(:constants);
use Encode qw(decode encode);

use constant BEFORE_SHORTTEXT => 0;
use constant IN_SHORTTEXT_BLANKLINE => 1;
use constant IN_SHORTTEXT => 2;
use constant AFTER_SHORTTEXT => 3;
use constant CHECK_NEXT_SHORTTEXT => 4;
use constant SHORTTEXT_LIMIT => 75;

my $P = $0;
my $D = dirname(abs_path($P));

my $V = '0.32';

use Getopt::Long qw(:config no_auto_abbrev);

my $quiet = 0;
my $verbose = 0;
my %verbose_messages = ();
my %verbose_emitted = ();
my $tree = 1;
my $chk_signoff = 1;
my $chk_patch = 1;
my $chk_author = 1;
my $tst_only;
my $emacs = 0;
my $terse = 0;
my $showfile = 0;
my $file = 0;
my $git = 0;
my %git_commits = ();
my $check = 0;
my $check_orig = 0;
my $summary = 1;
my $mailback = 0;
my $summary_file = 0;
my $show_types = 0;
my $list_types = 0;
my $fix = 0;
my $fix_inplace = 0;
my $root;
my $gitroot = $ENV{'GIT_DIR'};
$gitroot = ".git" if !defined($gitroot);
my %debug;
my %camelcase = ();
my %use_type = ();
my @use = ();
my %ignore_type = ();
my @ignore = ();
my $help = 0;
my $configuration_file = ".checkpatch.conf";
my $max_line_length = 100;
my $ignore_perl_version = 0;
my $minimum_perl_version = 5.10.0;
my $min_conf_desc_length = 4;
my $spelling_file = "$D/spelling.txt";
my $codespell = 0;
my $codespellfile = "/usr/share/codespell/dictionary.txt";
my $user_codespellfile = "";
my $conststructsfile = "$D/const_structs.checkpatch";
my $docsfile = "$D/../Documentation/dev-tools/checkpatch.rst";
my $typedefsfile;
my $color = "auto";
my $allow_c99_comments = 1; # Can be overridden by --ignore C99_COMMENT_TOLERANCE
# git output parsing needs US English output, so first set backtick child process LANGUAGE
my $git_command ='export LANGUAGE=en_US.UTF-8; git';
my $tabsize = 8;
my ${CONFIG_} = "CONFIG_";

my %maybe_linker_symbol; # for externs in c exceptions, when seen in *vmlinux.lds.h

sub help {
	my ($exitcode) = @_;

	print << "EOM";
Usage: $P [OPTION]... [FILE]...
Version: $V

Options:
  -q, --quiet                quiet
  -v, --verbose              verbose mode
  --no-tree                  run without a kernel tree
  --no-signoff               do not check for 'Signed-off-by' line
  --no-author                do not check for unexpected authors
  --patch                    treat FILE as patchfile (default)
  --emacs                    emacs compile window format
  --terse                    one line per report
  --showfile                 emit diffed file position, not input file position
  -g, --git                  treat FILE as a single commit or git revision range
                             single git commit with:
                               <rev>
                               <rev>^
                               <rev>~n
                             multiple git commits with:
                               <rev1>..<rev2>
                               <rev1>...<rev2>
                               <rev>-<count>
                             git merges are ignored
  -f, --file                 treat FILE as regular source file
  --subjective, --strict     enable more subjective tests
  --list-types               list the possible message types
  --types TYPE(,TYPE2...)    show only these comma separated message types
  --ignore TYPE(,TYPE2...)   ignore various comma separated message types
  --show-types               show the specific message type in the output
  --max-line-length=n        set the maximum line length, (default $max_line_length)
                             if exceeded, warn on patches
                             requires --strict for use with --file
  --min-conf-desc-length=n   set the min description length, if shorter, warn
  --tab-size=n               set the number of spaces for tab (default $tabsize)
  --root=PATH                PATH to the kernel tree root
  --no-summary               suppress the per-file summary
  --mailback                 only produce a report in case of warnings/errors
  --summary-file             include the filename in summary
  --debug KEY=[0|1]          turn on/off debugging of KEY, where KEY is one of
                             'values', 'possible', 'type', and 'attr' (default
                             is all off)
  --test-only=WORD           report only warnings/errors containing WORD
                             literally
  --fix                      EXPERIMENTAL - may create horrible results
                             If correctable single-line errors exist, create
                             "<inputfile>.EXPERIMENTAL-checkpatch-fixes"
                             with potential errors corrected to the preferred
                             checkpatch style
  --fix-inplace              EXPERIMENTAL - may create horrible results
                             Is the same as --fix, but overwrites the input
                             file.  It's your fault if there's no backup or git
  --ignore-perl-version      override checking of perl version.  expect
                             runtime errors.
  --codespell                Use the codespell dictionary for spelling/typos
                             (default:$codespellfile)
  --codespellfile            Use this codespell dictionary
  --typedefsfile             Read additional types from this file
  --color[=WHEN]             Use colors 'always', 'never', or only when output
                             is a terminal ('auto'). Default is 'auto'.
  --kconfig-prefix=WORD      use WORD as a prefix for Kconfig symbols (default
                             ${CONFIG_})
  -h, --help, --version      display this help and exit

When FILE is - read standard input.
EOM

	exit($exitcode);
}

sub uniq {
	my %seen;
	return grep { !$seen{$_}++ } @_;
}

sub list_types {
	my ($exitcode) = @_;

	my $count = 0;

	local $/ = undef;

	open(my $script, '<', abs_path($P)) or
	    die "$P: Can't read '$P' $!\n";

	my $text = <$script>;
	close($script);

	my %types = ();
	# Also catch when type or level is passed through a variable
	while ($text =~ /(?:(\bCHK|\bWARN|\bERROR|&\{\$msg_level})\s*\(|\$msg_type\s*=)\s*"([^"]+)"/g) {
		if (defined($1)) {
			if (exists($types{$2})) {
				$types{$2} .= ",$1" if ($types{$2} ne $1);
			} else {
				$types{$2} = $1;
			}
		} else {
			$types{$2} = "UNDETERMINED";
		}
	}

	print("#\tMessage type\n\n");
	if ($color) {
		print(" ( Color coding: ");
		print(RED . "ERROR" . RESET);
		print(" | ");
		print(YELLOW . "WARNING" . RESET);
		print(" | ");
		print(GREEN . "CHECK" . RESET);
		print(" | ");
		print("Multiple levels / Undetermined");
		print(" )\n\n");
	}

	foreach my $type (sort keys %types) {
		my $orig_type = $type;
		if ($color) {
			my $level = $types{$type};
			if ($level eq "ERROR") {
				$type = RED . $type . RESET;
			} elsif ($level eq "WARN") {
				$type = YELLOW . $type . RESET;
			} elsif ($level eq "CHK") {
				$type = GREEN . $type . RESET;
			}
		}
		print(++$count . "\t" . $type . "\n");
		if ($verbose && exists($verbose_messages{$orig_type})) {
			my $message = $verbose_messages{$orig_type};
			$message =~ s/\n/\n\t/g;
			print("\t" . $message . "\n\n");
		}
	}

	exit($exitcode);
}

my $conf = which_conf($configuration_file);
if (-f $conf) {
	my @conf_args;
	open(my $conffile, '<', "$conf")
	    or warn "$P: Can't find a readable $configuration_file file $!\n";

	while (<$conffile>) {
		my $line = $_;

		$line =~ s/\s*\n?$//g;
		$line =~ s/^\s*//g;
		$line =~ s/\s+/ /g;

		next if ($line =~ m/^\s*#/);
		next if ($line =~ m/^\s*$/);

		my @words = split(" ", $line);
		foreach my $word (@words) {
			last if ($word =~ m/^#/);
			push (@conf_args, $word);
		}
	}
	close($conffile);
	unshift(@ARGV, @conf_args) if @conf_args;
}

sub load_docs {
	open(my $docs, '<', "$docsfile")
	    or warn "$P: Can't read the documentation file $docsfile $!\n";

	my $type = '';
	my $desc = '';
	my $in_desc = 0;

	while (<$docs>) {
		chomp;
		my $line = $_;
		$line =~ s/\s+$//;

		if ($line =~ /^\s*\*\*(.+)\*\*$/) {
			if ($desc ne '') {
				$verbose_messages{$type} = trim($desc);
			}
			$type = $1;
			$desc = '';
			$in_desc = 1;
		} elsif ($in_desc) {
			if ($line =~ /^(?:\s{4,}|$)/) {
				$line =~ s/^\s{4}//;
				$desc .= $line;
				$desc .= "\n";
			} else {
				$verbose_messages{$type} = trim($desc);
				$type = '';
				$desc = '';
				$in_desc = 0;
			}
		}
	}

	if ($desc ne '') {
		$verbose_messages{$type} = trim($desc);
	}
	close($docs);
}

# Perl's Getopt::Long allows options to take optional arguments after a space.
# Prevent --color by itself from consuming other arguments
foreach (@ARGV) {
	if ($_ eq "--color" || $_ eq "-color") {
		$_ = "--color=$color";
	}
}

GetOptions(
	'q|quiet+'	=> \$quiet,
	'v|verbose!'	=> \$verbose,
	'tree!'		=> \$tree,
	'signoff!'	=> \$chk_signoff,
	'patch!'	=> \$chk_patch,
	'author!'	=> \$chk_author,
	'emacs!'	=> \$emacs,
	'terse!'	=> \$terse,
	'showfile!'	=> \$showfile,
	'f|file!'	=> \$file,
	'g|git!'	=> \$git,
	'subjective!'	=> \$check,
	'strict!'	=> \$check,
	'ignore=s'	=> \@ignore,
	'types=s'	=> \@use,
	'show-types!'	=> \$show_types,
	'list-types!'	=> \$list_types,
	'max-line-length=i' => \$max_line_length,
	'min-conf-desc-length=i' => \$min_conf_desc_length,
	'tab-size=i'	=> \$tabsize,
	'root=s'	=> \$root,
	'summary!'	=> \$summary,
	'mailback!'	=> \$mailback,
	'summary-file!'	=> \$summary_file,
	'fix!'		=> \$fix,
	'fix-inplace!'	=> \$fix_inplace,
	'ignore-perl-version!' => \$ignore_perl_version,
	'debug=s'	=> \%debug,
	'test-only=s'	=> \$tst_only,
	'codespell!'	=> \$codespell,
	'codespellfile=s'	=> \$user_codespellfile,
	'typedefsfile=s'	=> \$typedefsfile,
	'color=s'	=> \$color,
	'no-color'	=> \$color,	#keep old behaviors of -nocolor
	'nocolor'	=> \$color,	#keep old behaviors of -nocolor
	'kconfig-prefix=s'	=> \${CONFIG_},
	'h|help'	=> \$help,
	'version'	=> \$help
) or $help = 2;

if ($user_codespellfile) {
	# Use the user provided codespell file unconditionally
	$codespellfile = $user_codespellfile;
} elsif (!(-f $codespellfile)) {
	# If /usr/share/codespell/dictionary.txt is not present, try to find it
	# under codespell's install directory: <codespell_root>/data/dictionary.txt
	if (($codespell || $help) && which("python3") ne "") {
		my $python_codespell_dict = << "EOF";

import os.path as op
import codespell_lib
codespell_dir = op.dirname(codespell_lib.__file__)
codespell_file = op.join(codespell_dir, 'data', 'dictionary.txt')
print(codespell_file, end='')
EOF

		my $codespell_dict = `python3 -c "$python_codespell_dict" 2> /dev/null`;
		$codespellfile = $codespell_dict if (-f $codespell_dict);
	}
}

# $help is 1 if either -h, --help or --version is passed as option - exitcode: 0
# $help is 2 if invalid option is passed - exitcode: 1
help($help - 1) if ($help);

die "$P: --git cannot be used with --file or --fix\n" if ($git && ($file || $fix));
die "$P: --verbose cannot be used with --terse\n" if ($verbose && $terse);

if ($color =~ /^[01]$/) {
	$color = !$color;
} elsif ($color =~ /^always$/i) {
	$color = 1;
} elsif ($color =~ /^never$/i) {
	$color = 0;
} elsif ($color =~ /^auto$/i) {
	$color = (-t STDOUT);
} else {
	die "$P: Invalid color mode: $color\n";
}

load_docs() if ($verbose);
list_types(0) if ($list_types);

$fix = 1 if ($fix_inplace);
$check_orig = $check;

my $exit = 0;

my $perl_version_ok = 1;
if ($^V && $^V lt $minimum_perl_version) {
	$perl_version_ok = 0;
	printf "$P: requires at least perl version %vd\n", $minimum_perl_version;
	exit(1) if (!$ignore_perl_version);
}

#if no filenames are given, push '-' to read patch from stdin
if ($#ARGV < 0) {
	push(@ARGV, '-');
}

# skip TAB size 1 to avoid additional checks on $tabsize - 1
die "$P: Invalid TAB size: $tabsize\n" if ($tabsize < 2);

sub hash_save_array_words {
	my ($hashRef, $arrayRef) = @_;

	my @array = split(/,/, join(',', @$arrayRef));
	foreach my $word (@array) {
		$word =~ s/\s*\n?$//g;
		$word =~ s/^\s*//g;
		$word =~ s/\s+/ /g;
		$word =~ tr/[a-z]/[A-Z]/;

		next if ($word =~ m/^\s*#/);
		next if ($word =~ m/^\s*$/);

		$hashRef->{$word}++;
	}
}

sub hash_show_words {
	my ($hashRef, $prefix) = @_;

	if (keys %$hashRef) {
		print "\nNOTE: $prefix message types:";
		foreach my $word (sort keys %$hashRef) {
			print " $word";
		}
		print "\n";
	}
}

hash_save_array_words(\%ignore_type, \@ignore);
hash_save_array_words(\%use_type, \@use);

my $dbg_values = 0;
my $dbg_possible = 0;
my $dbg_type = 0;
my $dbg_attr = 0;
for my $key (keys %debug) {
	## no critic
	eval "\${dbg_$key} = '$debug{$key}';";
	die "$@" if ($@);
}

my $rpt_cleaners = 0;

if ($terse) {
	$emacs = 1;
	$quiet++;
}

if ($tree) {
	if (defined $root) {
		if (!top_of_kernel_tree($root)) {
			die "$P: $root: --root does not point at a valid tree\n";
		}
	} else {
		if (top_of_kernel_tree('.')) {
			$root = '.';
		} elsif ($0 =~ m@(.*)/scripts/[^/]*$@ &&
						top_of_kernel_tree($1)) {
			$root = $1;
		}
	}

	if (!defined $root) {
		print "Must be run from the top-level dir. of a kernel tree\n";
		exit(2);
	}
}

my $emitted_corrupt = 0;

our $Ident	= qr{
			[A-Za-z_][A-Za-z\d_]*
			(?:\s*\#\#\s*[A-Za-z_][A-Za-z\d_]*)*
		}x;
our $Storage	= qr{extern|static|asmlinkage};
our $Sparse	= qr{
			__user|
			__kernel|
			__force|
			__iomem|
			__must_check|
			__kprobes|
			__ref|
			__refconst|
			__refdata|
			__rcu|
			__private
		}x;
our $InitAttributePrefix = qr{__(?:mem|cpu|dev|net_|)};
our $InitAttributeData = qr{$InitAttributePrefix(?:initdata\b)};
our $InitAttributeConst = qr{$InitAttributePrefix(?:initconst\b)};
our $InitAttributeInit = qr{$InitAttributePrefix(?:init\b)};
our $InitAttribute = qr{$InitAttributeData|$InitAttributeConst|$InitAttributeInit};

# Notes to $Attribute:
# We need \b after 'init' otherwise 'initconst' will cause a false positive in a check
our $Attribute	= qr{
			const|
			volatile|
			__percpu|
			__nocast|
			__safe|
			__bitwise|
			__packed__|
			__packed2__|
			__naked|
			__maybe_unused|
			__always_unused|
			__noreturn|
			__used|
			__cold|
			__pure|
			__noclone|
			__deprecated|
			__read_mostly|
			__ro_after_init|
			__kprobes|
			$InitAttribute|
			____cacheline_aligned|
			____cacheline_aligned_in_smp|
			____cacheline_internodealigned_in_smp|
			__weak|
			__alloc_size\s*\(\s*\d+\s*(?:,\s*\d+\s*)?\)
		  }x;
our $Modifier;
our $Inline	= qr{inline|__always_inline|noinline|__inline|__inline__};
our $Member	= qr{->$Ident|\.$Ident|\[[^]]*\]};
our $Lval	= qr{$Ident(?:$Member)*};

our $Int_type	= qr{(?i)llu|ull|ll|lu|ul|l|u};
our $Binary	= qr{(?i)0b[01]+$Int_type?};
our $Hex	= qr{(?i)0x[0-9a-f]+$Int_type?};
our $Int	= qr{[0-9]+$Int_type?};
our $Octal	= qr{0[0-7]+$Int_type?};
our $String	= qr{(?:\b[Lu])?"[X\t]*"};
our $Float_hex	= qr{(?i)0x[0-9a-f]+p-?[0-9]+[fl]?};
our $Float_dec	= qr{(?i)(?:[0-9]+\.[0-9]*|[0-9]*\.[0-9]+)(?:e-?[0-9]+)?[fl]?};
our $Float_int	= qr{(?i)[0-9]+e-?[0-9]+[fl]?};
our $Float	= qr{$Float_hex|$Float_dec|$Float_int};
our $Constant	= qr{$Float|$Binary|$Octal|$Hex|$Int};
our $Assignment	= qr{\*\=|/=|%=|\+=|-=|<<=|>>=|&=|\^=|\|=|=};
our $Compare    = qr{<=|>=|==|!=|<|(?<!-)>};
our $Arithmetic = qr{\+|-|\*|\/|%};
our $Operators	= qr{
			<=|>=|==|!=|
			=>|->|<<|>>|<|>|!|~|
			&&|\|\||,|\^|\+\+|--|&|\||$Arithmetic
		  }x;

our $c90_Keywords = qr{do|for|while|if|else|return|goto|continue|switch|default|case|break}x;

our $BasicType;
our $NonptrType;
our $NonptrTypeMisordered;
our $NonptrTypeWithAttr;
our $Type;
our $TypeMisordered;
our $Declare;
our $DeclareMisordered;

our $NON_ASCII_UTF8	= qr{
	[\xC2-\xDF][\x80-\xBF]               # non-overlong 2-byte
	|  \xE0[\xA0-\xBF][\x80-\xBF]        # excluding overlongs
	| [\xE1-\xEC\xEE\xEF][\x80-\xBF]{2}  # straight 3-byte
	|  \xED[\x80-\x9F][\x80-\xBF]        # excluding surrogates
	|  \xF0[\x90-\xBF][\x80-\xBF]{2}     # planes 1-3
	| [\xF1-\xF3][\x80-\xBF]{3}          # planes 4-15
	|  \xF4[\x80-\x8F][\x80-\xBF]{2}     # plane 16
}x;

our $UTF8	= qr{
	[\x09\x0A\x0D\x20-\x7E]              # ASCII
	| $NON_ASCII_UTF8
}x;

our $typeC99Typedefs = qr{(?:__)?(?:[us]_?)?int_?(?:8|16|32|64)_t};
our $typeOtherOSTypedefs = qr{(?x:
	u_(?:char|short|int|long) |          # bsd
	u(?:nchar|short|int|long)            # sysv
)};
our $typeKernelTypedefs = qr{(?x:
	(?:__)?(?:u|s|be|le)(?:8|16|32|64)|
	atomic_t
)};
our $typeStdioTypedefs = qr{(?x:
	FILE
)};
our $typeTypedefs = qr{(?x:
	$typeC99Typedefs\b|
	$typeOtherOSTypedefs\b|
	$typeKernelTypedefs\b|
	$typeStdioTypedefs\b
)};

our $zero_initializer = qr{(?:(?:0[xX])?0+$Int_type?|NULL|false)\b};

our $logFunctions = qr{(?x:
	printk(?:_ratelimited|_once|_deferred_once|_deferred|)|
	(?:[a-z0-9]+_){1,2}(?:printk|emerg|alert|crit|err|warning|warn|notice|info|debug|dbg|vdbg|devel|cont|WARN)(?:_ratelimited|_once|)|
	TP_printk|
	WARN(?:_RATELIMIT|_ONCE|)|
	panic|
	MODULE_[A-Z_]+|
	seq_vprintf|seq_printf|seq_puts
)};

our $allocFunctions = qr{(?x:
	(?:(?:devm_)?
		(?:kv|k|v)[czm]alloc(?:_array)?(?:_node)? |
		kstrdup(?:_const)? |
		kmemdup(?:_nul)?) |
	(?:\w+)?alloc_skb(?:_ip_align)? |
				# dev_alloc_skb/netdev_alloc_skb, et al
	dma_alloc_coherent
)};

our $signature_tags = qr{(?xi:
	Signed-off-by:|
	Co-developed-by:|
	Acked-by:|
	Tested-by:|
	Reviewed-by:|
	Reported-by:|
	Suggested-by:|
	To:|
	Cc:
)};

our @link_tags = qw(Link Closes);

#Create a search and print patterns for all these strings to be used directly below
our $link_tags_search = "";
our $link_tags_print = "";
foreach my $entry (@link_tags) {
	if ($link_tags_search ne "") {
		$link_tags_search .= '|';
		$link_tags_print .= ' or ';
	}
	$entry .= ':';
	$link_tags_search .= $entry;
	$link_tags_print .= "'$entry'";
}
$link_tags_search = "(?:${link_tags_search})";

our $tracing_logging_tags = qr{(?xi:
	[=-]*> |
	<[=-]* |
	\[ |
	\] |
	start |
	called |
	entered |
	entry |
	enter |
	in |
	inside |
	here |
	begin |
	exit |
	end |
	done |
	leave |
	completed |
	out |
	return |
	[\.\!:\s]*
)};

sub edit_distance_min {
	my (@arr) = @_;
	my $len = scalar @arr;
	if ((scalar @arr) < 1) {
		# if underflow, return
		return;
	}
	my $min = $arr[0];
	for my $i (0 .. ($len-1)) {
		if ($arr[$i] < $min) {
			$min = $arr[$i];
		}
	}
	return $min;
}

sub get_edit_distance {
	my ($str1, $str2) = @_;
	$str1 = lc($str1);
	$str2 = lc($str2);
	$str1 =~ s/-//g;
	$str2 =~ s/-//g;
	my $len1 = length($str1);
	my $len2 = length($str2);
	# two dimensional array storing minimum edit distance
	my @distance;
	for my $i (0 .. $len1) {
		for my $j (0 .. $len2) {
			if ($i == 0) {
				$distance[$i][$j] = $j;
			} elsif ($j == 0) {
				$distance[$i][$j] = $i;
			} elsif (substr($str1, $i-1, 1) eq substr($str2, $j-1, 1)) {
				$distance[$i][$j] = $distance[$i - 1][$j - 1];
			} else {
				my $dist1 = $distance[$i][$j - 1]; #insert distance
				my $dist2 = $distance[$i - 1][$j]; # remove
				my $dist3 = $distance[$i - 1][$j - 1]; #replace
				$distance[$i][$j] = 1 + edit_distance_min($dist1, $dist2, $dist3);
			}
		}
	}
	return $distance[$len1][$len2];
}

sub find_standard_signature {
	my ($sign_off) = @_;
	my @standard_signature_tags = (
		'Signed-off-by:', 'Co-developed-by:', 'Acked-by:', 'Tested-by:',
		'Reviewed-by:', 'Reported-by:', 'Suggested-by:'
	);
	foreach my $signature (@standard_signature_tags) {
		return $signature if (get_edit_distance($sign_off, $signature) <= 2);
	}

	return "";
}

our $obsolete_archives = qr{(?xi:
	\Qfreedesktop.org/archives/dri-devel\E |
	\Qlists.infradead.org\E |
	\Qlkml.org\E |
	\Qmail-archive.com\E |
	\Qmailman.alsa-project.org/pipermail\E |
	\Qmarc.info\E |
	\Qozlabs.org/pipermail\E |
	\Qspinics.net\E
)};

our @typeListMisordered = (
	qr{char\s+(?:un)?signed},
	qr{int\s+(?:(?:un)?signed\s+)?short\s},
	qr{int\s+short(?:\s+(?:un)?signed)},
	qr{short\s+int(?:\s+(?:un)?signed)},
	qr{(?:un)?signed\s+int\s+short},
	qr{short\s+(?:un)?signed},
	qr{long\s+int\s+(?:un)?signed},
	qr{int\s+long\s+(?:un)?signed},
	qr{long\s+(?:un)?signed\s+int},
	qr{int\s+(?:un)?signed\s+long},
	qr{int\s+(?:un)?signed},
	qr{int\s+long\s+long\s+(?:un)?signed},
	qr{long\s+long\s+int\s+(?:un)?signed},
	qr{long\s+long\s+(?:un)?signed\s+int},
	qr{long\s+long\s+(?:un)?signed},
	qr{long\s+(?:un)?signed},
);

our @typeList = (
	qr{void},
	qr{(?:(?:un)?signed\s+)?char},
	qr{(?:(?:un)?signed\s+)?short\s+int},
	qr{(?:(?:un)?signed\s+)?short},
	qr{(?:(?:un)?signed\s+)?int},
	qr{(?:(?:un)?signed\s+)?long\s+int},
	qr{(?:(?:un)?signed\s+)?long\s+long\s+int},
	qr{(?:(?:un)?signed\s+)?long\s+long},
	qr{(?:(?:un)?signed\s+)?long},
	qr{(?:un)?signed},
	qr{float},
	qr{double},
	qr{bool},
	qr{struct\s+$Ident},
	qr{union\s+$Ident},
	qr{enum\s+$Ident},
	qr{${Ident}_t},
	qr{${Ident}_handler},
	qr{${Ident}_handler_fn},
	@typeListMisordered,
);

our $C90_int_types = qr{(?x:
	long\s+long\s+int\s+(?:un)?signed|
	long\s+long\s+(?:un)?signed\s+int|
	long\s+long\s+(?:un)?signed|
	(?:(?:un)?signed\s+)?long\s+long\s+int|
	(?:(?:un)?signed\s+)?long\s+long|
	int\s+long\s+long\s+(?:un)?signed|
	int\s+(?:(?:un)?signed\s+)?long\s+long|

	long\s+int\s+(?:un)?signed|
	long\s+(?:un)?signed\s+int|
	long\s+(?:un)?signed|
	(?:(?:un)?signed\s+)?long\s+int|
	(?:(?:un)?signed\s+)?long|
	int\s+long\s+(?:un)?signed|
	int\s+(?:(?:un)?signed\s+)?long|

	int\s+(?:un)?signed|
	(?:(?:un)?signed\s+)?int
)};

our @typeListFile = ();
our @typeListWithAttr = (
	@typeList,
	qr{struct\s+$InitAttribute\s+$Ident},
	qr{union\s+$InitAttribute\s+$Ident},
);

our @modifierList = (
	qr{fastcall},
);
our @modifierListFile = ();

our @mode_permission_funcs = (
	["module_param", 3],
	["module_param_(?:array|named|string)", 4],
	["module_param_array_named", 5],
	["debugfs_create_(?:file|u8|u16|u32|u64|x8|x16|x32|x64|size_t|atomic_t|bool|blob|regset32|u32_array)", 2],
	["proc_create(?:_data|)", 2],
	["(?:CLASS|DEVICE|SENSOR|SENSOR_DEVICE|IIO_DEVICE)_ATTR", 2],
	["IIO_DEV_ATTR_[A-Z_]+", 1],
	["SENSOR_(?:DEVICE_|)ATTR_2", 2],
	["SENSOR_TEMPLATE(?:_2|)", 3],
	["__ATTR", 2],
);

my $word_pattern = '\b[A-Z]?[a-z]{2,}\b';

#Create a search pattern for all these functions to speed up a loop below
our $mode_perms_search = "";
foreach my $entry (@mode_permission_funcs) {
	$mode_perms_search .= '|' if ($mode_perms_search ne "");
	$mode_perms_search .= $entry->[0];
}
$mode_perms_search = "(?:${mode_perms_search})";

our %deprecated_apis = (
	"synchronize_rcu_bh"			=> "synchronize_rcu",
	"synchronize_rcu_bh_expedited"		=> "synchronize_rcu_expedited",
	"call_rcu_bh"				=> "call_rcu",
	"rcu_barrier_bh"			=> "rcu_barrier",
	"synchronize_sched"			=> "synchronize_rcu",
	"synchronize_sched_expedited"		=> "synchronize_rcu_expedited",
	"call_rcu_sched"			=> "call_rcu",
	"rcu_barrier_sched"			=> "rcu_barrier",
	"get_state_synchronize_sched"		=> "get_state_synchronize_rcu",
	"cond_synchronize_sched"		=> "cond_synchronize_rcu",
	"kmap"					=> "kmap_local_page",
	"kunmap"				=> "kunmap_local",
	"kmap_atomic"				=> "kmap_local_page",
	"kunmap_atomic"				=> "kunmap_local",
);

#Create a search pattern for all these strings to speed up a loop below
our $deprecated_apis_search = "";
foreach my $entry (keys %deprecated_apis) {
	$deprecated_apis_search .= '|' if ($deprecated_apis_search ne "");
	$deprecated_apis_search .= $entry;
}
$deprecated_apis_search = "(?:${deprecated_apis_search})";

our $mode_perms_world_writable = qr{
	S_IWUGO		|
	S_IWOTH		|
	S_IRWXUGO	|
	S_IALLUGO	|
	0[0-7][0-7][2367]
}x;

our %mode_permission_string_types = (
	"S_IRWXU" => 0700,
	"S_IRUSR" => 0400,
	"S_IWUSR" => 0200,
	"S_IXUSR" => 0100,
	"S_IRWXG" => 0070,
	"S_IRGRP" => 0040,
	"S_IWGRP" => 0020,
	"S_IXGRP" => 0010,
	"S_IRWXO" => 0007,
	"S_IROTH" => 0004,
	"S_IWOTH" => 0002,
	"S_IXOTH" => 0001,
	"S_IRWXUGO" => 0777,
	"S_IRUGO" => 0444,
	"S_IWUGO" => 0222,
	"S_IXUGO" => 0111,
);

#Create a search pattern for all these strings to speed up a loop below
our $mode_perms_string_search = "";
foreach my $entry (keys %mode_permission_string_types) {
	$mode_perms_string_search .= '|' if ($mode_perms_string_search ne "");
	$mode_perms_string_search .= $entry;
}
our $single_mode_perms_string_search = "(?:${mode_perms_string_search})";
our $multi_mode_perms_string_search = qr{
	${single_mode_perms_string_search}
	(?:\s*\|\s*${single_mode_perms_string_search})*
}x;

sub perms_to_octal {
	my ($string) = @_;

	return trim($string) if ($string =~ /^\s*0[0-7]{3,3}\s*$/);

	my $val = "";
	my $oval = "";
	my $to = 0;
	my $curpos = 0;
	my $lastpos = 0;
	while ($string =~ /\b(($single_mode_perms_string_search)\b(?:\s*\|\s*)?\s*)/g) {
		$curpos = pos($string);
		my $match = $2;
		my $omatch = $1;
		last if ($lastpos > 0 && ($curpos - length($omatch) != $lastpos));
		$lastpos = $curpos;
		$to |= $mode_permission_string_types{$match};
		$val .= '\s*\|\s*' if ($val ne "");
		$val .= $match;
		$oval .= $omatch;
	}
	$oval =~ s/^\s*\|\s*//;
	$oval =~ s/\s*\|\s*$//;
	return sprintf("%04o", $to);
}

our $allowed_asm_includes = qr{(?x:
	irq|
	memory|
	time|
	reboot
)};
# memory.h: ARM has a custom one

# Load common spelling mistakes and build regular expression list.
my $misspellings;
my %spelling_fix;

if (open(my $spelling, '<', $spelling_file)) {
	while (<$spelling>) {
		my $line = $_;

		$line =~ s/\s*\n?$//g;
		$line =~ s/^\s*//g;

		next if ($line =~ m/^\s*#/);
		next if ($line =~ m/^\s*$/);

		my ($suspect, $fix) = split(/\|\|/, $line);

		$spelling_fix{$suspect} = $fix;
	}
	close($spelling);
} else {
	warn "No typos will be found - file '$spelling_file': $!\n";
}

if ($codespell) {
	if (open(my $spelling, '<', $codespellfile)) {
		while (<$spelling>) {
			my $line = $_;

			$line =~ s/\s*\n?$//g;
			$line =~ s/^\s*//g;

			next if ($line =~ m/^\s*#/);
			next if ($line =~ m/^\s*$/);
			next if ($line =~ m/, disabled/i);

			$line =~ s/,.*$//;

			my ($suspect, $fix) = split(/->/, $line);

			$spelling_fix{$suspect} = $fix;
		}
		close($spelling);
	} else {
		warn "No codespell typos will be found - file '$codespellfile': $!\n";
	}
}

$misspellings = join("|", sort keys %spelling_fix) if keys %spelling_fix;

sub read_words {
	my ($wordsRef, $file) = @_;

	if (open(my $words, '<', $file)) {
		while (<$words>) {
			my $line = $_;

			$line =~ s/\s*\n?$//g;
			$line =~ s/^\s*//g;

			next if ($line =~ m/^\s*#/);
			next if ($line =~ m/^\s*$/);
			if ($line =~ /\s/) {
				print("$file: '$line' invalid - ignored\n");
				next;
			}

			$$wordsRef .= '|' if (defined $$wordsRef);
			$$wordsRef .= $line;
		}
		close($file);
		return 1;
	}

	return 0;
}

my $const_structs;
if (show_type("CONST_STRUCT")) {
	read_words(\$const_structs, $conststructsfile)
	    or warn "No structs that should be const will be found - file '$conststructsfile': $!\n";
}

if (defined($typedefsfile)) {
	my $typeOtherTypedefs;
	read_words(\$typeOtherTypedefs, $typedefsfile)
	    or warn "No additional types will be considered - file '$typedefsfile': $!\n";
	$typeTypedefs .= '|' . $typeOtherTypedefs if (defined $typeOtherTypedefs);
}

sub build_types {
	my $mods = "(?x:  \n" . join("|\n  ", (@modifierList, @modifierListFile)) . "\n)";
	my $all = "(?x:  \n" . join("|\n  ", (@typeList, @typeListFile)) . "\n)";
	my $Misordered = "(?x:  \n" . join("|\n  ", @typeListMisordered) . "\n)";
	my $allWithAttr = "(?x:  \n" . join("|\n  ", @typeListWithAttr) . "\n)";
	$Modifier	= qr{(?:$Attribute|$Sparse|$mods)};
	$BasicType	= qr{
				(?:$typeTypedefs\b)|
				(?:${all}\b)
		}x;
	$NonptrType	= qr{
			(?:$Modifier\s+|const\s+)*
			(?:
				(?:typeof|__typeof__)\s*\([^\)]*\)|
				(?:$typeTypedefs\b)|
				(?:${all}\b)
			)
			(?:\s+$Modifier|\s+const)*
		  }x;
	$NonptrTypeMisordered	= qr{
			(?:$Modifier\s+|const\s+)*
			(?:
				(?:${Misordered}\b)
			)
			(?:\s+$Modifier|\s+const)*
		  }x;
	$NonptrTypeWithAttr	= qr{
			(?:$Modifier\s+|const\s+)*
			(?:
				(?:typeof|__typeof__)\s*\([^\)]*\)|
				(?:$typeTypedefs\b)|
				(?:${allWithAttr}\b)
			)
			(?:\s+$Modifier|\s+const)*
		  }x;
	$Type	= qr{
			$NonptrType
			(?:(?:\s|\*|\[\])+\s*const|(?:\s|\*\s*(?:const\s*)?|\[\])+|(?:\s*\[\s*\])+){0,4}
			(?:\s+$Inline|\s+$Modifier)*
		  }x;
	$TypeMisordered	= qr{
			$NonptrTypeMisordered
			(?:(?:\s|\*|\[\])+\s*const|(?:\s|\*\s*(?:const\s*)?|\[\])+|(?:\s*\[\s*\])+){0,4}
			(?:\s+$Inline|\s+$Modifier)*
		  }x;
	$Declare	= qr{(?:$Storage\s+(?:$Inline\s+)?)?$Type};
	$DeclareMisordered	= qr{(?:$Storage\s+(?:$Inline\s+)?)?$TypeMisordered};
}
build_types();

our $Typecast	= qr{\s*(\(\s*$NonptrType\s*\)){0,1}\s*};

# Using $balanced_parens, $LvalOrFunc, or $FuncArg
# requires at least perl version v5.10.0
# Any use must be runtime checked with $^V

our $balanced_parens = qr/(\((?:[^\(\)]++|(?-1))*\))/;
our $LvalOrFunc	= qr{((?:[\&\*]\s*)?$Lval)\s*($balanced_parens{0,1})\s*};
our $FuncArg = qr{$Typecast{0,1}($LvalOrFunc|$Constant|$String)};

our $declaration_macros = qr{(?x:
	(?:$Storage\s+)?(?:[A-Z_][A-Z0-9]*_){0,2}(?:DEFINE|DECLARE)(?:_[A-Z0-9]+){1,6}\s*\(|
	(?:$Storage\s+)?[HLP]?LIST_HEAD\s*\(|
	(?:SKCIPHER_REQUEST|SHASH_DESC|AHASH_REQUEST)_ON_STACK\s*\(|
	(?:$Storage\s+)?(?:XA_STATE|XA_STATE_ORDER)\s*\(
)};

our %allow_repeated_words = (
	add => '',
	added => '',
	bad => '',
	be => '',
);

sub deparenthesize {
	my ($string) = @_;
	return "" if (!defined($string));

	while ($string =~ /^\s*\(.*\)\s*$/) {
		$string =~ s@^\s*\(\s*@@;
		$string =~ s@\s*\)\s*$@@;
	}

	$string =~ s@\s+@ @g;

	return $string;
}

sub seed_camelcase_file {
	my ($file) = @_;

	return if (!(-f $file));

	local $/;

	open(my $include_file, '<', "$file")
	    or warn "$P: Can't read '$file' $!\n";
	my $text = <$include_file>;
	close($include_file);

	my @lines = split('\n', $text);

	foreach my $line (@lines) {
		next if ($line !~ /(?:[A-Z][a-z]|[a-z][A-Z])/);
		if ($line =~ /^[ \t]*(?:#[ \t]*define|typedef\s+$Type)\s+(\w*(?:[A-Z][a-z]|[a-z][A-Z])\w*)/) {
			$camelcase{$1} = 1;
		} elsif ($line =~ /^\s*$Declare\s+(\w*(?:[A-Z][a-z]|[a-z][A-Z])\w*)\s*[\(\[,;]/) {
			$camelcase{$1} = 1;
		} elsif ($line =~ /^\s*(?:union|struct|enum)\s+(\w*(?:[A-Z][a-z]|[a-z][A-Z])\w*)\s*[;\{]/) {
			$camelcase{$1} = 1;
		}
	}
}

our %maintained_status = ();

sub is_maintained_obsolete {
	my ($filename) = @_;

	return 0 if (!$tree || !(-e "$root/scripts/get_maintainer.pl"));

	if (!exists($maintained_status{$filename})) {
		$maintained_status{$filename} = `perl $root/scripts/get_maintainer.pl --status --nom --nol --nogit --nogit-fallback -f $filename 2>&1`;
	}

	return $maintained_status{$filename} =~ /obsolete/i;
}

sub is_SPDX_License_valid {
	my ($license) = @_;

	return 1 if (!$tree || which("python3") eq "" || !(-x "$root/scripts/spdxcheck.py") || !(-e "$gitroot"));

	my $root_path = abs_path($root);
	my $status = `cd "$root_path"; echo "$license" | scripts/spdxcheck.py -`;
	return 0 if ($status ne "");
	return 1;
}

my $camelcase_seeded = 0;
sub seed_camelcase_includes {
	return if ($camelcase_seeded);

	my $files;
	my $camelcase_cache = "";
	my @include_files = ();

	$camelcase_seeded = 1;

	if (-e "$gitroot") {
		my $git_last_include_commit = `${git_command} log --no-merges --pretty=format:"%h%n" -1 -- include`;
		chomp $git_last_include_commit;
		$camelcase_cache = ".checkpatch-camelcase.git.$git_last_include_commit";
	} else {
		my $last_mod_date = 0;
		$files = `find $root/include -name "*.h"`;
		@include_files = split('\n', $files);
		foreach my $file (@include_files) {
			my $date = POSIX::strftime("%Y%m%d%H%M",
						   localtime((stat $file)[9]));
			$last_mod_date = $date if ($last_mod_date < $date);
		}
		$camelcase_cache = ".checkpatch-camelcase.date.$last_mod_date";
	}

	if ($camelcase_cache ne "" && -f $camelcase_cache) {
		open(my $camelcase_file, '<', "$camelcase_cache")
		    or warn "$P: Can't read '$camelcase_cache' $!\n";
		while (<$camelcase_file>) {
			chomp;
			$camelcase{$_} = 1;
		}
		close($camelcase_file);

		return;
	}

	if (-e "$gitroot") {
		$files = `${git_command} ls-files "include/*.h"`;
		@include_files = split('\n', $files);
	}

	foreach my $file (@include_files) {
		seed_camelcase_file($file);
	}

	if ($camelcase_cache ne "") {
		unlink glob ".checkpatch-camelcase.*";
		open(my $camelcase_file, '>', "$camelcase_cache")
		    or warn "$P: Can't write '$camelcase_cache' $!\n";
		foreach (sort { lc($a) cmp lc($b) } keys(%camelcase)) {
			print $camelcase_file ("$_\n");
		}
		close($camelcase_file);
	}
}

sub git_is_single_file {
	my ($filename) = @_;

	return 0 if ((which("git") eq "") || !(-e "$gitroot"));

	my $output = `${git_command} ls-files -- $filename 2>/dev/null`;
	my $count = $output =~ tr/\n//;
	return $count eq 1 && $output =~ m{^${filename}$};
}

sub git_commit_info {
	my ($commit, $id, $desc) = @_;

	return ($id, $desc) if ((which("git") eq "") || !(-e "$gitroot"));

	my $output = `${git_command} log --no-color --format='%H %s' -1 $commit 2>&1`;
	$output =~ s/^\s*//gm;
	my @lines = split("\n", $output);

	return ($id, $desc) if ($#lines < 0);

	if ($lines[0] =~ /^error: short SHA1 $commit is ambiguous/) {
# Maybe one day convert this block of bash into something that returns
# all matching commit ids, but it's very slow...
#
#		echo "checking commits $1..."
#		git rev-list --remotes | grep -i "^$1" |
#		while read line ; do
#		    git log --format='%H %s' -1 $line |
#		    echo "commit $(cut -c 1-12,41-)"
#		done
	} elsif ($lines[0] =~ /^fatal: ambiguous argument '$commit': unknown revision or path not in the working tree\./ ||
		 $lines[0] =~ /^fatal: bad object $commit/) {
		$id = undef;
	} else {
		$id = substr($lines[0], 0, 12);
		$desc = substr($lines[0], 41);
	}

	return ($id, $desc);
}

$chk_signoff = 0 if ($file);

my @rawlines = ();
my @lines = ();
my @fixed = ();
my @fixed_inserted = ();
my @fixed_deleted = ();
my $fixlinenr = -1;

# If input is git commits, extract all commits from the commit expressions.
# For example, HEAD-3 means we need check 'HEAD, HEAD~1, HEAD~2'.
die "$P: No git repository found\n" if ($git && !-e "$gitroot");

if ($git) {
	my @commits = ();
	foreach my $commit_expr (@ARGV) {
		my $git_range;
		if ($commit_expr =~ m/^(.*)-(\d+)$/) {
			$git_range = "-$2 $1";
		} elsif ($commit_expr =~ m/\.\./) {
			$git_range = "$commit_expr";
		} else {
			$git_range = "-1 $commit_expr";
		}
		my $lines = `${git_command} log --no-color --no-merges --pretty=format:'%H %s' $git_range`;
		foreach my $line (split(/\n/, $lines)) {
			$line =~ /^([0-9a-fA-F]{40,40}) (.*)$/;
			next if (!defined($1) || !defined($2));
			my $sha1 = $1;
			my $subject = $2;
			unshift(@commits, $sha1);
			$git_commits{$sha1} = $subject;
		}
	}
	die "$P: no git commits after extraction!\n" if (@commits == 0);
	@ARGV = @commits;
}

my $vname;
$allow_c99_comments = !defined $ignore_type{"C99_COMMENT_TOLERANCE"};
for my $filename (@ARGV) {
	my $FILE;
	my $is_git_file = git_is_single_file($filename);
	my $oldfile = $file;
	$file = 1 if ($is_git_file);
	if ($git) {
		open($FILE, '-|', "git format-patch -M --stdout -1 $filename") ||
			die "$P: $filename: git format-patch failed - $!\n";
	} elsif ($file) {
		open($FILE, '-|', "diff -u /dev/null $filename") ||
			die "$P: $filename: diff failed - $!\n";
	} elsif ($filename eq '-') {
		open($FILE, '<&STDIN');
	} else {
		open($FILE, '<', "$filename") ||
			die "$P: $filename: open failed - $!\n";
	}
	if ($filename eq '-') {
		$vname = 'Your patch';
	} elsif ($git) {
		$vname = "Commit " . substr($filename, 0, 12) . ' ("' . $git_commits{$filename} . '")';
	} else {
		$vname = $filename;
	}
	while (<$FILE>) {
		chomp;
		push(@rawlines, $_);
		$vname = qq("$1") if ($filename eq '-' && $_ =~ m/^Subject:\s+(.+)/i);
	}
	close($FILE);

	if ($#ARGV > 0 && $quiet == 0) {
		print '-' x length($vname) . "\n";
		print "$vname\n";
		print '-' x length($vname) . "\n";
	}

	if (!process($filename)) {
		$exit = 1;
	}
	@rawlines = ();
	@lines = ();
	@fixed = ();
	@fixed_inserted = ();
	@fixed_deleted = ();
	$fixlinenr = -1;
	@modifierListFile = ();
	@typeListFile = ();
	build_types();
	$file = $oldfile if ($is_git_file);
}

if (!$quiet) {
	hash_show_words(\%use_type, "Used");
	hash_show_words(\%ignore_type, "Ignored");

	if (!$perl_version_ok) {
		print << "EOM"

NOTE: perl $^V is not modern enough to detect all possible issues.
      An upgrade to at least perl $minimum_perl_version is suggested.
EOM
	}
	if ($exit) {
		print << "EOM"

NOTE: If any of the errors are false positives, please report
      them to the maintainer, see CHECKPATCH in MAINTAINERS.
EOM
	}
}

exit($exit);

sub top_of_kernel_tree {
	my ($root) = @_;

	my @tree_check = (
		"COPYING", "CREDITS", "Kbuild", "MAINTAINERS", "Makefile",
		"README", "Documentation", "arch", "include", "drivers",
		"fs", "init", "ipc", "kernel", "lib", "scripts",
	);

	foreach my $check (@tree_check) {
		if (! -e $root . '/' . $check) {
			return 0;
		}
	}
	return 1;
}

sub parse_email {
	my ($formatted_email) = @_;

	my $name = "";
	my $quoted = "";
	my $name_comment = "";
	my $address = "";
	my $comment = "";

	if ($formatted_email =~ /^(.*)<(\S+\@\S+)>(.*)$/) {
		$name = $1;
		$address = $2;
		$comment = $3 if defined $3;
	} elsif ($formatted_email =~ /^\s*<(\S+\@\S+)>(.*)$/) {
		$address = $1;
		$comment = $2 if defined $2;
	} elsif ($formatted_email =~ /(\S+\@\S+)(.*)$/) {
		$address = $1;
		$comment = $2 if defined $2;
		$formatted_email =~ s/\Q$address\E.*$//;
		$name = $formatted_email;
		$name = trim($name);
		$name =~ s/^\"|\"$//g;
		# If there's a name left after stripping spaces and
		# leading quotes, and the address doesn't have both
		# leading and trailing angle brackets, the address
		# is invalid. ie:
		#   "joe smith joe@smith.com" bad
		#   "joe smith <joe@smith.com" bad
		if ($name ne "" && $address !~ /^<[^>]+>$/) {
			$name = "";
			$address = "";
			$comment = "";
		}
	}

	# Extract comments from names excluding quoted parts
	# "John D. (Doe)" - Do not extract
	if ($name =~ s/\"(.+)\"//) {
		$quoted = $1;
	}
	while ($name =~ s/\s*($balanced_parens)\s*/ /) {
		$name_comment .= trim($1);
	}
	$name =~ s/^[ \"]+|[ \"]+$//g;
	$name = trim("$quoted $name");

	$address = trim($address);
	$address =~ s/^\<|\>$//g;
	$comment = trim($comment);

	if ($name =~ /[^\w \-]/i) { ##has "must quote" chars
		$name =~ s/(?<!\\)"/\\"/g; ##escape quotes
		$name = "\"$name\"";
	}

	return ($name, $name_comment, $address, $comment);
}

sub format_email {
	my ($name, $name_comment, $address, $comment) = @_;

	my $formatted_email;

	$name =~ s/^[ \"]+|[ \"]+$//g;
	$address = trim($address);
	$address =~ s/(?:\.|\,|\")+$//; ##trailing commas, dots or quotes

	if ($name =~ /[^\w \-]/i) { ##has "must quote" chars
		$name =~ s/(?<!\\)"/\\"/g; ##escape quotes
		$name = "\"$name\"";
	}

	$name_comment = trim($name_comment);
	$name_comment = " $name_comment" if ($name_comment ne "");
	$comment = trim($comment);
	$comment = " $comment" if ($comment ne "");

	if ("$name" eq "") {
		$formatted_email = "$address";
	} else {
		$formatted_email = "$name$name_comment <$address>";
	}
	$formatted_email .= "$comment";
	return $formatted_email;
}

sub reformat_email {
	my ($email) = @_;

	my ($email_name, $name_comment, $email_address, $comment) = parse_email($email);
	return format_email($email_name, $name_comment, $email_address, $comment);
}

sub same_email_addresses {
	my ($email1, $email2) = @_;

	my ($email1_name, $name1_comment, $email1_address, $comment1) = parse_email($email1);
	my ($email2_name, $name2_comment, $email2_address, $comment2) = parse_email($email2);

	return $email1_name eq $email2_name &&
	       $email1_address eq $email2_address &&
	       $name1_comment eq $name2_comment &&
	       $comment1 eq $comment2;
}

sub which {
	my ($bin) = @_;

	foreach my $path (split(/:/, $ENV{PATH})) {
		if (-e "$path/$bin") {
			return "$path/$bin";
		}
	}

	return "";
}

sub which_conf {
	my ($conf) = @_;

	foreach my $path (split(/:/, ".:$ENV{HOME}:.scripts")) {
		if (-e "$path/$conf") {
			return "$path/$conf";
		}
	}

	return "";
}

sub expand_tabs {
	my ($str) = @_;

	my $res = '';
	my $n = 0;
	for my $c (split(//, $str)) {
		if ($c eq "\t") {
			$res .= ' ';
			$n++;
			for (; ($n % $tabsize) != 0; $n++) {
				$res .= ' ';
			}
			next;
		}
		$res .= $c;
		$n++;
	}

	return $res;
}
sub copy_spacing {
	(my $res = shift) =~ tr/\t/ /c;
	return $res;
}

sub line_stats {
	my ($line) = @_;

	# Drop the diff line leader and expand tabs
	$line =~ s/^.//;
	$line = expand_tabs($line);

	# Pick the indent from the front of the line.
	my ($white) = ($line =~ /^(\s*)/);

	return (length($line), length($white));
}

my $sanitise_quote = '';

sub sanitise_line_reset {
	my ($in_comment) = @_;

	if ($in_comment) {
		$sanitise_quote = '*/';
	} else {
		$sanitise_quote = '';
	}
}
sub sanitise_line {
	my ($line) = @_;

	my $res = '';
	my $l = '';

	my $qlen = 0;
	my $off = 0;
	my $c;

	# Always copy over the diff marker.
	$res = substr($line, 0, 1);

	for ($off = 1; $off < length($line); $off++) {
		$c = substr($line, $off, 1);

		# Comments we are whacking completely including the begin
		# and end, all to $;.
		if ($sanitise_quote eq '' && substr($line, $off, 2) eq '/*') {
			$sanitise_quote = '*/';

			substr($res, $off, 2, "$;$;");
			$off++;
			next;
		}
		if ($sanitise_quote eq '*/' && substr($line, $off, 2) eq '*/') {
			$sanitise_quote = '';
			substr($res, $off, 2, "$;$;");
			$off++;
			next;
		}
		if ($sanitise_quote eq '' && substr($line, $off, 2) eq '//') {
			$sanitise_quote = '//';

			substr($res, $off, 2, $sanitise_quote);
			$off++;
			next;
		}

		# A \ in a string means ignore the next character.
		if (($sanitise_quote eq "'" || $sanitise_quote eq '"') &&
		    $c eq "\\") {
			substr($res, $off, 2, 'XX');
			$off++;
			next;
		}
		# Regular quotes.
		if ($c eq "'" || $c eq '"') {
			if ($sanitise_quote eq '') {
				$sanitise_quote = $c;

				substr($res, $off, 1, $c);
				next;
			} elsif ($sanitise_quote eq $c) {
				$sanitise_quote = '';
			}
		}

		#print "c<$c> SQ<$sanitise_quote>\n";
		if ($off != 0 && $sanitise_quote eq '*/' && $c ne "\t") {
			substr($res, $off, 1, $;);
		} elsif ($off != 0 && $sanitise_quote eq '//' && $c ne "\t") {
			substr($res, $off, 1, $;);
		} elsif ($off != 0 && $sanitise_quote && $c ne "\t") {
			substr($res, $off, 1, 'X');
		} else {
			substr($res, $off, 1, $c);
		}
	}

	if ($sanitise_quote eq '//') {
		$sanitise_quote = '';
	}

	# The pathname on a #include may be surrounded by '<' and '>'.
	if ($res =~ /^.\s*\#\s*include\s+\<(.*)\>/) {
		my $clean = 'X' x length($1);
		$res =~ s@\<.*\>@<$clean>@;

	# The whole of a #error is a string.
	} elsif ($res =~ /^.\s*\#\s*(?:error|warning)\s+(.*)\b/) {
		my $clean = 'X' x length($1);
		$res =~ s@(\#\s*(?:error|warning)\s+).*@$1$clean@;
	}

	if ($allow_c99_comments && $res =~ m@(//.*$)@) {
		my $match = $1;
		$res =~ s/\Q$match\E/"$;" x length($match)/e;
	}

	return $res;
}

sub get_quoted_string {
	my ($line, $rawline) = @_;

	return "" if (!defined($line) || !defined($rawline));
	return "" if ($line !~ m/($String)/g);
	return substr($rawline, $-[0], $+[0] - $-[0]);
}

sub ctx_statement_block {
	my ($linenr, $remain, $off) = @_;
	my $line = $linenr - 1;
	my $blk = '';
	my $soff = $off;
	my $coff = $off - 1;
	my $coff_set = 0;

	my $loff = 0;

	my $type = '';
	my $level = 0;
	my @stack = ();
	my $p;
	my $c;
	my $len = 0;

	my $remainder;
	while (1) {
		@stack = (['', 0]) if ($#stack == -1);

		#warn "CSB: blk<$blk> remain<$remain>\n";
		# If we are about to drop off the end, pull in more
		# context.
		if ($off >= $len) {
			for (; $remain > 0; $line++) {
				last if (!defined $lines[$line]);
				next if ($lines[$line] =~ /^-/);
				$remain--;
				$loff = $len;
				$blk .= $lines[$line] . "\n";
				$len = length($blk);
				$line++;
				last;
			}
			# Bail if there is no further context.
			#warn "CSB: blk<$blk> off<$off> len<$len>\n";
			if ($off >= $len) {
				last;
			}
			if ($level == 0 && substr($blk, $off) =~ /^.\s*#\s*define/) {
				$level++;
				$type = '#';
			}
		}
		$p = $c;
		$c = substr($blk, $off, 1);
		$remainder = substr($blk, $off);

		#warn "CSB: c<$c> type<$type> level<$level> remainder<$remainder> coff_set<$coff_set>\n";

		# Handle nested #if/#else.
		if ($remainder =~ /^#\s*(?:ifndef|ifdef|if)\s/) {
			push(@stack, [ $type, $level ]);
		} elsif ($remainder =~ /^#\s*(?:else|elif)\b/) {
			($type, $level) = @{$stack[$#stack - 1]};
		} elsif ($remainder =~ /^#\s*endif\b/) {
			($type, $level) = @{pop(@stack)};
		}

		# Statement ends at the ';' or a close '}' at the
		# outermost level.
		if ($level == 0 && $c eq ';') {
			last;
		}

		# An else is really a conditional as long as its not else if
		if ($level == 0 && $coff_set == 0 &&
				(!defined($p) || $p =~ /(?:\s|\}|\+)/) &&
				$remainder =~ /^(else)(?:\s|{)/ &&
				$remainder !~ /^else\s+if\b/) {
			$coff = $off + length($1) - 1;
			$coff_set = 1;
			#warn "CSB: mark coff<$coff> soff<$soff> 1<$1>\n";
			#warn "[" . substr($blk, $soff, $coff - $soff + 1) . "]\n";
		}

		if (($type eq '' || $type eq '(') && $c eq '(') {
			$level++;
			$type = '(';
		}
		if ($type eq '(' && $c eq ')') {
			$level--;
			$type = ($level != 0)? '(' : '';

			if ($level == 0 && $coff < $soff) {
				$coff = $off;
				$coff_set = 1;
				#warn "CSB: mark coff<$coff>\n";
			}
		}
		if (($type eq '' || $type eq '{') && $c eq '{') {
			$level++;
			$type = '{';
		}
		if ($type eq '{' && $c eq '}') {
			$level--;
			$type = ($level != 0)? '{' : '';

			if ($level == 0) {
				if (substr($blk, $off + 1, 1) eq ';') {
					$off++;
				}
				last;
			}
		}
		# Preprocessor commands end at the newline unless escaped.
		if ($type eq '#' && $c eq "\n" && $p ne "\\") {
			$level--;
			$type = '';
			$off++;
			last;
		}
		$off++;
	}
	# We are truly at the end, so shuffle to the next line.
	if ($off == $len) {
		$loff = $len + 1;
		$line++;
		$remain--;
	}

	my $statement = substr($blk, $soff, $off - $soff + 1);
	my $condition = substr($blk, $soff, $coff - $soff + 1);

	#warn "STATEMENT<$statement>\n";
	#warn "CONDITION<$condition>\n";

	#print "coff<$coff> soff<$off> loff<$loff>\n";

	return ($statement, $condition,
			$line, $remain + 1, $off - $loff + 1, $level);
}

sub statement_lines {
	my ($stmt) = @_;

	# Strip the diff line prefixes and rip blank lines at start and end.
	$stmt =~ s/(^|\n)./$1/g;
	$stmt =~ s/^\s*//;
	$stmt =~ s/\s*$//;

	my @stmt_lines = ($stmt =~ /\n/g);

	return $#stmt_lines + 2;
}

sub statement_rawlines {
	my ($stmt) = @_;

	my @stmt_lines = ($stmt =~ /\n/g);

	return $#stmt_lines + 2;
}

sub statement_block_size {
	my ($stmt) = @_;

	$stmt =~ s/(^|\n)./$1/g;
	$stmt =~ s/^\s*{//;
	$stmt =~ s/}\s*$//;
	$stmt =~ s/^\s*//;
	$stmt =~ s/\s*$//;

	my @stmt_lines = ($stmt =~ /\n/g);
	my @stmt_statements = ($stmt =~ /;/g);

	my $stmt_lines = $#stmt_lines + 2;
	my $stmt_statements = $#stmt_statements + 1;

	if ($stmt_lines > $stmt_statements) {
		return $stmt_lines;
	} else {
		return $stmt_statements;
	}
}

sub ctx_statement_full {
	my ($linenr, $remain, $off) = @_;
	my ($statement, $condition, $level);

	my (@chunks);

	# Grab the first conditional/block pair.
	($statement, $condition, $linenr, $remain, $off, $level) =
				ctx_statement_block($linenr, $remain, $off);
	#print "F: c<$condition> s<$statement> remain<$remain>\n";
	push(@chunks, [ $condition, $statement ]);
	if (!($remain > 0 && $condition =~ /^\s*(?:\n[+-])?\s*(?:if|else|do)\b/s)) {
		return ($level, $linenr, @chunks);
	}

	# Pull in the following conditional/block pairs and see if they
	# could continue the statement.
	for (;;) {
		($statement, $condition, $linenr, $remain, $off, $level) =
				ctx_statement_block($linenr, $remain, $off);
		#print "C: c<$condition> s<$statement> remain<$remain>\n";
		last if (!($remain > 0 && $condition =~ /^(?:\s*\n[+-])*\s*(?:else|do)\b/s));
		#print "C: push\n";
		push(@chunks, [ $condition, $statement ]);
	}

	return ($level, $linenr, @chunks);
}

sub ctx_block_get {
	my ($linenr, $remain, $outer, $open, $close, $off) = @_;
	my $line;
	my $start = $linenr - 1;
	my $blk = '';
	my @o;
	my @c;
	my @res = ();

	my $level = 0;
	my @stack = ($level);
	for ($line = $start; $remain > 0; $line++) {
		next if ($rawlines[$line] =~ /^-/);
		$remain--;

		$blk .= $rawlines[$line];

		# Handle nested #if/#else.
		if ($lines[$line] =~ /^.\s*#\s*(?:ifndef|ifdef|if)\s/) {
			push(@stack, $level);
		} elsif ($lines[$line] =~ /^.\s*#\s*(?:else|elif)\b/) {
			$level = $stack[$#stack - 1];
		} elsif ($lines[$line] =~ /^.\s*#\s*endif\b/) {
			$level = pop(@stack);
		}

		foreach my $c (split(//, $lines[$line])) {
			##print "C<$c>L<$level><$open$close>O<$off>\n";
			if ($off > 0) {
				$off--;
				next;
			}

			if ($c eq $close && $level > 0) {
				$level--;
				last if ($level == 0);
			} elsif ($c eq $open) {
				$level++;
			}
		}

		if (!$outer || $level <= 1) {
			push(@res, $rawlines[$line]);
		}

		last if ($level == 0);
	}

	return ($level, @res);
}
sub ctx_block_outer {
	my ($linenr, $remain) = @_;

	my ($level, @r) = ctx_block_get($linenr, $remain, 1, '{', '}', 0);
	return @r;
}
sub ctx_block {
	my ($linenr, $remain) = @_;

	my ($level, @r) = ctx_block_get($linenr, $remain, 0, '{', '}', 0);
	return @r;
}
sub ctx_statement {
	my ($linenr, $remain, $off) = @_;

	my ($level, @r) = ctx_block_get($linenr, $remain, 0, '(', ')', $off);
	return @r;
}
sub ctx_block_level {
	my ($linenr, $remain) = @_;

	return ctx_block_get($linenr, $remain, 0, '{', '}', 0);
}
sub ctx_statement_level {
	my ($linenr, $remain, $off) = @_;

	return ctx_block_get($linenr, $remain, 0, '(', ')', $off);
}

sub ctx_locate_comment {
	my ($first_line, $end_line) = @_;

	# If c99 comment on the current line, or the line before or after
	my ($current_comment) = ($rawlines[$end_line - 1] =~ m@^\+.*(//.*$)@);
	return $current_comment if (defined $current_comment);
	($current_comment) = ($rawlines[$end_line - 2] =~ m@^[\+ ].*(//.*$)@);
	return $current_comment if (defined $current_comment);
	($current_comment) = ($rawlines[$end_line] =~ m@^[\+ ].*(//.*$)@);
	return $current_comment if (defined $current_comment);

	# Catch a comment on the end of the line itself.
	($current_comment) = ($rawlines[$end_line - 1] =~ m@.*(/\*.*\*/)\s*(?:\\\s*)?$@);
	return $current_comment if (defined $current_comment);

	# Look through the context and try and figure out if there is a
	# comment.
	my $in_comment = 0;
	$current_comment = '';
	for (my $linenr = $first_line; $linenr < $end_line; $linenr++) {
		my $line = $rawlines[$linenr - 1];
		#warn "           $line\n";
		if ($linenr == $first_line and $line =~ m@^.\s*\*@) {
			$in_comment = 1;
		}
		if ($line =~ m@/\*@) {
			$in_comment = 1;
		}
		if (!$in_comment && $current_comment ne '') {
			$current_comment = '';
		}
		$current_comment .= $line . "\n" if ($in_comment);
		if ($line =~ m@\*/@) {
			$in_comment = 0;
		}
	}

	chomp($current_comment);
	return($current_comment);
}
sub ctx_has_comment {
	my ($first_line, $end_line) = @_;
	my $cmt = ctx_locate_comment($first_line, $end_line);

	##print "LINE: $rawlines[$end_line - 1 ]\n";
	##print "CMMT: $cmt\n";

	return ($cmt ne '');
}

sub raw_line {
	my ($linenr, $cnt) = @_;

	my $offset = $linenr - 1;
	$cnt++;

	my $line;
	while ($cnt) {
		$line = $rawlines[$offset++];
		next if (defined($line) && $line =~ /^-/);
		$cnt--;
	}

	return $line;
}

sub get_stat_real {
	my ($linenr, $lc) = @_;

	my $stat_real = raw_line($linenr, 0);
	for (my $count = $linenr + 1; $count <= $lc; $count++) {
		$stat_real = $stat_real . "\n" . raw_line($count, 0);
	}

	return $stat_real;
}

sub get_stat_here {
	my ($linenr, $cnt, $here) = @_;

	my $herectx = $here . "\n";
	for (my $n = 0; $n < $cnt; $n++) {
		$herectx .= raw_line($linenr, $n) . "\n";
	}

	return $herectx;
}

sub cat_vet {
	my ($vet) = @_;
	my ($res, $coded);

	$res = '';
	while ($vet =~ /([^[:cntrl:]]*)([[:cntrl:]]|$)/g) {
		$res .= $1;
		if ($2 ne '') {
			$coded = sprintf("^%c", unpack('C', $2) + 64);
			$res .= $coded;
		}
	}
	$res =~ s/$/\$/;

	return $res;
}

my $av_preprocessor = 0;
my $av_pending;
my @av_paren_type;
my $av_pend_colon;

sub annotate_reset {
	$av_preprocessor = 0;
	$av_pending = '_';
	@av_paren_type = ('E');
	$av_pend_colon = 'O';
}

sub annotate_values {
	my ($stream, $type) = @_;

	my $res;
	my $var = '_' x length($stream);
	my $cur = $stream;

	print "$stream\n" if ($dbg_values > 1);

	while (length($cur)) {
		@av_paren_type = ('E') if ($#av_paren_type < 0);
		print " <" . join('', @av_paren_type) .
				"> <$type> <$av_pending>" if ($dbg_values > 1);
		if ($cur =~ /^(\s+)/o) {
			print "WS($1)\n" if ($dbg_values > 1);
			if ($1 =~ /\n/ && $av_preprocessor) {
				$type = pop(@av_paren_type);
				$av_preprocessor = 0;
			}

		} elsif ($cur =~ /^(\(\s*$Type\s*)\)/ && $av_pending eq '_') {
			print "CAST($1)\n" if ($dbg_values > 1);
			push(@av_paren_type, $type);
			$type = 'c';

		} elsif ($cur =~ /^($Type)\s*(?:$Ident|,|\)|\(|\s*$)/) {
			print "DECLARE($1)\n" if ($dbg_values > 1);
			$type = 'T';

		} elsif ($cur =~ /^($Modifier)\s*/) {
			print "MODIFIER($1)\n" if ($dbg_values > 1);
			$type = 'T';

		} elsif ($cur =~ /^(\#\s*define\s*$Ident)(\(?)/o) {
			print "DEFINE($1,$2)\n" if ($dbg_values > 1);
			$av_preprocessor = 1;
			push(@av_paren_type, $type);
			if ($2 ne '') {
				$av_pending = 'N';
			}
			$type = 'E';

		} elsif ($cur =~ /^(\#\s*(?:undef\s*$Ident|include\b))/o) {
			print "UNDEF($1)\n" if ($dbg_values > 1);
			$av_preprocessor = 1;
			push(@av_paren_type, $type);

		} elsif ($cur =~ /^(\#\s*(?:ifdef|ifndef|if))/o) {
			print "PRE_START($1)\n" if ($dbg_values > 1);
			$av_preprocessor = 1;

			push(@av_paren_type, $type);
			push(@av_paren_type, $type);
			$type = 'E';

		} elsif ($cur =~ /^(\#\s*(?:else|elif))/o) {
			print "PRE_RESTART($1)\n" if ($dbg_values > 1);
			$av_preprocessor = 1;

			push(@av_paren_type, $av_paren_type[$#av_paren_type]);

			$type = 'E';

		} elsif ($cur =~ /^(\#\s*(?:endif))/o) {
			print "PRE_END($1)\n" if ($dbg_values > 1);

			$av_preprocessor = 1;

			# Assume all arms of the conditional end as this
			# one does, and continue as if the #endif was not here.
			pop(@av_paren_type);
			push(@av_paren_type, $type);
			$type = 'E';

		} elsif ($cur =~ /^(\\\n)/o) {
			print "PRECONT($1)\n" if ($dbg_values > 1);

		} elsif ($cur =~ /^(__attribute__)\s*\(?/o) {
			print "ATTR($1)\n" if ($dbg_values > 1);
			$av_pending = $type;
			$type = 'N';

		} elsif ($cur =~ /^(sizeof)\s*(\()?/o) {
			print "SIZEOF($1)\n" if ($dbg_values > 1);
			if (defined $2) {
				$av_pending = 'V';
			}
			$type = 'N';

		} elsif ($cur =~ /^(if|while|for)\b/o) {
			print "COND($1)\n" if ($dbg_values > 1);
			$av_pending = 'E';
			$type = 'N';

		} elsif ($cur =~/^(case)/o) {
			print "CASE($1)\n" if ($dbg_values > 1);
			$av_pend_colon = 'C';
			$type = 'N';

		} elsif ($cur =~/^(return|else|goto|typeof|__typeof__)\b/o) {
			print "KEYWORD($1)\n" if ($dbg_values > 1);
			$type = 'N';

		} elsif ($cur =~ /^(\()/o) {
			print "PAREN('$1')\n" if ($dbg_values > 1);
			push(@av_paren_type, $av_pending);
			$av_pending = '_';
			$type = 'N';

		} elsif ($cur =~ /^(\))/o) {
			my $new_type = pop(@av_paren_type);
			if ($new_type ne '_') {
				$type = $new_type;
				print "PAREN('$1') -> $type\n"
							if ($dbg_values > 1);
			} else {
				print "PAREN('$1')\n" if ($dbg_values > 1);
			}

		} elsif ($cur =~ /^($Ident)\s*\(/o) {
			print "FUNC($1)\n" if ($dbg_values > 1);
			$type = 'V';
			$av_pending = 'V';

		} elsif ($cur =~ /^($Ident\s*):(?:\s*\d+\s*(,|=|;))?/) {
			if (defined $2 && $type eq 'C' || $type eq 'T') {
				$av_pend_colon = 'B';
			} elsif ($type eq 'E') {
				$av_pend_colon = 'L';
			}
			print "IDENT_COLON($1,$type>$av_pend_colon)\n" if ($dbg_values > 1);
			$type = 'V';

		} elsif ($cur =~ /^($Ident|$Constant)/o) {
			print "IDENT($1)\n" if ($dbg_values > 1);
			$type = 'V';

		} elsif ($cur =~ /^($Assignment)/o) {
			print "ASSIGN($1)\n" if ($dbg_values > 1);
			$type = 'N';

		} elsif ($cur =~/^(;|{|})/) {
			print "END($1)\n" if ($dbg_values > 1);
			$type = 'E';
			$av_pend_colon = 'O';

		} elsif ($cur =~/^(,)/) {
			print "COMMA($1)\n" if ($dbg_values > 1);
			$type = 'C';

		} elsif ($cur =~ /^(\?)/o) {
			print "QUESTION($1)\n" if ($dbg_values > 1);
			$type = 'N';

		} elsif ($cur =~ /^(:)/o) {
			print "COLON($1,$av_pend_colon)\n" if ($dbg_values > 1);

			substr($var, length($res), 1, $av_pend_colon);
			if ($av_pend_colon eq 'C' || $av_pend_colon eq 'L') {
				$type = 'E';
			} else {
				$type = 'N';
			}
			$av_pend_colon = 'O';

		} elsif ($cur =~ /^(\[)/o) {
			print "CLOSE($1)\n" if ($dbg_values > 1);
			$type = 'N';

		} elsif ($cur =~ /^(-(?![->])|\+(?!\+)|\*|\&\&|\&)/o) {
			my $variant;

			print "OPV($1)\n" if ($dbg_values > 1);
			if ($type eq 'V') {
				$variant = 'B';
			} else {
				$variant = 'U';
			}

			substr($var, length($res), 1, $variant);
			$type = 'N';

		} elsif ($cur =~ /^($Operators)/o) {
			print "OP($1)\n" if ($dbg_values > 1);
			if ($1 ne '++' && $1 ne '--') {
				$type = 'N';
			}

		} elsif ($cur =~ /(^.)/o) {
			print "C($1)\n" if ($dbg_values > 1);
		}
		if (defined $1) {
			$cur = substr($cur, length($1));
			$res .= $type x length($1);
		}
	}

	return ($res, $var);
}

sub possible {
	my ($possible, $line) = @_;
	my $notPermitted = qr{(?:
		^(?:
			$Modifier|
			$Storage|
			$Type|
			DEFINE_\S+
		)$|
		^(?:
			goto|
			return|
			case|
			else|
			asm|__asm__|
			do|
			\#|
			\#\#|
		)(?:\s|$)|
		^(?:typedef|struct|enum)\b
	    )}x;
	warn "CHECK<$possible> ($line)\n" if ($dbg_possible > 2);
	if ($possible !~ $notPermitted) {
		# Check for modifiers.
		$possible =~ s/\s*$Storage\s*//g;
		$possible =~ s/\s*$Sparse\s*//g;
		if ($possible =~ /^\s*$/) {

		} elsif ($possible =~ /\s/) {
			$possible =~ s/\s*$Type\s*//g;
			for my $modifier (split(' ', $possible)) {
				if ($modifier !~ $notPermitted) {
					warn "MODIFIER: $modifier ($possible) ($line)\n" if ($dbg_possible);
					push(@modifierListFile, $modifier);
				}
			}

		} else {
			warn "POSSIBLE: $possible ($line)\n" if ($dbg_possible);
			push(@typeListFile, $possible);
		}
		build_types();
	} else {
		warn "NOTPOSS: $possible ($line)\n" if ($dbg_possible > 1);
	}
}

my $prefix = '';

sub show_type {
	my ($type) = @_;

	$type =~ tr/[a-z]/[A-Z]/;

	return defined $use_type{$type} if (scalar keys %use_type > 0);

	return !defined $ignore_type{$type};
}

sub report {
	my ($level, $type, $msg) = @_;

	if (!show_type($type) ||
	    (defined $tst_only && $msg !~ /\Q$tst_only\E/)) {
		return 0;
	}
	my $output = '';
	if ($color) {
		if ($level eq 'ERROR') {
			$output .= RED;
		} elsif ($level eq 'WARNING') {
			$output .= YELLOW;
		} else {
			$output .= GREEN;
		}
	}
	$output .= $prefix . $level . ':';
	if ($show_types) {
		$output .= BLUE if ($color);
		$output .= "$type:";
	}
	$output .= RESET if ($color);
	$output .= ' ' . $msg . "\n";

	if ($showfile) {
		my @lines = split("\n", $output, -1);
		splice(@lines, 1, 1);
		$output = join("\n", @lines);
	}

	if ($terse) {
		$output = (split('\n', $output))[0] . "\n";
	}

	if ($verbose && exists($verbose_messages{$type}) &&
	    !exists($verbose_emitted{$type})) {
		$output .= $verbose_messages{$type} . "\n\n";
		$verbose_emitted{$type} = 1;
	}

	push(our @report, $output);

	return 1;
}

sub report_dump {
	our @report;
}

sub fixup_current_range {
	my ($lineRef, $offset, $length) = @_;

	if ($$lineRef =~ /^\@\@ -\d+,\d+ \+(\d+),(\d+) \@\@/) {
		my $o = $1;
		my $l = $2;
		my $no = $o + $offset;
		my $nl = $l + $length;
		$$lineRef =~ s/\+$o,$l \@\@/\+$no,$nl \@\@/;
	}
}

sub fix_inserted_deleted_lines {
	my ($linesRef, $insertedRef, $deletedRef) = @_;

	my $range_last_linenr = 0;
	my $delta_offset = 0;

	my $old_linenr = 0;
	my $new_linenr = 0;

	my $next_insert = 0;
	my $next_delete = 0;

	my @lines = ();

	my $inserted = @{$insertedRef}[$next_insert++];
	my $deleted = @{$deletedRef}[$next_delete++];

	foreach my $old_line (@{$linesRef}) {
		my $save_line = 1;
		my $line = $old_line;	#don't modify the array
		if ($line =~ /^(?:\+\+\+|\-\-\-)\s+\S+/) {	#new filename
			$delta_offset = 0;
		} elsif ($line =~ /^\@\@ -\d+,\d+ \+\d+,\d+ \@\@/) {	#new hunk
			$range_last_linenr = $new_linenr;
			fixup_current_range(\$line, $delta_offset, 0);
		}

		while (defined($deleted) && ${$deleted}{'LINENR'} == $old_linenr) {
			$deleted = @{$deletedRef}[$next_delete++];
			$save_line = 0;
			fixup_current_range(\$lines[$range_last_linenr], $delta_offset--, -1);
		}

		while (defined($inserted) && ${$inserted}{'LINENR'} == $old_linenr) {
			push(@lines, ${$inserted}{'LINE'});
			$inserted = @{$insertedRef}[$next_insert++];
			$new_linenr++;
			fixup_current_range(\$lines[$range_last_linenr], $delta_offset++, 1);
		}

		if ($save_line) {
			push(@lines, $line);
			$new_linenr++;
		}

		$old_linenr++;
	}

	return @lines;
}

sub fix_insert_line {
	my ($linenr, $line) = @_;

	my $inserted = {
		LINENR => $linenr,
		LINE => $line,
	};
	push(@fixed_inserted, $inserted);
}

sub fix_delete_line {
	my ($linenr, $line) = @_;

	my $deleted = {
		LINENR => $linenr,
		LINE => $line,
	};

	push(@fixed_deleted, $deleted);
}

sub ERROR {
	my ($type, $msg) = @_;

	if (report("ERROR", $type, $msg)) {
		our $clean = 0;
		our $cnt_error++;
		return 1;
	}
	return 0;
}
sub WARN {
	my ($type, $msg) = @_;

	if (report("WARNING", $type, $msg)) {
		our $clean = 0;
		our $cnt_warn++;
		return 1;
	}
	return 0;
}
sub CHK {
	my ($type, $msg) = @_;

	if ($check && report("CHECK", $type, $msg)) {
		our $clean = 0;
		our $cnt_chk++;
		return 1;
	}
	return 0;
}

sub check_absolute_file {
	my ($absolute, $herecurr) = @_;
	my $file = $absolute;

	##print "absolute<$absolute>\n";

	# See if any suffix of this path is a path within the tree.
	while ($file =~ s@^[^/]*/@@) {
		if (-f "$root/$file") {
			##print "file<$file>\n";
			last;
		}
	}
	if (! -f _)  {
		return 0;
	}

	# It is, so see if the prefix is acceptable.
	my $prefix = $absolute;
	substr($prefix, -length($file)) = '';

	##print "prefix<$prefix>\n";
	if ($prefix ne ".../") {
		WARN("USE_RELATIVE_PATH",
		     "use relative pathname instead of absolute in changelog text\n" . $herecurr);
	}
}

sub trim {
	my ($string) = @_;

	$string =~ s/^\s+|\s+$//g;

	return $string;
}

sub ltrim {
	my ($string) = @_;

	$string =~ s/^\s+//;

	return $string;
}

sub rtrim {
	my ($string) = @_;

	$string =~ s/\s+$//;

	return $string;
}

sub string_find_replace {
	my ($string, $find, $replace) = @_;

	$string =~ s/$find/$replace/g;

	return $string;
}

sub tabify {
	my ($leading) = @_;

	my $source_indent = $tabsize;
	my $max_spaces_before_tab = $source_indent - 1;
	my $spaces_to_tab = " " x $source_indent;

	#convert leading spaces to tabs
	1 while $leading =~ s@^([\t]*)$spaces_to_tab@$1\t@g;
	#Remove spaces before a tab
	1 while $leading =~ s@^([\t]*)( {1,$max_spaces_before_tab})\t@$1\t@g;

	return "$leading";
}

sub cleanup_continuation_headers {
	# Collapse any header-continuation lines into a single line so they
	# can be parsed meaningfully, as the parser only has one line
	# of context to work with.
	my $again;
	do {
		$again = 0;
		foreach my $n (0 .. scalar(@rawlines) - 2) {
			if ($rawlines[$n]=~/^\s*$/) {
				# A blank line means there's no more chance
				# of finding headers.  Shortcut to done.
				return;
			}
			if ($rawlines[$n]=~/^[\x21-\x39\x3b-\x7e]+:/ &&
			    $rawlines[$n+1]=~/^\s+/) {
				# Continuation header.  Collapse it.
				my $line = splice @rawlines, $n+1, 1;
				$line=~s/^\s+/ /;
				$rawlines[$n] .= $line;
				# We've 'destabilized' the list, so restart.
				$again = 1;
				last;
			}
		}
	} while ($again);
}

sub pos_last_openparen {
	my ($line) = @_;

	my $pos = 0;

	my $opens = $line =~ tr/\(/\(/;
	my $closes = $line =~ tr/\)/\)/;

	my $last_openparen = 0;

	if (($opens == 0) || ($closes >= $opens)) {
		return -1;
	}

	my $len = length($line);

	for ($pos = 0; $pos < $len; $pos++) {
		my $string = substr($line, $pos);
		if ($string =~ /^($FuncArg|$balanced_parens)/) {
			$pos += length($1) - 1;
		} elsif (substr($line, $pos, 1) eq '(') {
			$last_openparen = $pos;
		} elsif (index($string, '(') == -1) {
			last;
		}
	}

	return length(expand_tabs(substr($line, 0, $last_openparen))) + 1;
}

sub get_raw_comment {
	my ($line, $rawline) = @_;
	my $comment = '';

	for my $i (0 .. (length($line) - 1)) {
		if (substr($line, $i, 1) eq "$;") {
			$comment .= substr($rawline, $i, 1);
		}
	}

	return $comment;
}

sub exclude_global_initialisers {
	my ($realfile) = @_;

	# Do not check for BPF programs (tools/testing/selftests/bpf/progs/*.c, samples/bpf/*_kern.c, *.bpf.c).
	return $realfile =~ m@^tools/testing/selftests/bpf/progs/.*\.c$@ ||
		$realfile =~ m@^samples/bpf/.*_kern\.c$@ ||
		$realfile =~ m@/bpf/.*\.bpf\.c$@;
}

sub process {
	my $filename = shift;

	my $linenr=0;
	my $prevline="";
	my $prevrawline="";
	my $stashline="";
	my $stashrawline="";
	my $subjectline="";
	my $sublinenr="";

	my $length;
	my $indent;
	my $previndent=0;
	my $stashindent=0;

	our $clean = 1;
	my $signoff = 0;
	my $author = '';
	my $authorsignoff = 0;
	my $author_sob = '';
	my $is_patch = 0;
	my $is_binding_patch = -1;
	my $in_header_lines = $file ? 0 : 1;
	my $in_commit_log = 0;		#Scanning lines before patch
	my $has_patch_separator = 0;	#Found a --- line
	my $has_commit_log = 0;		#Encountered lines before patch
	my $commit_log_lines = 0;	#Number of commit log lines
	my $commit_log_possible_stack_dump = 0;
	my $commit_log_long_line = 0;
	my $commit_log_has_diff = 0;
	my $reported_maintainer_file = 0;
	my $non_utf8_charset = 0;

	my $last_git_commit_id_linenr = -1;

	my $last_blank_line = 0;
	my $last_coalesced_string_linenr = -1;

	our @report = ();
	our $cnt_lines = 0;
	our $cnt_error = 0;
	our $cnt_warn = 0;
	our $cnt_chk = 0;

	# Trace the real file/line as we go.
	my $realfile = '';
	my $realline = 0;
	my $realcnt = 0;
	my $here = '';
	my $context_function;		#undef'd unless there's a known function
	my $in_comment = 0;
	my $comment_edge = 0;
	my $first_line = 0;
	my $p1_prefix = '';

	my $prev_values = 'E';

	# suppression flags
	my %suppress_ifbraces;
	my %suppress_whiletrailers;
	my %suppress_export;
	my $suppress_statement = 0;

	my %signatures = ();

	# Pre-scan the patch sanitizing the lines.
	# Pre-scan the patch looking for any __setup documentation.
	#
	my @setup_docs = ();
	my $setup_docs = 0;

	my $camelcase_file_seeded = 0;
	my $shorttext = BEFORE_SHORTTEXT;
	my $shorttext_exspc = 0;
	my $commit_text_present = 0;

	my $checklicenseline = 1;

	sanitise_line_reset();
	cleanup_continuation_headers();
	my $line;

	foreach my $rawline (@rawlines) {
		$linenr++;
		$line = $rawline;

		push(@fixed, $rawline) if ($fix);

		if ($rawline=~/^\+\+\+\s+(\S+)/) {
			$setup_docs = 0;
			if ($1 =~ m@Documentation/admin-guide/kernel-parameters.txt$@) {
				$setup_docs = 1;
			}
			#next;
		}
		if ($rawline =~ /^\@\@ -\d+(?:,\d+)? \+(\d+)(,(\d+))? \@\@/) {
			$realline=$1-1;
			if (defined $2) {
				$realcnt=$3+1;
			} else {
				$realcnt=1+1;
			}
			$in_comment = 0;

			# Guestimate if this is a continuing comment.  Run
			# the context looking for a comment "edge".  If this
			# edge is a close comment then we must be in a comment
			# at context start.
			my $edge;
			my $cnt = $realcnt;
			for (my $ln = $linenr + 1; $cnt > 0; $ln++) {
				next if (defined $rawlines[$ln - 1] &&
					 $rawlines[$ln - 1] =~ /^-/);
				$cnt--;
				#print "RAW<$rawlines[$ln - 1]>\n";
				last if (!defined $rawlines[$ln - 1]);
				if ($rawlines[$ln - 1] =~ m@(/\*|\*/)@ &&
				    $rawlines[$ln - 1] !~ m@"[^"]*(?:/\*|\*/)[^"]*"@) {
					($edge) = $1;
					last;
				}
			}
			if (defined $edge && $edge eq '*/') {
				$in_comment = 1;
			}

			# Guestimate if this is a continuing comment.  If this
			# is the start of a diff block and this line starts
			# ' *' then it is very likely a comment.
			if (!defined $edge &&
			    $rawlines[$linenr] =~ m@^.\s*(?:\*\*+| \*)(?:\s|$)@)
			{
				$in_comment = 1;
			}

			##print "COMMENT:$in_comment edge<$edge> $rawline\n";
			sanitise_line_reset($in_comment);

		} elsif ($realcnt && $rawline =~ /^(?:\+| |$)/) {
			# Standardise the strings and chars within the input to
			# simplify matching -- only bother with positive lines.
			$line = sanitise_line($rawline);
		}
		push(@lines, $line);

		if ($realcnt > 1) {
			$realcnt-- if ($line =~ /^(?:\+| |$)/);
		} else {
			$realcnt = 0;
		}

		#print "==>$rawline\n";
		#print "-->$line\n";

		if ($setup_docs && $line =~ /^\+/) {
			push(@setup_docs, $line);
		}
	}

	$prefix = '';

	$realcnt = 0;
	$linenr = 0;
	$fixlinenr = -1;
	foreach my $line (@lines) {
		$linenr++;
		$fixlinenr++;
		my $sline = $line;	#copy of $line
		$sline =~ s/$;/ /g;	#with comments as spaces

		my $rawline = $rawlines[$linenr - 1];
		my $raw_comment = get_raw_comment($line, $rawline);

# check if it's a mode change, rename or start of a patch
		if (!$in_commit_log &&
		    ($line =~ /^ mode change [0-7]+ => [0-7]+ \S+\s*$/ ||
		    ($line =~ /^rename (?:from|to) \S+\s*$/ ||
		     $line =~ /^diff --git a\/[\w\/\.\_\-]+ b\/\S+\s*$/))) {
			$is_patch = 1;
		}

#extract the line range in the file after the patch is applied
		if (!$in_commit_log &&
		    $line =~ /^\@\@ -\d+(?:,\d+)? \+(\d+)(,(\d+))? \@\@(.*)/) {
			my $context = $4;
			$is_patch = 1;
			$first_line = $linenr + 1;
			$realline=$1-1;
			if (defined $2) {
				$realcnt=$3+1;
			} else {
				$realcnt=1+1;
			}
			annotate_reset();
			$prev_values = 'E';

			%suppress_ifbraces = ();
			%suppress_whiletrailers = ();
			%suppress_export = ();
			$suppress_statement = 0;
			if ($context =~ /\b(\w+)\s*\(/) {
				$context_function = $1;
			} else {
				undef $context_function;
			}
			next;

# track the line number as we move through the hunk, note that
# new versions of GNU diff omit the leading space on completely
# blank context lines so we need to count that too.
		} elsif ($line =~ /^( |\+|$)/) {
			$realline++;
			$realcnt-- if ($realcnt != 0);

			# Measure the line length and indent.
			($length, $indent) = line_stats($rawline);

			# Track the previous line.
			($prevline, $stashline) = ($stashline, $line);
			($previndent, $stashindent) = ($stashindent, $indent);
			($prevrawline, $stashrawline) = ($stashrawline, $rawline);

			#warn "line<$line>\n";

		} elsif ($realcnt == 1) {
			$realcnt--;
		}

		my $hunk_line = ($realcnt != 0);

		$here = "#$linenr: " if (!$file);
		$here = "#$realline: " if ($file);

		my $found_file = 0;
		# extract the filename as it passes
		if ($line =~ /^diff --git.*?(\S+)$/) {
			$realfile = $1;
			$realfile =~ s@^([^/]*)/@@ if (!$file);
			$in_commit_log = 0;
			$found_file = 1;
		} elsif ($line =~ /^\+\+\+\s+(\S+)/) {
			$realfile = $1;
			$realfile =~ s@^([^/]*)/@@ if (!$file);
			$in_commit_log = 0;

			$p1_prefix = $1;
			if (!$file && $tree && $p1_prefix ne '' &&
			    -e "$root/$p1_prefix") {
				WARN("PATCH_PREFIX",
				     "patch prefix '$p1_prefix' exists, appears to be a -p0 patch\n");
			}

			if ($realfile =~ m@^include/asm/@) {
				ERROR("MODIFIED_INCLUDE_ASM",
				      "do not modify files in include/asm, change architecture specific files in include/asm-<architecture>\n" . "$here$rawline\n");
			}
			$found_file = 1;
		}

#make up the handle for any error we report on this line
		if ($showfile) {
			$prefix = "$realfile:$realline: "
		} elsif ($emacs) {
			if ($file) {
				$prefix = "$filename:$realline: ";
			} else {
				$prefix = "$filename:$linenr: ";
			}
		}

		if ($found_file) {
			if (is_maintained_obsolete($realfile)) {
				WARN("OBSOLETE",
				     "$realfile is marked as 'obsolete' in the MAINTAINERS hierarchy.  No unnecessary modifications please.\n");
			}
			if ($realfile =~ m@^(?:drivers/net/|net/|drivers/staging/)@) {
				$check = 1;
			} else {
				$check = $check_orig;
			}
			$checklicenseline = 1;

			if ($realfile !~ /^MAINTAINERS/) {
				my $last_binding_patch = $is_binding_patch;

				$is_binding_patch = () = $realfile =~ m@^(?:Documentation/devicetree/|include/dt-bindings/)@;

				if (($last_binding_patch != -1) &&
				    ($last_binding_patch ^ $is_binding_patch)) {
					WARN("DT_SPLIT_BINDING_PATCH",
					     "DT binding docs and includes should be a separate patch. See: Documentation/devicetree/bindings/submitting-patches.rst\n");
				}
			}

			next;
		}
		$here .= "FILE: $realfile:$realline:" if ($realcnt != 0);

		my $hereline = "$here\n$rawline\n";
		my $herecurr = "$here\n$rawline\n";
		my $hereprev = "$here\n$prevrawline\n$rawline\n";

		if ($shorttext != AFTER_SHORTTEXT) {
			if ($shorttext == IN_SHORTTEXT_BLANKLINE && $line=~/\S/) {
				# the subject line was just processed,
				# a blank line must be next
				WARN("NONBLANK_AFTER_SUMMARY",
				     "non-blank line after summary line\n" . $herecurr);
				$shorttext = IN_SHORTTEXT;
				# this non-blank line may or may not be commit text -
				# a warning has been generated so assume it is commit
				# text and move on
				$commit_text_present = 1;
				# fall through and treat this line as IN_SHORTTEXT
			}
			if ($shorttext == IN_SHORTTEXT) {
				if ($line=~/^---/ || $line=~/^diff.*/) {
					if ($commit_text_present == 0) {
						WARN("NO_COMMIT_TEXT",
						     "please add commit text explaining " .
						     "*why* the change is needed\n" .
						     $herecurr);
					}
					$shorttext = AFTER_SHORTTEXT;
				} elsif ($line=~/^\s*change-id:/i ||
					 $line=~/^\s*signed-off-by:/i ||
					 $line=~/^\s*crs-fixed:/i ||
					 $line=~/^\s*acked-by:/i) {
					# this is a tag, there must be commit
					# text by now
					if ($commit_text_present == 0) {
						WARN("NO_COMMIT_TEXT",
						     "please add commit text explaining " .
						     "*why* the change is needed\n" .
						     $herecurr);
						# prevent duplicate warnings
						$commit_text_present = 1;
					}
				} elsif ($line=~/\S/) {
					$commit_text_present = 1;
				}
			} elsif ($shorttext == IN_SHORTTEXT_BLANKLINE) {
				# case of non-blank line in this state handled above
				$shorttext = IN_SHORTTEXT;
			} elsif ($shorttext == CHECK_NEXT_SHORTTEXT) {
# The Subject line doesn't have to be the last header in the patch.
# Avoid moving to the IN_SHORTTEXT state until clear of all headers.
# Per RFC5322, continuation lines must be folded, so any left-justified
# text which looks like a header is definitely a header.
				if ($line!~/^[\x21-\x39\x3b-\x7e]+:/) {
					$shorttext = IN_SHORTTEXT;
					# Check for Subject line followed by a blank line.
					if (length($line) != 0) {
						WARN("NONBLANK_AFTER_SUMMARY",
						     "non-blank line after " .
						     "summary line\n" .
						     $sublinenr . $here .
						     "\n" . $subjectline .
						     "\n" . $line . "\n");
						# this non-blank line may or may not
						# be commit text - a warning has been
						# generated so assume it is commit
						# text and move on
						$commit_text_present = 1;
					}
				}
			# The next two cases are BEFORE_SHORTTEXT.
			} elsif ($line=~/^Subject: \[[^\]]*\] (.*)/) {
				# This is the subject line. Go to
				# CHECK_NEXT_SHORTTEXT to wait for the commit
				# text to show up.
				$shorttext = CHECK_NEXT_SHORTTEXT;
				$subjectline = $line;
				$sublinenr = "#$linenr & ";
# Check for Subject line less than line limit
				if (length($1) > SHORTTEXT_LIMIT && !($1 =~ m/Revert\ \"/)) {
					WARN("LONG_SUMMARY_LINE",
					     "summary line over " .
					     SHORTTEXT_LIMIT .
					     " characters\n" . $herecurr);
				}
			} elsif ($line=~/^    (.*)/) {
				# Indented format, this must be the summary
				# line (i.e. git show). There will be no more
				# headers so we are now in the shorttext.
				$shorttext = IN_SHORTTEXT_BLANKLINE;
				$shorttext_exspc = 4;
				if (length($1) > SHORTTEXT_LIMIT && !($1 =~ m/Revert\ \"/)) {
					WARN("LONG_SUMMARY_LINE",
					     "summary line over " .
					     SHORTTEXT_LIMIT .
					     " characters\n" . $herecurr);
				}
			}
		}

		$cnt_lines++ if ($realcnt != 0);

# Verify the existence of a commit log if appropriate
# 2 is used because a $signature is counted in $commit_log_lines
		if ($in_commit_log) {
			if ($line !~ /^\s*$/) {
				$commit_log_lines++;	#could be a $signature
			}
		} elsif ($has_commit_log && $commit_log_lines < 2) {
			WARN("COMMIT_MESSAGE",
			     "Missing commit description - Add an appropriate one\n");
			$commit_log_lines = 2;	#warn only once
		}

# Check if the commit log has what seems like a diff which can confuse patch
		if ($in_commit_log && !$commit_log_has_diff &&
		    (($line =~ m@^\s+diff\b.*a/([\w/]+)@ &&
		      $line =~ m@^\s+diff\b.*a/[\w/]+\s+b/$1\b@) ||
		     $line =~ m@^\s*(?:\-\-\-\s+a/|\+\+\+\s+b/)@ ||
		     $line =~ m/^\s*\@\@ \-\d+,\d+ \+\d+,\d+ \@\@/)) {
			ERROR("DIFF_IN_COMMIT_MSG",
			      "Avoid using diff content in the commit message - patch(1) might not work\n" . $herecurr);
			$commit_log_has_diff = 1;
		}

# Check for incorrect file permissions
		if ($line =~ /^new (file )?mode.*[7531]\d{0,2}$/) {
			my $permhere = $here . "FILE: $realfile\n";
			if ($realfile !~ m@scripts/@ &&
			    $realfile !~ /\.(py|pl|awk|sh)$/) {
				ERROR("EXECUTE_PERMISSIONS",
				      "do not set execute permissions for source files\n" . $permhere);
			}
		}

# Check the patch for a From:
		if (decode("MIME-Header", $line) =~ /^From:\s*(.*)/) {
			$author = $1;
			my $curline = $linenr;
			while(defined($rawlines[$curline]) && ($rawlines[$curline++] =~ /^[ \t]\s*(.*)/)) {
				$author .= $1;
			}
			$author = encode("utf8", $author) if ($line =~ /=\?utf-8\?/i);
			$author =~ s/"//g;
			$author = reformat_email($author);
		}

# Check the patch for a signoff:
		if ($line =~ /^\s*signed-off-by:\s*(.*)/i) {
			$signoff++;
			$in_commit_log = 0;
			if ($author ne ''  && $authorsignoff != 1) {
				if (same_email_addresses($1, $author)) {
					$authorsignoff = 1;
				} else {
					my $ctx = $1;
					my ($email_name, $email_comment, $email_address, $comment1) = parse_email($ctx);
					my ($author_name, $author_comment, $author_address, $comment2) = parse_email($author);

					if (lc $email_address eq lc $author_address && $email_name eq $author_name) {
						$author_sob = $ctx;
						$authorsignoff = 2;
					} elsif (lc $email_address eq lc $author_address) {
						$author_sob = $ctx;
						$authorsignoff = 3;
					} elsif ($email_name eq $author_name) {
						$author_sob = $ctx;
						$authorsignoff = 4;

						my $address1 = $email_address;
						my $address2 = $author_address;

						if ($address1 =~ /(\S+)\+\S+(\@.*)/) {
							$address1 = "$1$2";
						}
						if ($address2 =~ /(\S+)\+\S+(\@.*)/) {
							$address2 = "$1$2";
						}
						if ($address1 eq $address2) {
							$authorsignoff = 5;
						}
					}
				}
			}
		}

# Check for patch separator
		if ($line =~ /^---$/) {
			$has_patch_separator = 1;
			$in_commit_log = 0;
		}

# Check if MAINTAINERS is being updated.  If so, there's probably no need to
# emit the "does MAINTAINERS need updating?" message on file add/move/delete
		if ($line =~ /^\s*MAINTAINERS\s*\|/) {
			$reported_maintainer_file = 1;
		}

# Check signature styles
		if (!$in_header_lines &&
		    $line =~ /^(\s*)([a-z0-9_-]+by:|$signature_tags)(\s*)(.*)/i) {
			my $space_before = $1;
			my $sign_off = $2;
			my $space_after = $3;
			my $email = $4;
			my $ucfirst_sign_off = ucfirst(lc($sign_off));

			if ($sign_off !~ /$signature_tags/) {
				my $suggested_signature = find_standard_signature($sign_off);
				if ($suggested_signature eq "") {
					WARN("BAD_SIGN_OFF",
					     "Non-standard signature: $sign_off\n" . $herecurr);
				} else {
					if (WARN("BAD_SIGN_OFF",
						 "Non-standard signature: '$sign_off' - perhaps '$suggested_signature'?\n" . $herecurr) &&
					    $fix) {
						$fixed[$fixlinenr] =~ s/$sign_off/$suggested_signature/;
					}
				}
			}
			if (defined $space_before && $space_before ne "") {
				if (WARN("BAD_SIGN_OFF",
					 "Do not use whitespace before $ucfirst_sign_off\n" . $herecurr) &&
				    $fix) {
					$fixed[$fixlinenr] =
					    "$ucfirst_sign_off $email";
				}
			}
			if ($sign_off =~ /-by:$/i && $sign_off ne $ucfirst_sign_off) {
				if (WARN("BAD_SIGN_OFF",
					 "'$ucfirst_sign_off' is the preferred signature form\n" . $herecurr) &&
				    $fix) {
					$fixed[$fixlinenr] =
					    "$ucfirst_sign_off $email";
				}

			}
			if (!defined $space_after || $space_after ne " ") {
				if (WARN("BAD_SIGN_OFF",
					 "Use a single space after $ucfirst_sign_off\n" . $herecurr) &&
				    $fix) {
					$fixed[$fixlinenr] =
					    "$ucfirst_sign_off $email";
				}
			}

			my ($email_name, $name_comment, $email_address, $comment) = parse_email($email);
			my $suggested_email = format_email(($email_name, $name_comment, $email_address, $comment));
			if ($suggested_email eq "") {
				ERROR("BAD_SIGN_OFF",
				      "Unrecognized email address: '$email'\n" . $herecurr);
			} else {
				my $dequoted = $suggested_email;
				$dequoted =~ s/^"//;
				$dequoted =~ s/" </ </;
				# Don't force email to have quotes
				# Allow just an angle bracketed address
				if (!same_email_addresses($email, $suggested_email)) {
					if (WARN("BAD_SIGN_OFF",
						 "email address '$email' might be better as '$suggested_email'\n" . $herecurr) &&
					    $fix) {
						$fixed[$fixlinenr] =~ s/\Q$email\E/$suggested_email/;
					}
				}

				# Address part shouldn't have comments
				my $stripped_address = $email_address;
				$stripped_address =~ s/\([^\(\)]*\)//g;
				if ($email_address ne $stripped_address) {
					if (WARN("BAD_SIGN_OFF",
						 "address part of email should not have comments: '$email_address'\n" . $herecurr) &&
					    $fix) {
						$fixed[$fixlinenr] =~ s/\Q$email_address\E/$stripped_address/;
					}
				}

				# Only one name comment should be allowed
				my $comment_count = () = $name_comment =~ /\([^\)]+\)/g;
				if ($comment_count > 1) {
					WARN("BAD_SIGN_OFF",
					     "Use a single name comment in email: '$email'\n" . $herecurr);
				}


				# stable@vger.kernel.org or stable@kernel.org shouldn't
				# have an email name. In addition comments should strictly
				# begin with a #
				if ($email =~ /^.*stable\@(?:vger\.)?kernel\.org/i) {
					if (($comment ne "" && $comment !~ /^#.+/) ||
					    ($email_name ne "")) {
						my $cur_name = $email_name;
						my $new_comment = $comment;
						$cur_name =~ s/[a-zA-Z\s\-\"]+//g;

						# Remove brackets enclosing comment text
						# and # from start of comments to get comment text
						$new_comment =~ s/^\((.*)\)$/$1/;
						$new_comment =~ s/^\[(.*)\]$/$1/;
						$new_comment =~ s/^[\s\#]+|\s+$//g;

						$new_comment = trim("$new_comment $cur_name") if ($cur_name ne $new_comment);
						$new_comment = " # $new_comment" if ($new_comment ne "");
						my $new_email = "$email_address$new_comment";

						if (WARN("BAD_STABLE_ADDRESS_STYLE",
							 "Invalid email format for stable: '$email', prefer '$new_email'\n" . $herecurr) &&
						    $fix) {
							$fixed[$fixlinenr] =~ s/\Q$email\E/$new_email/;
						}
					}
				} elsif ($comment ne "" && $comment !~ /^(?:#.+|\(.+\))$/) {
					my $new_comment = $comment;

					# Extract comment text from within brackets or
					# c89 style /*...*/ comments
					$new_comment =~ s/^\[(.*)\]$/$1/;
					$new_comment =~ s/^\/\*(.*)\*\/$/$1/;

					$new_comment = trim($new_comment);
					$new_comment =~ s/^[^\w]$//; # Single lettered comment with non word character is usually a typo
					$new_comment = "($new_comment)" if ($new_comment ne "");
					my $new_email = format_email($email_name, $name_comment, $email_address, $new_comment);

					if (WARN("BAD_SIGN_OFF",
						 "Unexpected content after email: '$email', should be: '$new_email'\n" . $herecurr) &&
					    $fix) {
						$fixed[$fixlinenr] =~ s/\Q$email\E/$new_email/;
					}
				}
			}
			if ($chk_author && $line =~ /^\s*signed-off-by:.*(qualcomm)\.com/i) {
				WARN("BAD_SIGN_OFF",
				     "invalid Signed-off-by identity\n" . $line );
			}			

# Check for duplicate signatures
			my $sig_nospace = $line;
			$sig_nospace =~ s/\s//g;
			$sig_nospace = lc($sig_nospace);
			if (defined $signatures{$sig_nospace}) {
				WARN("DUPLICATE_SIGN_OFF",
				     "Duplicate signature\n" . $herecurr);
			} else {
				$signatures{$sig_nospace} = 1;
			}

# Check Co-developed-by: immediately followed by Signed-off-by: with same name and email
			if ($sign_off =~ /^co-developed-by:$/i) {
				if ($email eq $author) {
					WARN("BAD_SIGN_OFF",
					      "Co-developed-by: should not be used to attribute nominal patch author '$author'\n" . $herecurr);
				}
				if (!defined $lines[$linenr]) {
					WARN("BAD_SIGN_OFF",
					     "Co-developed-by: must be immediately followed by Signed-off-by:\n" . $herecurr);
				} elsif ($rawlines[$linenr] !~ /^signed-off-by:\s*(.*)/i) {
					WARN("BAD_SIGN_OFF",
					     "Co-developed-by: must be immediately followed by Signed-off-by:\n" . $herecurr . $rawlines[$linenr] . "\n");
				} elsif ($1 ne $email) {
					WARN("BAD_SIGN_OFF",
					     "Co-developed-by and Signed-off-by: name/email do not match\n" . $herecurr . $rawlines[$linenr] . "\n");
				}
			}

# check if Reported-by: is followed by a Closes: tag
			if ($sign_off =~ /^reported(?:|-and-tested)-by:$/i) {
				if (!defined $lines[$linenr]) {
					WARN("BAD_REPORTED_BY_LINK",
					     "Reported-by: should be immediately followed by Closes: with a URL to the report\n" . $herecurr . "\n");
				} elsif ($rawlines[$linenr] !~ /^closes:\s*/i) {
					WARN("BAD_REPORTED_BY_LINK",
					     "Reported-by: should be immediately followed by Closes: with a URL to the report\n" . $herecurr . $rawlines[$linenr] . "\n");
				}
			}
		}


# Check Fixes: styles is correct
		if (!$in_header_lines &&
		    $line =~ /^\s*fixes:?\s*(?:commit\s*)?[0-9a-f]{5,}\b/i) {
			my $orig_commit = "";
			my $id = "0123456789ab";
			my $title = "commit title";
			my $tag_case = 1;
			my $tag_space = 1;
			my $id_length = 1;
			my $id_case = 1;
			my $title_has_quotes = 0;

			if ($line =~ /(\s*fixes:?)\s+([0-9a-f]{5,})\s+($balanced_parens)/i) {
				my $tag = $1;
				$orig_commit = $2;
				$title = $3;

				$tag_case = 0 if $tag eq "Fixes:";
				$tag_space = 0 if ($line =~ /^fixes:? [0-9a-f]{5,} ($balanced_parens)/i);

				$id_length = 0 if ($orig_commit =~ /^[0-9a-f]{12}$/i);
				$id_case = 0 if ($orig_commit !~ /[A-F]/);

				# Always strip leading/trailing parens then double quotes if existing
				$title = substr($title, 1, -1);
				if ($title =~ /^".*"$/) {
					$title = substr($title, 1, -1);
					$title_has_quotes = 1;
				}
			}

			my ($cid, $ctitle) = git_commit_info($orig_commit, $id,
							     $title);

			if ($ctitle ne $title || $tag_case || $tag_space ||
			    $id_length || $id_case || !$title_has_quotes) {
				if (WARN("BAD_FIXES_TAG",
				     "Please use correct Fixes: style 'Fixes: <12 chars of sha1> (\"<title line>\")' - ie: 'Fixes: $cid (\"$ctitle\")'\n" . $herecurr) &&
				    $fix) {
					$fixed[$fixlinenr] = "Fixes: $cid (\"$ctitle\")";
				}
			}
		}

# Check email subject for common tools that don't need to be mentioned
		if ($in_header_lines &&
		    $line =~ /^Subject:.*\b(?:checkpatch|sparse|smatch)\b[^:]/i) {
			WARN("EMAIL_SUBJECT",
			     "A patch subject line should describe the change not the tool that found it\n" . $herecurr);
		}

<<<<<<< HEAD
# Check for old stable address
		if ($line =~ /^\s*cc:\s*.*<?\bstable\@kernel\.org\b>?.*$/i) {
			ERROR("STABLE_ADDRESS",
			      "The 'stable' address should be 'stable\@vger.kernel.org'\n" . $herecurr);
=======
# Check for Gerrit Change-Ids not in any patch context
		if ($realfile eq '' && !$has_patch_separator && $line =~ /^\s*change-id:/i) {
			if (ERROR("GERRIT_CHANGE_ID",
			          "Remove Gerrit Change-Id's before submitting upstream\n" . $herecurr) &&
			    $fix) {
				fix_delete_line($fixlinenr, $rawline);
			}
>>>>>>> 25592b1e
		}

# Check if the commit log is in a possible stack dump
		if ($in_commit_log && !$commit_log_possible_stack_dump &&
		    ($line =~ /^\s*(?:WARNING:|BUG:)/ ||
		     $line =~ /^\s*\[\s*\d+\.\d{6,6}\s*\]/ ||
					# timestamp
		     $line =~ /^\s*\[\<[0-9a-fA-F]{8,}\>\]/) ||
		     $line =~ /^(?:\s+\w+:\s+[0-9a-fA-F]+){3,3}/ ||
		     $line =~ /^\s*\#\d+\s*\[[0-9a-fA-F]+\]\s*\w+ at [0-9a-fA-F]+/) {
					# stack dump address styles
			$commit_log_possible_stack_dump = 1;
		}

# Check for line lengths > 75 in commit log, warn once
		if ($in_commit_log && !$commit_log_long_line &&
		    length($line) > 75 &&
		    !($line =~ /^\s*[a-zA-Z0-9_\/\.]+\s+\|\s+\d+/ ||
					# file delta changes
		      $line =~ /^\s*(?:[\w\.\-\+]*\/)++[\w\.\-\+]+:/ ||
					# filename then :
		      $line =~ /^\s*(?:Fixes:|$link_tags_search|$signature_tags)/i ||
					# A Fixes:, link or signature tag line
		      $commit_log_possible_stack_dump)) {
			WARN("COMMIT_LOG_LONG_LINE",
			     "Prefer a maximum 75 chars per line (possible unwrapped commit description?)\n" . $herecurr);
			$commit_log_long_line = 1;
		}

# Reset possible stack dump if a blank line is found
		if ($in_commit_log && $commit_log_possible_stack_dump &&
		    $line =~ /^\s*$/) {
			$commit_log_possible_stack_dump = 0;
		}

# Check for odd tags before a URI/URL
		if ($in_commit_log &&
		    $line =~ /^\s*(\w+:)\s*http/ && $1 !~ /^$link_tags_search$/) {
			if ($1 =~ /^v(?:ersion)?\d+/i) {
				WARN("COMMIT_LOG_VERSIONING",
				     "Patch version information should be after the --- line\n" . $herecurr);
			} else {
				WARN("COMMIT_LOG_USE_LINK",
				     "Unknown link reference '$1', use $link_tags_print instead\n" . $herecurr);
			}
		}

# Check for misuse of the link tags
		if ($in_commit_log &&
		    $line =~ /^\s*(\w+:)\s*(\S+)/) {
			my $tag = $1;
			my $value = $2;
			if ($tag =~ /^$link_tags_search$/ && $value !~ m{^https?://}) {
				WARN("COMMIT_LOG_WRONG_LINK",
				     "'$tag' should be followed by a public http(s) link\n" . $herecurr);
			}
		}

# Check for lines starting with a #
		if ($in_commit_log && $line =~ /^#/) {
			if (WARN("COMMIT_COMMENT_SYMBOL",
				 "Commit log lines starting with '#' are dropped by git as comments\n" . $herecurr) &&
			    $fix) {
				$fixed[$fixlinenr] =~ s/^/ /;
			}
		}

# Check for git id commit length and improperly formed commit descriptions
# A correctly formed commit description is:
#    commit <SHA-1 hash length 12+ chars> ("Complete commit subject")
# with the commit subject '("' prefix and '")' suffix
# This is a fairly compilicated block as it tests for what appears to be
# bare SHA-1 hash with  minimum length of 5.  It also avoids several types of
# possible SHA-1 matches.
# A commit match can span multiple lines so this block attempts to find a
# complete typical commit on a maximum of 3 lines
		if ($perl_version_ok &&
		    $in_commit_log && !$commit_log_possible_stack_dump &&
		    $line !~ /^\s*(?:Link|Patchwork|http|https|BugLink|base-commit):/i &&
		    $line !~ /^This reverts commit [0-9a-f]{7,40}/ &&
		    (($line =~ /\bcommit\s+[0-9a-f]{5,}\b/i ||
		      ($line =~ /\bcommit\s*$/i && defined($rawlines[$linenr]) && $rawlines[$linenr] =~ /^\s*[0-9a-f]{5,}\b/i)) ||
		     ($line =~ /(?:\s|^)[0-9a-f]{12,40}(?:[\s"'\(\[]|$)/i &&
		      $line !~ /[\<\[][0-9a-f]{12,40}[\>\]]/i &&
		      $line !~ /\bfixes:\s*[0-9a-f]{12,40}/i))) {
			my $init_char = "c";
			my $orig_commit = "";
			my $short = 1;
			my $long = 0;
			my $case = 1;
			my $space = 1;
			my $id = '0123456789ab';
			my $orig_desc = "commit description";
			my $description = "";
			my $herectx = $herecurr;
			my $has_parens = 0;
			my $has_quotes = 0;

			my $input = $line;
			if ($line =~ /(?:\bcommit\s+[0-9a-f]{5,}|\bcommit\s*$)/i) {
				for (my $n = 0; $n < 2; $n++) {
					if ($input =~ /\bcommit\s+[0-9a-f]{5,}\s*($balanced_parens)/i) {
						$orig_desc = $1;
						$has_parens = 1;
						# Always strip leading/trailing parens then double quotes if existing
						$orig_desc = substr($orig_desc, 1, -1);
						if ($orig_desc =~ /^".*"$/) {
							$orig_desc = substr($orig_desc, 1, -1);
							$has_quotes = 1;
						}
						last;
					}
					last if ($#lines < $linenr + $n);
					$input .= " " . trim($rawlines[$linenr + $n]);
					$herectx .= "$rawlines[$linenr + $n]\n";
				}
				$herectx = $herecurr if (!$has_parens);
			}

			if ($input =~ /\b(c)ommit\s+([0-9a-f]{5,})\b/i) {
				$init_char = $1;
				$orig_commit = lc($2);
				$short = 0 if ($input =~ /\bcommit\s+[0-9a-f]{12,40}/i);
				$long = 1 if ($input =~ /\bcommit\s+[0-9a-f]{41,}/i);
				$space = 0 if ($input =~ /\bcommit [0-9a-f]/i);
				$case = 0 if ($input =~ /\b[Cc]ommit\s+[0-9a-f]{5,40}[^A-F]/);
			} elsif ($input =~ /\b([0-9a-f]{12,40})\b/i) {
				$orig_commit = lc($1);
			}

			($id, $description) = git_commit_info($orig_commit,
							      $id, $orig_desc);

			if (defined($id) &&
			    ($short || $long || $space || $case || ($orig_desc ne $description) || !$has_quotes) &&
			    $last_git_commit_id_linenr != $linenr - 1) {
				ERROR("GIT_COMMIT_ID",
				      "Please use git commit description style 'commit <12+ chars of sha1> (\"<title line>\")' - ie: '${init_char}ommit $id (\"$description\")'\n" . $herectx);
			}
			#don't report the next line if this line ends in commit and the sha1 hash is the next line
			$last_git_commit_id_linenr = $linenr if ($line =~ /\bcommit\s*$/i);
		}

# Check for mailing list archives other than lore.kernel.org
		if ($rawline =~ m{http.*\b$obsolete_archives}) {
			WARN("PREFER_LORE_ARCHIVE",
			     "Use lore.kernel.org archive links when possible - see https://lore.kernel.org/lists.html\n" . $herecurr);
		}

# Check for added, moved or deleted files
		if (!$reported_maintainer_file && !$in_commit_log &&
		    ($line =~ /^(?:new|deleted) file mode\s*\d+\s*$/ ||
		     $line =~ /^rename (?:from|to) [\w\/\.\-]+\s*$/ ||
		     ($line =~ /\{\s*([\w\/\.\-]*)\s*\=\>\s*([\w\/\.\-]*)\s*\}/ &&
		      (defined($1) || defined($2))))) {
			$is_patch = 1;
			$reported_maintainer_file = 1;
			WARN("FILE_PATH_CHANGES",
			     "added, moved or deleted file(s), does MAINTAINERS need updating?\n" . $herecurr);
		}

<<<<<<< HEAD
#check the patch for invalid author credentials
		if ($chk_author && $line =~ /^From:.*(qualcomm)\.com/) {
			WARN("BAD_AUTHOR", "invalid author identity\n" . $line );
=======
# Check for adding new DT bindings not in schema format
		if (!$in_commit_log &&
		    ($line =~ /^new file mode\s*\d+\s*$/) &&
		    ($realfile =~ m@^Documentation/devicetree/bindings/.*\.txt$@)) {
			WARN("DT_SCHEMA_BINDING_PATCH",
			     "DT bindings should be in DT schema format. See: Documentation/devicetree/bindings/writing-schema.rst\n");
>>>>>>> 25592b1e
		}

# Check for wrappage within a valid hunk of the file
		if ($realcnt != 0 && $line !~ m{^(?:\+|-| |\\ No newline|$)}) {
			ERROR("CORRUPTED_PATCH",
			      "patch seems to be corrupt (line wrapped?)\n" .
				$herecurr) if (!$emitted_corrupt++);
		}

# UTF-8 regex found at http://www.w3.org/International/questions/qa-forms-utf-8.en.php
		if (($realfile =~ /^$/ || $line =~ /^\+/) &&
		    $rawline !~ m/^$UTF8*$/) {
			my ($utf8_prefix) = ($rawline =~ /^($UTF8*)/);

			my $blank = copy_spacing($rawline);
			my $ptr = substr($blank, 0, length($utf8_prefix)) . "^";
			my $hereptr = "$hereline$ptr\n";

			CHK("INVALID_UTF8",
			    "Invalid UTF-8, patch and commit message should be encoded in UTF-8\n" . $hereptr);
		}

# Check if it's the start of a commit log
# (not a header line and we haven't seen the patch filename)
		if ($in_header_lines && $realfile =~ /^$/ &&
		    !($rawline =~ /^\s+(?:\S|$)/ ||
		      $rawline =~ /^(?:commit\b|from\b|[\w-]+:)/i)) {
			$in_header_lines = 0;
			$in_commit_log = 1;
			$has_commit_log = 1;
		}

# Check if there is UTF-8 in a commit log when a mail header has explicitly
# declined it, i.e defined some charset where it is missing.
		if ($in_header_lines &&
		    $rawline =~ /^Content-Type:.+charset="(.+)".*$/ &&
		    $1 !~ /utf-8/i) {
			$non_utf8_charset = 1;
		}

		if ($in_commit_log && $non_utf8_charset && $realfile =~ /^$/ &&
		    $rawline =~ /$NON_ASCII_UTF8/) {
			WARN("UTF8_BEFORE_PATCH",
			    "8-bit UTF-8 used in possible commit log\n" . $herecurr);
		}

# Check for absolute kernel paths in commit message
		if ($tree && $in_commit_log) {
			while ($line =~ m{(?:^|\s)(/\S*)}g) {
				my $file = $1;

				if ($file =~ m{^(.*?)(?::\d+)+:?$} &&
				    check_absolute_file($1, $herecurr)) {
					#
				} else {
					check_absolute_file($file, $herecurr);
				}
			}
		}

# Check for various typo / spelling mistakes
		if (defined($misspellings) &&
		    ($in_commit_log || $line =~ /^(?:\+|Subject:)/i)) {
			while ($rawline =~ /(?:^|[^\w\-'`])($misspellings)(?:[^\w\-'`]|$)/gi) {
				my $typo = $1;
				my $blank = copy_spacing($rawline);
				my $ptr = substr($blank, 0, $-[1]) . "^" x length($typo);
				my $hereptr = "$hereline$ptr\n";
				my $typo_fix = $spelling_fix{lc($typo)};
				$typo_fix = ucfirst($typo_fix) if ($typo =~ /^[A-Z]/);
				$typo_fix = uc($typo_fix) if ($typo =~ /^[A-Z]+$/);
				my $msg_level = \&WARN;
				$msg_level = \&CHK if ($file);
				if (&{$msg_level}("TYPO_SPELLING",
						  "'$typo' may be misspelled - perhaps '$typo_fix'?\n" . $hereptr) &&
				    $fix) {
					$fixed[$fixlinenr] =~ s/(^|[^A-Za-z@])($typo)($|[^A-Za-z@])/$1$typo_fix$3/;
				}
			}
		}

# check for invalid commit id
		if ($in_commit_log && $line =~ /(^fixes:|\bcommit)\s+([0-9a-f]{6,40})\b/i) {
			my $id;
			my $description;
			($id, $description) = git_commit_info($2, undef, undef);
			if (!defined($id)) {
				WARN("UNKNOWN_COMMIT_ID",
				     "Unknown commit id '$2', maybe rebased or not pulled?\n" . $herecurr);
			}
		}

# check for repeated words separated by a single space
# avoid false positive from list command eg, '-rw-r--r-- 1 root root'
		if (($rawline =~ /^\+/ || $in_commit_log) &&
		    $rawline !~ /[bcCdDlMnpPs\?-][rwxsStT-]{9}/) {
			pos($rawline) = 1 if (!$in_commit_log);
			while ($rawline =~ /\b($word_pattern) (?=($word_pattern))/g) {

				my $first = $1;
				my $second = $2;
				my $start_pos = $-[1];
				my $end_pos = $+[2];
				if ($first =~ /(?:struct|union|enum)/) {
					pos($rawline) += length($first) + length($second) + 1;
					next;
				}

				next if (lc($first) ne lc($second));
				next if ($first eq 'long');

				# check for character before and after the word matches
				my $start_char = '';
				my $end_char = '';
				$start_char = substr($rawline, $start_pos - 1, 1) if ($start_pos > ($in_commit_log ? 0 : 1));
				$end_char = substr($rawline, $end_pos, 1) if ($end_pos < length($rawline));

				next if ($start_char =~ /^\S$/);
				next if (index(" \t.,;?!", $end_char) == -1);

				# avoid repeating hex occurrences like 'ff ff fe 09 ...'
				if ($first =~ /\b[0-9a-f]{2,}\b/i) {
					next if (!exists($allow_repeated_words{lc($first)}));
				}

				if (WARN("REPEATED_WORD",
					 "Possible repeated word: '$first'\n" . $herecurr) &&
				    $fix) {
					$fixed[$fixlinenr] =~ s/\b$first $second\b/$first/;
				}
			}

			# if it's a repeated word on consecutive lines in a comment block
			if ($prevline =~ /$;+\s*$/ &&
			    $prevrawline =~ /($word_pattern)\s*$/) {
				my $last_word = $1;
				if ($rawline =~ /^\+\s*\*\s*$last_word /) {
					if (WARN("REPEATED_WORD",
						 "Possible repeated word: '$last_word'\n" . $hereprev) &&
					    $fix) {
						$fixed[$fixlinenr] =~ s/(\+\s*\*\s*)$last_word /$1/;
					}
				}
			}
		}

# ignore non-hunk lines and lines being removed
		next if (!$hunk_line || $line =~ /^-/);

#trailing whitespace
		if ($line =~ /^\+.*\015/) {
			my $herevet = "$here\n" . cat_vet($rawline) . "\n";
			if (ERROR("DOS_LINE_ENDINGS",
				  "DOS line endings\n" . $herevet) &&
			    $fix) {
				$fixed[$fixlinenr] =~ s/[\s\015]+$//;
			}
		} elsif ($rawline =~ /^\+.*\S\s+$/ || $rawline =~ /^\+\s+$/) {
			my $herevet = "$here\n" . cat_vet($rawline) . "\n";
			if (ERROR("TRAILING_WHITESPACE",
				  "trailing whitespace\n" . $herevet) &&
			    $fix) {
				$fixed[$fixlinenr] =~ s/\s+$//;
			}

			$rpt_cleaners = 1;
		}

# Check for FSF mailing addresses.
		if ($rawline =~ /\bwrite to the Free/i ||
		    $rawline =~ /\b675\s+Mass\s+Ave/i ||
		    $rawline =~ /\b59\s+Temple\s+Pl/i ||
		    $rawline =~ /\b51\s+Franklin\s+St/i) {
			my $herevet = "$here\n" . cat_vet($rawline) . "\n";
			my $msg_level = \&ERROR;
			$msg_level = \&CHK if ($file);
			&{$msg_level}("FSF_MAILING_ADDRESS",
				      "Do not include the paragraph about writing to the Free Software Foundation's mailing address from the sample GPL notice. The FSF has changed addresses in the past, and may do so again. Linux already includes a copy of the GPL.\n" . $herevet)
		}

# check for Kconfig help text having a real description
# Only applies when adding the entry originally, after that we do not have
# sufficient context to determine whether it is indeed long enough.
		if ($realfile =~ /Kconfig/ &&
		    # 'choice' is usually the last thing on the line (though
		    # Kconfig supports named choices), so use a word boundary
		    # (\b) rather than a whitespace character (\s)
		    $line =~ /^\+\s*(?:config|menuconfig|choice)\b/) {
			my $ln = $linenr;
			my $needs_help = 0;
			my $has_help = 0;
			my $help_length = 0;
			while (defined $lines[$ln]) {
				my $f = $lines[$ln++];

				next if ($f =~ /^-/);
				last if ($f !~ /^[\+ ]/);	# !patch context

				if ($f =~ /^\+\s*(?:bool|tristate|prompt)\s*["']/) {
					$needs_help = 1;
					next;
				}
				if ($f =~ /^\+\s*help\s*$/) {
					$has_help = 1;
					next;
				}

				$f =~ s/^.//;	# strip patch context [+ ]
				$f =~ s/#.*//;	# strip # directives
				$f =~ s/^\s+//;	# strip leading blanks
				next if ($f =~ /^$/);	# skip blank lines

				# At the end of this Kconfig block:
				# This only checks context lines in the patch
				# and so hopefully shouldn't trigger false
				# positives, even though some of these are
				# common words in help texts
				if ($f =~ /^(?:config|menuconfig|choice|endchoice|
					       if|endif|menu|endmenu|source)\b/x) {
					last;
				}
				$help_length++ if ($has_help);
			}
			if ($needs_help &&
			    $help_length < $min_conf_desc_length) {
				my $stat_real = get_stat_real($linenr, $ln - 1);
				WARN("CONFIG_DESCRIPTION",
				     "please write a help paragraph that fully describes the config symbol\n" . "$here\n$stat_real\n");
			}
		}

# check MAINTAINERS entries
		if ($realfile =~ /^MAINTAINERS$/) {
# check MAINTAINERS entries for the right form
			if ($rawline =~ /^\+[A-Z]:/ &&
			    $rawline !~ /^\+[A-Z]:\t\S/) {
				if (WARN("MAINTAINERS_STYLE",
					 "MAINTAINERS entries use one tab after TYPE:\n" . $herecurr) &&
				    $fix) {
					$fixed[$fixlinenr] =~ s/^(\+[A-Z]):\s*/$1:\t/;
				}
			}
# check MAINTAINERS entries for the right ordering too
			my $preferred_order = 'MRLSWQBCPTFXNK';
			if ($rawline =~ /^\+[A-Z]:/ &&
			    $prevrawline =~ /^[\+ ][A-Z]:/) {
				$rawline =~ /^\+([A-Z]):\s*(.*)/;
				my $cur = $1;
				my $curval = $2;
				$prevrawline =~ /^[\+ ]([A-Z]):\s*(.*)/;
				my $prev = $1;
				my $prevval = $2;
				my $curindex = index($preferred_order, $cur);
				my $previndex = index($preferred_order, $prev);
				if ($curindex < 0) {
					WARN("MAINTAINERS_STYLE",
					     "Unknown MAINTAINERS entry type: '$cur'\n" . $herecurr);
				} else {
					if ($previndex >= 0 && $curindex < $previndex) {
						WARN("MAINTAINERS_STYLE",
						     "Misordered MAINTAINERS entry - list '$cur:' before '$prev:'\n" . $hereprev);
					} elsif ((($prev eq 'F' && $cur eq 'F') ||
						  ($prev eq 'X' && $cur eq 'X')) &&
						 ($prevval cmp $curval) > 0) {
						WARN("MAINTAINERS_STYLE",
						     "Misordered MAINTAINERS entry - list file patterns in alphabetic order\n" . $hereprev);
					}
				}
			}
		}

		if (($realfile =~ /Makefile.*/ || $realfile =~ /Kbuild.*/) &&
		    ($line =~ /\+(EXTRA_[A-Z]+FLAGS).*/)) {
			my $flag = $1;
			my $replacement = {
				'EXTRA_AFLAGS' =>   'asflags-y',
				'EXTRA_CFLAGS' =>   'ccflags-y',
				'EXTRA_CPPFLAGS' => 'cppflags-y',
				'EXTRA_LDFLAGS' =>  'ldflags-y',
			};

			WARN("DEPRECATED_VARIABLE",
			     "Use of $flag is deprecated, please use \`$replacement->{$flag} instead.\n" . $herecurr) if ($replacement->{$flag});
		}

# check for DT compatible documentation
		if (defined $root &&
			(($realfile =~ /\.dtsi?$/ && $line =~ /^\+\s*compatible\s*=\s*\"/) ||
			 ($realfile =~ /\.[ch]$/ && $line =~ /^\+.*\.compatible\s*=\s*\"/))) {

			my @compats = $rawline =~ /\"([a-zA-Z0-9\-\,\.\+_]+)\"/g;

			my $dt_path = $root . "/Documentation/devicetree/bindings/";
			my $vp_file = $dt_path . "vendor-prefixes.yaml";

			foreach my $compat (@compats) {
				my $compat2 = $compat;
				$compat2 =~ s/\,[a-zA-Z0-9]*\-/\,<\.\*>\-/;
				my $compat3 = $compat;
				$compat3 =~ s/\,([a-z]*)[0-9]*\-/\,$1<\.\*>\-/;
				`grep -Erq "$compat|$compat2|$compat3" $dt_path`;
				if ( $? >> 8 ) {
					WARN("UNDOCUMENTED_DT_STRING",
					     "DT compatible string \"$compat\" appears un-documented -- check $dt_path\n" . $herecurr);
				}

				next if $compat !~ /^([a-zA-Z0-9\-]+)\,/;
				my $vendor = $1;
				`grep -Eq "\\"\\^\Q$vendor\E,\\.\\*\\":" $vp_file`;
				if ( $? >> 8 ) {
					WARN("UNDOCUMENTED_DT_STRING",
					     "DT compatible string vendor \"$vendor\" appears un-documented -- check $vp_file\n" . $herecurr);
				}
			}
		}

# check for using SPDX license tag at beginning of files
		if ($realline == $checklicenseline) {
			if ($rawline =~ /^[ \+]\s*\#\!\s*\//) {
				$checklicenseline = 2;
			} elsif ($rawline =~ /^\+/) {
				my $comment = "";
				if ($realfile =~ /\.(h|s|S)$/) {
					$comment = '/*';
				} elsif ($realfile =~ /\.(c|rs|dts|dtsi)$/) {
					$comment = '//';
				} elsif (($checklicenseline == 2) || $realfile =~ /\.(sh|pl|py|awk|tc|yaml)$/) {
					$comment = '#';
				} elsif ($realfile =~ /\.rst$/) {
					$comment = '..';
				}

# check SPDX comment style for .[chsS] files
				if ($realfile =~ /\.[chsS]$/ &&
				    $rawline =~ /SPDX-License-Identifier:/ &&
				    $rawline !~ m@^\+\s*\Q$comment\E\s*@) {
					WARN("SPDX_LICENSE_TAG",
					     "Improper SPDX comment style for '$realfile', please use '$comment' instead\n" . $herecurr);
				}

				if ($comment !~ /^$/ &&
				    $rawline !~ m@^\+\Q$comment\E SPDX-License-Identifier: @) {
					WARN("SPDX_LICENSE_TAG",
					     "Missing or malformed SPDX-License-Identifier tag in line $checklicenseline\n" . $herecurr);
				} elsif ($rawline =~ /(SPDX-License-Identifier: .*)/) {
					my $spdx_license = $1;
					if (!is_SPDX_License_valid($spdx_license)) {
						WARN("SPDX_LICENSE_TAG",
						     "'$spdx_license' is not supported in LICENSES/...\n" . $herecurr);
					}
					if ($realfile =~ m@^Documentation/devicetree/bindings/@ &&
					    $spdx_license !~ /GPL-2\.0(?:-only)? OR BSD-2-Clause/) {
						my $msg_level = \&WARN;
						$msg_level = \&CHK if ($file);
						if (&{$msg_level}("SPDX_LICENSE_TAG",

								  "DT binding documents should be licensed (GPL-2.0-only OR BSD-2-Clause)\n" . $herecurr) &&
						    $fix) {
							$fixed[$fixlinenr] =~ s/SPDX-License-Identifier: .*/SPDX-License-Identifier: (GPL-2.0-only OR BSD-2-Clause)/;
						}
					}
					if ($realfile =~ m@^include/dt-bindings/@ &&
					    $spdx_license !~ /GPL-2\.0(?:-only)? OR \S+/) {
						WARN("SPDX_LICENSE_TAG",
						     "DT binding headers should be licensed (GPL-2.0-only OR .*)\n" . $herecurr);
					}
				}
			}
		}

# check for embedded filenames
		if ($rawline =~ /^\+.*\b\Q$realfile\E\b/) {
			WARN("EMBEDDED_FILENAME",
			     "It's generally not useful to have the filename in the file\n" . $herecurr);
		}

# check we are in a valid source file if not then ignore this hunk
		next if ($realfile !~ /\.(h|c|rs|s|S|sh|dtsi|dts)$/);

# check for using SPDX-License-Identifier on the wrong line number
		if ($realline != $checklicenseline &&
		    $rawline =~ /\bSPDX-License-Identifier:/ &&
		    substr($line, @-, @+ - @-) eq "$;" x (@+ - @-)) {
			WARN("SPDX_LICENSE_TAG",
			     "Misplaced SPDX-License-Identifier tag - use line $checklicenseline instead\n" . $herecurr);
		}

# line length limit (with some exclusions)
#
# There are a few types of lines that may extend beyond $max_line_length:
#	logging functions like pr_info that end in a string
#	lines with a single string
#	#defines that are a single string
#	lines with an RFC3986 like URL
#
# There are 3 different line length message types:
# LONG_LINE_COMMENT	a comment starts before but extends beyond $max_line_length
# LONG_LINE_STRING	a string starts before but extends beyond $max_line_length
# LONG_LINE		all other lines longer than $max_line_length
#
# if LONG_LINE is ignored, the other 2 types are also ignored
#
		if ($line =~ /^\+/ && $length > $max_line_length && $realfile ne "scripts/checkpatch.pl") {
			my $msg_type = "LONG_LINE";

			# Check the allowed long line types first

			# logging functions that end in a string that starts
			# before $max_line_length
			if ($line =~ /^\+\s*$logFunctions\s*\(\s*(?:(?:KERN_\S+\s*|[^"]*))?($String\s*(?:|,|\)\s*;)\s*)$/ &&
			    length(expand_tabs(substr($line, 1, length($line) - length($1) - 1))) <= $max_line_length) {
				$msg_type = "";

			# lines with only strings (w/ possible termination)
			# #defines with only strings
			} elsif ($line =~ /^\+\s*$String\s*(?:\s*|,|\)\s*;)\s*$/ ||
				 $line =~ /^\+\s*#\s*define\s+\w+\s+$String$/) {
				$msg_type = "";

			# More special cases
			} elsif ($line =~ /^\+.*\bEFI_GUID\s*\(/ ||
				 $line =~ /^\+\s*(?:\w+)?\s*DEFINE_PER_CPU/) {
				$msg_type = "";

			# URL ($rawline is used in case the URL is in a comment)
			} elsif ($rawline =~ /^\+.*\b[a-z][\w\.\+\-]*:\/\/\S+/i) {
				$msg_type = "";

			# Long copyright statements are another special case
			} elsif ($rawline =~ /^\+.\*.*copyright.*\(c\).*$/i) {
				$msg_type = "";

			# Otherwise set the alternate message types

			# a comment starts before $max_line_length
			} elsif ($line =~ /($;[\s$;]*)$/ &&
				 length(expand_tabs(substr($line, 1, length($line) - length($1) - 1))) <= $max_line_length) {
				$msg_type = "LONG_LINE_COMMENT"

			# a quoted string starts before $max_line_length
			} elsif ($sline =~ /\s*($String(?:\s*(?:\\|,\s*|\)\s*;\s*))?)$/ &&
				 length(expand_tabs(substr($line, 1, length($line) - length($1) - 1))) <= $max_line_length) {
				$msg_type = "LONG_LINE_STRING"
			}

			if ($msg_type ne "" &&
			    (show_type("LONG_LINE") || show_type($msg_type))) {
				my $msg_level = \&WARN;
				$msg_level = \&CHK if ($file);
				&{$msg_level}($msg_type,
					      "line length of $length exceeds $max_line_length columns\n" . $herecurr);
			}
		}

# check for adding lines without a newline.
		if ($line =~ /^\+/ && defined $lines[$linenr] && $lines[$linenr] =~ /^\\ No newline at end of file/) {
			if (WARN("MISSING_EOF_NEWLINE",
			         "adding a line without newline at end of file\n" . $herecurr) &&
			    $fix) {
				fix_delete_line($fixlinenr+1, "No newline at end of file");
			}
		}

# check for .L prefix local symbols in .S files
		if ($realfile =~ /\.S$/ &&
		    $line =~ /^\+\s*(?:[A-Z]+_)?SYM_[A-Z]+_(?:START|END)(?:_[A-Z_]+)?\s*\(\s*\.L/) {
			WARN("AVOID_L_PREFIX",
			     "Avoid using '.L' prefixed local symbol names for denoting a range of code via 'SYM_*_START/END' annotations; see Documentation/core-api/asm-annotations.rst\n" . $herecurr);
		}

# check we are in a valid source file C or perl if not then ignore this hunk
		next if ($realfile !~ /\.(h|c|pl|dtsi|dts)$/);

# at the beginning of a line any tabs must come first and anything
# more than $tabsize must use tabs.
		if ($rawline =~ /^\+\s* \t\s*\S/ ||
		    $rawline =~ /^\+\s*        \s*/) {
			my $herevet = "$here\n" . cat_vet($rawline) . "\n";
			$rpt_cleaners = 1;
			if (ERROR("CODE_INDENT",
				  "code indent should use tabs where possible\n" . $herevet) &&
			    $fix) {
				$fixed[$fixlinenr] =~ s/^\+([ \t]+)/"\+" . tabify($1)/e;
			}
		}

# check for space before tabs.
		if ($rawline =~ /^\+/ && $rawline =~ / \t/) {
			my $herevet = "$here\n" . cat_vet($rawline) . "\n";
			if (WARN("SPACE_BEFORE_TAB",
				"please, no space before tabs\n" . $herevet) &&
			    $fix) {
				while ($fixed[$fixlinenr] =~
					   s/(^\+.*) {$tabsize,$tabsize}\t/$1\t\t/) {}
				while ($fixed[$fixlinenr] =~
					   s/(^\+.*) +\t/$1\t/) {}
			}
		}

# check for assignments on the start of a line
		if ($sline =~ /^\+\s+($Assignment)[^=]/) {
			my $operator = $1;
			if (CHK("ASSIGNMENT_CONTINUATIONS",
				"Assignment operator '$1' should be on the previous line\n" . $hereprev) &&
			    $fix && $prevrawline =~ /^\+/) {
				# add assignment operator to the previous line, remove from current line
				$fixed[$fixlinenr - 1] .= " $operator";
				$fixed[$fixlinenr] =~ s/\Q$operator\E\s*//;
			}
		}

# check for && or || at the start of a line
		if ($rawline =~ /^\+\s*(&&|\|\|)/) {
			my $operator = $1;
			if (CHK("LOGICAL_CONTINUATIONS",
				"Logical continuations should be on the previous line\n" . $hereprev) &&
			    $fix && $prevrawline =~ /^\+/) {
				# insert logical operator at last non-comment, non-whitepsace char on previous line
				$prevline =~ /[\s$;]*$/;
				my $line_end = substr($prevrawline, $-[0]);
				$fixed[$fixlinenr - 1] =~ s/\Q$line_end\E$/ $operator$line_end/;
				$fixed[$fixlinenr] =~ s/\Q$operator\E\s*//;
			}
		}

# check indentation starts on a tab stop
		if ($perl_version_ok &&
		    $sline =~ /^\+\t+( +)(?:$c90_Keywords\b|\{\s*$|\}\s*(?:else\b|while\b|\s*$)|$Declare\s*$Ident\s*[;=])/) {
			my $indent = length($1);
			if ($indent % $tabsize) {
				if (WARN("TABSTOP",
					 "Statements should start on a tabstop\n" . $herecurr) &&
				    $fix) {
					$fixed[$fixlinenr] =~ s@(^\+\t+) +@$1 . "\t" x ($indent/$tabsize)@e;
				}
			}
		}

# check multi-line statement indentation matches previous line
		if ($perl_version_ok &&
		    $prevline =~ /^\+([ \t]*)((?:$c90_Keywords(?:\s+if)\s*)|(?:$Declare\s*)?(?:$Ident|\(\s*\*\s*$Ident\s*\))\s*|(?:\*\s*)*$Lval\s*=\s*$Ident\s*)\(.*(\&\&|\|\||,)\s*$/) {
			$prevline =~ /^\+(\t*)(.*)$/;
			my $oldindent = $1;
			my $rest = $2;

			my $pos = pos_last_openparen($rest);
			if ($pos >= 0) {
				$line =~ /^(\+| )([ \t]*)/;
				my $newindent = $2;

				my $goodtabindent = $oldindent .
					"\t" x ($pos / $tabsize) .
					" "  x ($pos % $tabsize);
				my $goodspaceindent = $oldindent . " "  x $pos;

				if ($newindent ne $goodtabindent &&
				    $newindent ne $goodspaceindent) {

					if (CHK("PARENTHESIS_ALIGNMENT",
						"Alignment should match open parenthesis\n" . $hereprev) &&
					    $fix && $line =~ /^\+/) {
						$fixed[$fixlinenr] =~
						    s/^\+[ \t]*/\+$goodtabindent/;
					}
				}
			}
		}

# check for space after cast like "(int) foo" or "(struct foo) bar"
# avoid checking a few false positives:
#   "sizeof(<type>)" or "__alignof__(<type>)"
#   function pointer declarations like "(*foo)(int) = bar;"
#   structure definitions like "(struct foo) { 0 };"
#   multiline macros that define functions
#   known attributes or the __attribute__ keyword
		if ($line =~ /^\+(.*)\(\s*$Type\s*\)([ \t]++)((?![={]|\\$|$Attribute|__attribute__))/ &&
		    (!defined($1) || $1 !~ /\b(?:sizeof|__alignof__)\s*$/)) {
			if (CHK("SPACING",
				"No space is necessary after a cast\n" . $herecurr) &&
			    $fix) {
				$fixed[$fixlinenr] =~
				    s/(\(\s*$Type\s*\))[ \t]+/$1/;
			}
		}

# Block comment styles
# Networking with an initial /*
		if ($realfile =~ m@^(drivers/net/|net/)@ &&
		    $prevrawline =~ /^\+[ \t]*\/\*[ \t]*$/ &&
		    $rawline =~ /^\+[ \t]*\*/ &&
		    $realline > 3) { # Do not warn about the initial copyright comment block after SPDX-License-Identifier
			WARN("NETWORKING_BLOCK_COMMENT_STYLE",
			     "networking block comments don't use an empty /* line, use /* Comment...\n" . $hereprev);
		}

# Block comments use * on subsequent lines
		if ($prevline =~ /$;[ \t]*$/ &&			#ends in comment
		    $prevrawline =~ /^\+.*?\/\*/ &&		#starting /*
		    $prevrawline !~ /\*\/[ \t]*$/ &&		#no trailing */
		    $rawline =~ /^\+/ &&			#line is new
		    $rawline !~ /^\+[ \t]*\*/) {		#no leading *
			WARN("BLOCK_COMMENT_STYLE",
			     "Block comments use * on subsequent lines\n" . $hereprev);
		}

# Block comments use */ on trailing lines
		if ($rawline !~ m@^\+[ \t]*\*/[ \t]*$@ &&	#trailing */
		    $rawline !~ m@^\+.*/\*.*\*/[ \t]*$@ &&	#inline /*...*/
		    $rawline !~ m@^\+.*\*{2,}/[ \t]*$@ &&	#trailing **/
		    $rawline =~ m@^\+[ \t]*.+\*\/[ \t]*$@) {	#non blank */
			WARN("BLOCK_COMMENT_STYLE",
			     "Block comments use a trailing */ on a separate line\n" . $herecurr);
		}

# Block comment * alignment
		if ($prevline =~ /$;[ \t]*$/ &&			#ends in comment
		    $line =~ /^\+[ \t]*$;/ &&			#leading comment
		    $rawline =~ /^\+[ \t]*\*/ &&		#leading *
		    (($prevrawline =~ /^\+.*?\/\*/ &&		#leading /*
		      $prevrawline !~ /\*\/[ \t]*$/) ||		#no trailing */
		     $prevrawline =~ /^\+[ \t]*\*/)) {		#leading *
			my $oldindent;
			$prevrawline =~ m@^\+([ \t]*/?)\*@;
			if (defined($1)) {
				$oldindent = expand_tabs($1);
			} else {
				$prevrawline =~ m@^\+(.*/?)\*@;
				$oldindent = expand_tabs($1);
			}
			$rawline =~ m@^\+([ \t]*)\*@;
			my $newindent = $1;
			$newindent = expand_tabs($newindent);
			if (length($oldindent) ne length($newindent)) {
				WARN("BLOCK_COMMENT_STYLE",
				     "Block comments should align the * on each line\n" . $hereprev);
			}
		}

# check for missing blank lines after struct/union declarations
# with exceptions for various attributes and macros
		if ($prevline =~ /^[\+ ]};?\s*$/ &&
		    $line =~ /^\+/ &&
		    !($line =~ /^\+\s*$/ ||
		      $line =~ /^\+\s*(?:EXPORT_SYMBOL|early_param)/ ||
		      $line =~ /^\+\s*MODULE_/i ||
		      $line =~ /^\+\s*\#\s*(?:end|elif|else)/ ||
		      $line =~ /^\+[a-z_]*init/ ||
		      $line =~ /^\+\s*(?:static\s+)?[A-Z_]*ATTR/ ||
		      $line =~ /^\+\s*DECLARE/ ||
		      $line =~ /^\+\s*builtin_[\w_]*driver/ ||
		      $line =~ /^\+\s*__setup/)) {
			if (CHK("LINE_SPACING",
				"Please use a blank line after function/struct/union/enum declarations\n" . $hereprev) &&
			    $fix) {
				fix_insert_line($fixlinenr, "\+");
			}
		}

# check for multiple consecutive blank lines
		if ($prevline =~ /^[\+ ]\s*$/ &&
		    $line =~ /^\+\s*$/ &&
		    $last_blank_line != ($linenr - 1)) {
			if (CHK("LINE_SPACING",
				"Please don't use multiple blank lines\n" . $hereprev) &&
			    $fix) {
				fix_delete_line($fixlinenr, $rawline);
			}

			$last_blank_line = $linenr;
		}

# check for missing blank lines after declarations
# (declarations must have the same indentation and not be at the start of line)
		if (($prevline =~ /\+(\s+)\S/) && $sline =~ /^\+$1\S/) {
			# use temporaries
			my $sl = $sline;
			my $pl = $prevline;
			# remove $Attribute/$Sparse uses to simplify comparisons
			$sl =~ s/\b(?:$Attribute|$Sparse)\b//g;
			$pl =~ s/\b(?:$Attribute|$Sparse)\b//g;
			if (($pl =~ /^\+\s+$Declare\s*$Ident\s*[=,;:\[]/ ||
			# function pointer declarations
			     $pl =~ /^\+\s+$Declare\s*\(\s*\*\s*$Ident\s*\)\s*[=,;:\[\(]/ ||
			# foo bar; where foo is some local typedef or #define
			     $pl =~ /^\+\s+$Ident(?:\s+|\s*\*\s*)$Ident\s*[=,;\[]/ ||
			# known declaration macros
			     $pl =~ /^\+\s+$declaration_macros/) &&
			# for "else if" which can look like "$Ident $Ident"
			    !($pl =~ /^\+\s+$c90_Keywords\b/ ||
			# other possible extensions of declaration lines
			      $pl =~ /(?:$Compare|$Assignment|$Operators)\s*$/ ||
			# not starting a section or a macro "\" extended line
			      $pl =~ /(?:\{\s*|\\)$/) &&
			# looks like a declaration
			    !($sl =~ /^\+\s+$Declare\s*$Ident\s*[=,;:\[]/ ||
			# function pointer declarations
			      $sl =~ /^\+\s+$Declare\s*\(\s*\*\s*$Ident\s*\)\s*[=,;:\[\(]/ ||
			# foo bar; where foo is some local typedef or #define
			      $sl =~ /^\+\s+$Ident(?:\s+|\s*\*\s*)$Ident\s*[=,;\[]/ ||
			# known declaration macros
			      $sl =~ /^\+\s+$declaration_macros/ ||
			# start of struct or union or enum
			      $sl =~ /^\+\s+(?:static\s+)?(?:const\s+)?(?:union|struct|enum|typedef)\b/ ||
			# start or end of block or continuation of declaration
			      $sl =~ /^\+\s+(?:$|[\{\}\.\#\"\?\:\(\[])/ ||
			# bitfield continuation
			      $sl =~ /^\+\s+$Ident\s*:\s*\d+\s*[,;]/ ||
			# other possible extensions of declaration lines
			      $sl =~ /^\+\s+\(?\s*(?:$Compare|$Assignment|$Operators)/)) {
				if (WARN("LINE_SPACING",
					 "Missing a blank line after declarations\n" . $hereprev) &&
				    $fix) {
					fix_insert_line($fixlinenr, "\+");
				}
			}
		}

# check for spaces at the beginning of a line.
# Exceptions:
#  1) within comments
#  2) indented preprocessor commands
#  3) hanging labels
		if ($rawline =~ /^\+ / && $line !~ /^\+ *(?:$;|#|$Ident:)/)  {
			my $herevet = "$here\n" . cat_vet($rawline) . "\n";
			if (WARN("LEADING_SPACE",
				 "please, no spaces at the start of a line\n" . $herevet) &&
			    $fix) {
				$fixed[$fixlinenr] =~ s/^\+([ \t]+)/"\+" . tabify($1)/e;
			}
		}

# check we are in a valid C source file if not then ignore this hunk
		next if ($realfile !~ /\.(h|c)$/);

# check for unusual line ending [ or (
		if ($line =~ /^\+.*([\[\(])\s*$/) {
			CHK("OPEN_ENDED_LINE",
			    "Lines should not end with a '$1'\n" . $herecurr);
		}

# check if this appears to be the start function declaration, save the name
		if ($sline =~ /^\+\{\s*$/ &&
		    $prevline =~ /^\+(?:(?:(?:$Storage|$Inline)\s*)*\s*$Type\s*)?($Ident)\(/) {
			$context_function = $1;
		}

# check if this appears to be the end of function declaration
		if ($sline =~ /^\+\}\s*$/) {
			undef $context_function;
		}

# check indentation of any line with a bare else
# (but not if it is a multiple line "if (foo) return bar; else return baz;")
# if the previous line is a break or return and is indented 1 tab more...
		if ($sline =~ /^\+([\t]+)(?:}[ \t]*)?else(?:[ \t]*{)?\s*$/) {
			my $tabs = length($1) + 1;
			if ($prevline =~ /^\+\t{$tabs,$tabs}break\b/ ||
			    ($prevline =~ /^\+\t{$tabs,$tabs}return\b/ &&
			     defined $lines[$linenr] &&
			     $lines[$linenr] !~ /^[ \+]\t{$tabs,$tabs}return/)) {
				WARN("UNNECESSARY_ELSE",
				     "else is not generally useful after a break or return\n" . $hereprev);
			}
		}

# check indentation of a line with a break;
# if the previous line is a goto, return or break
# and is indented the same # of tabs
		if ($sline =~ /^\+([\t]+)break\s*;\s*$/) {
			my $tabs = $1;
			if ($prevline =~ /^\+$tabs(goto|return|break)\b/) {
				if (WARN("UNNECESSARY_BREAK",
					 "break is not useful after a $1\n" . $hereprev) &&
				    $fix) {
					fix_delete_line($fixlinenr, $rawline);
				}
			}
		}

# check for RCS/CVS revision markers
		if ($rawline =~ /^\+.*\$(Revision|Log|Id)(?:\$|)/) {
			WARN("CVS_KEYWORD",
			     "CVS style keyword markers, these will _not_ be updated\n". $herecurr);
		}

# check for old HOTPLUG __dev<foo> section markings
		if ($line =~ /\b(__dev(init|exit)(data|const|))\b/) {
			WARN("HOTPLUG_SECTION",
			     "Using $1 is unnecessary\n" . $herecurr);
		}

# Check for potential 'bare' types
		my ($stat, $cond, $line_nr_next, $remain_next, $off_next,
		    $realline_next);
#print "LINE<$line>\n";
		if ($linenr > $suppress_statement &&
		    $realcnt && $sline =~ /.\s*\S/) {
			($stat, $cond, $line_nr_next, $remain_next, $off_next) =
				ctx_statement_block($linenr, $realcnt, 0);
			$stat =~ s/\n./\n /g;
			$cond =~ s/\n./\n /g;

#print "linenr<$linenr> <$stat>\n";
			# If this statement has no statement boundaries within
			# it there is no point in retrying a statement scan
			# until we hit end of it.
			my $frag = $stat; $frag =~ s/;+\s*$//;
			if ($frag !~ /(?:{|;)/) {
#print "skip<$line_nr_next>\n";
				$suppress_statement = $line_nr_next;
			}

			# Find the real next line.
			$realline_next = $line_nr_next;
			if (defined $realline_next &&
			    (!defined $lines[$realline_next - 1] ||
			     substr($lines[$realline_next - 1], $off_next) =~ /^\s*$/)) {
				$realline_next++;
			}

			my $s = $stat;
			$s =~ s/{.*$//s;

			# Ignore goto labels.
			if ($s =~ /$Ident:\*$/s) {

			# Ignore functions being called
			} elsif ($s =~ /^.\s*$Ident\s*\(/s) {

			} elsif ($s =~ /^.\s*else\b/s) {

			# declarations always start with types
			} elsif ($prev_values eq 'E' && $s =~ /^.\s*(?:$Storage\s+)?(?:$Inline\s+)?(?:const\s+)?((?:\s*$Ident)+?)\b(?:\s+$Sparse)?\s*\**\s*(?:$Ident|\(\*[^\)]*\))(?:\s*$Modifier)?\s*(?:;|=|,|\()/s) {
				my $type = $1;
				$type =~ s/\s+/ /g;
				possible($type, "A:" . $s);

			# definitions in global scope can only start with types
			} elsif ($s =~ /^.(?:$Storage\s+)?(?:$Inline\s+)?(?:const\s+)?($Ident)\b\s*(?!:)/s) {
				possible($1, "B:" . $s);
			}

			# any (foo ... *) is a pointer cast, and foo is a type
			while ($s =~ /\(($Ident)(?:\s+$Sparse)*[\s\*]+\s*\)/sg) {
				possible($1, "C:" . $s);
			}

			# Check for any sort of function declaration.
			# int foo(something bar, other baz);
			# void (*store_gdt)(x86_descr_ptr *);
			if ($prev_values eq 'E' && $s =~ /^(.(?:typedef\s*)?(?:(?:$Storage|$Inline)\s*)*\s*$Type\s*(?:\b$Ident|\(\*\s*$Ident\))\s*)\(/s) {
				my ($name_len) = length($1);

				my $ctx = $s;
				substr($ctx, 0, $name_len + 1, '');
				$ctx =~ s/\)[^\)]*$//;

				for my $arg (split(/\s*,\s*/, $ctx)) {
					if ($arg =~ /^(?:const\s+)?($Ident)(?:\s+$Sparse)*\s*\**\s*(:?\b$Ident)?$/s || $arg =~ /^($Ident)$/s) {

						possible($1, "D:" . $s);
					}
				}
			}

		}

#
# Checks which may be anchored in the context.
#

# Check for switch () and associated case and default
# statements should be at the same indent.
		if ($line=~/\bswitch\s*\(.*\)/) {
			my $err = '';
			my $sep = '';
			my @ctx = ctx_block_outer($linenr, $realcnt);
			shift(@ctx);
			for my $ctx (@ctx) {
				my ($clen, $cindent) = line_stats($ctx);
				if ($ctx =~ /^\+\s*(case\s+|default:)/ &&
							$indent != $cindent) {
					$err .= "$sep$ctx\n";
					$sep = '';
				} else {
					$sep = "[...]\n";
				}
			}
			if ($err ne '') {
				ERROR("SWITCH_CASE_INDENT_LEVEL",
				      "switch and case should be at the same indent\n$hereline$err");
			}
		}

# if/while/etc brace do not go on next line, unless defining a do while loop,
# or if that brace on the next line is for something else
		if ($line =~ /(.*)\b((?:if|while|for|switch|(?:[a-z_]+|)for_each[a-z_]+)\s*\(|do\b|else\b)/ && $line !~ /^.\s*\#/) {
			my $pre_ctx = "$1$2";

			my ($level, @ctx) = ctx_statement_level($linenr, $realcnt, 0);

			if ($line =~ /^\+\t{6,}/) {
				WARN("DEEP_INDENTATION",
				     "Too many leading tabs - consider code refactoring\n" . $herecurr);
			}

			my $ctx_cnt = $realcnt - $#ctx - 1;
			my $ctx = join("\n", @ctx);

			my $ctx_ln = $linenr;
			my $ctx_skip = $realcnt;

			while ($ctx_skip > $ctx_cnt || ($ctx_skip == $ctx_cnt &&
					defined $lines[$ctx_ln - 1] &&
					$lines[$ctx_ln - 1] =~ /^-/)) {
				##print "SKIP<$ctx_skip> CNT<$ctx_cnt>\n";
				$ctx_skip-- if (!defined $lines[$ctx_ln - 1] || $lines[$ctx_ln - 1] !~ /^-/);
				$ctx_ln++;
			}

			#print "realcnt<$realcnt> ctx_cnt<$ctx_cnt>\n";
			#print "pre<$pre_ctx>\nline<$line>\nctx<$ctx>\nnext<$lines[$ctx_ln - 1]>\n";

			if ($ctx !~ /{\s*/ && defined($lines[$ctx_ln - 1]) && $lines[$ctx_ln - 1] =~ /^\+\s*{/) {
				ERROR("OPEN_BRACE",
				      "that open brace { should be on the previous line\n" .
					"$here\n$ctx\n$rawlines[$ctx_ln - 1]\n");
			}
			if ($level == 0 && $pre_ctx !~ /}\s*while\s*\($/ &&
			    $ctx =~ /\)\s*\;\s*$/ &&
			    defined $lines[$ctx_ln - 1])
			{
				my ($nlength, $nindent) = line_stats($lines[$ctx_ln - 1]);
				if ($nindent > $indent) {
					WARN("TRAILING_SEMICOLON",
					     "trailing semicolon indicates no statements, indent implies otherwise\n" .
						"$here\n$ctx\n$rawlines[$ctx_ln - 1]\n");
				}
			}
		}

# Check relative indent for conditionals and blocks.
		if ($line =~ /\b(?:(?:if|while|for|(?:[a-z_]+|)for_each[a-z_]+)\s*\(|(?:do|else)\b)/ && $line !~ /^.\s*#/ && $line !~ /\}\s*while\s*/) {
			($stat, $cond, $line_nr_next, $remain_next, $off_next) =
				ctx_statement_block($linenr, $realcnt, 0)
					if (!defined $stat);
			my ($s, $c) = ($stat, $cond);

			substr($s, 0, length($c), '');

			# remove inline comments
			$s =~ s/$;/ /g;
			$c =~ s/$;/ /g;

			# Find out how long the conditional actually is.
			my @newlines = ($c =~ /\n/gs);
			my $cond_lines = 1 + $#newlines;

			# Make sure we remove the line prefixes as we have
			# none on the first line, and are going to readd them
			# where necessary.
			$s =~ s/\n./\n/gs;
			while ($s =~ /\n\s+\\\n/) {
				$cond_lines += $s =~ s/\n\s+\\\n/\n/g;
			}

			# We want to check the first line inside the block
			# starting at the end of the conditional, so remove:
			#  1) any blank line termination
			#  2) any opening brace { on end of the line
			#  3) any do (...) {
			my $continuation = 0;
			my $check = 0;
			$s =~ s/^.*\bdo\b//;
			$s =~ s/^\s*{//;
			if ($s =~ s/^\s*\\//) {
				$continuation = 1;
			}
			if ($s =~ s/^\s*?\n//) {
				$check = 1;
				$cond_lines++;
			}

			# Also ignore a loop construct at the end of a
			# preprocessor statement.
			if (($prevline =~ /^.\s*#\s*define\s/ ||
			    $prevline =~ /\\\s*$/) && $continuation == 0) {
				$check = 0;
			}

			my $cond_ptr = -1;
			$continuation = 0;
			while ($cond_ptr != $cond_lines) {
				$cond_ptr = $cond_lines;

				# If we see an #else/#elif then the code
				# is not linear.
				if ($s =~ /^\s*\#\s*(?:else|elif)/) {
					$check = 0;
				}

				# Ignore:
				#  1) blank lines, they should be at 0,
				#  2) preprocessor lines, and
				#  3) labels.
				if ($continuation ||
				    $s =~ /^\s*?\n/ ||
				    $s =~ /^\s*#\s*?/ ||
				    $s =~ /^\s*$Ident\s*:/) {
					$continuation = ($s =~ /^.*?\\\n/) ? 1 : 0;
					if ($s =~ s/^.*?\n//) {
						$cond_lines++;
					}
				}
			}

			my (undef, $sindent) = line_stats("+" . $s);
			my $stat_real = raw_line($linenr, $cond_lines);

			# Check if either of these lines are modified, else
			# this is not this patch's fault.
			if (!defined($stat_real) ||
			    $stat !~ /^\+/ && $stat_real !~ /^\+/) {
				$check = 0;
			}
			if (defined($stat_real) && $cond_lines > 1) {
				$stat_real = "[...]\n$stat_real";
			}

			#print "line<$line> prevline<$prevline> indent<$indent> sindent<$sindent> check<$check> continuation<$continuation> s<$s> cond_lines<$cond_lines> stat_real<$stat_real> stat<$stat>\n";

			if ($check && $s ne '' &&
			    (($sindent % $tabsize) != 0 ||
			     ($sindent < $indent) ||
			     ($sindent == $indent &&
			      ($s !~ /^\s*(?:\}|\{|else\b)/)) ||
			     ($sindent > $indent + $tabsize))) {
				WARN("SUSPECT_CODE_INDENT",
				     "suspect code indent for conditional statements ($indent, $sindent)\n" . $herecurr . "$stat_real\n");
			}
		}

		# Track the 'values' across context and added lines.
		my $opline = $line; $opline =~ s/^./ /;
		my ($curr_values, $curr_vars) =
				annotate_values($opline . "\n", $prev_values);
		$curr_values = $prev_values . $curr_values;
		if ($dbg_values) {
			my $outline = $opline; $outline =~ s/\t/ /g;
			print "$linenr > .$outline\n";
			print "$linenr > $curr_values\n";
			print "$linenr >  $curr_vars\n";
		}
		$prev_values = substr($curr_values, -1);

#ignore lines not being added
		next if ($line =~ /^[^\+]/);

# check for self assignments used to avoid compiler warnings
# e.g.:	int foo = foo, *bar = NULL;
#	struct foo bar = *(&(bar));
		if ($line =~ /^\+\s*(?:$Declare)?([A-Za-z_][A-Za-z\d_]*)\s*=/) {
			my $var = $1;
			if ($line =~ /^\+\s*(?:$Declare)?$var\s*=\s*(?:$var|\*\s*\(?\s*&\s*\(?\s*$var\s*\)?\s*\)?)\s*[;,]/) {
				WARN("SELF_ASSIGNMENT",
				     "Do not use self-assignments to avoid compiler warnings\n" . $herecurr);
			}
		}

# check for dereferences that span multiple lines
		if ($prevline =~ /^\+.*$Lval\s*(?:\.|->)\s*$/ &&
		    $line =~ /^\+\s*(?!\#\s*(?!define\s+|if))\s*$Lval/) {
			$prevline =~ /($Lval\s*(?:\.|->))\s*$/;
			my $ref = $1;
			$line =~ /^.\s*($Lval)/;
			$ref .= $1;
			$ref =~ s/\s//g;
			WARN("MULTILINE_DEREFERENCE",
			     "Avoid multiple line dereference - prefer '$ref'\n" . $hereprev);
		}

# check for declarations of signed or unsigned without int
		while ($line =~ m{\b($Declare)\s*(?!char\b|short\b|int\b|long\b)\s*($Ident)?\s*[=,;\[\)\(]}g) {
			my $type = $1;
			my $var = $2;
			$var = "" if (!defined $var);
			if ($type =~ /^(?:(?:$Storage|$Inline|$Attribute)\s+)*((?:un)?signed)((?:\s*\*)*)\s*$/) {
				my $sign = $1;
				my $pointer = $2;

				$pointer = "" if (!defined $pointer);

				if (WARN("UNSPECIFIED_INT",
					 "Prefer '" . trim($sign) . " int" . rtrim($pointer) . "' to bare use of '$sign" . rtrim($pointer) . "'\n" . $herecurr) &&
				    $fix) {
					my $decl = trim($sign) . " int ";
					my $comp_pointer = $pointer;
					$comp_pointer =~ s/\s//g;
					$decl .= $comp_pointer;
					$decl = rtrim($decl) if ($var eq "");
					$fixed[$fixlinenr] =~ s@\b$sign\s*\Q$pointer\E\s*$var\b@$decl$var@;
				}
			}
		}

# TEST: allow direct testing of the type matcher.
		if ($dbg_type) {
			if ($line =~ /^.\s*$Declare\s*$/) {
				ERROR("TEST_TYPE",
				      "TEST: is type\n" . $herecurr);
			} elsif ($dbg_type > 1 && $line =~ /^.+($Declare)/) {
				ERROR("TEST_NOT_TYPE",
				      "TEST: is not type ($1 is)\n". $herecurr);
			}
			next;
		}
# TEST: allow direct testing of the attribute matcher.
		if ($dbg_attr) {
			if ($line =~ /^.\s*$Modifier\s*$/) {
				ERROR("TEST_ATTR",
				      "TEST: is attr\n" . $herecurr);
			} elsif ($dbg_attr > 1 && $line =~ /^.+($Modifier)/) {
				ERROR("TEST_NOT_ATTR",
				      "TEST: is not attr ($1 is)\n". $herecurr);
			}
			next;
		}

# check for initialisation to aggregates open brace on the next line
		if ($line =~ /^.\s*{/ &&
		    $prevline =~ /(?:^|[^=])=\s*$/) {
			if (ERROR("OPEN_BRACE",
				  "that open brace { should be on the previous line\n" . $hereprev) &&
			    $fix && $prevline =~ /^\+/ && $line =~ /^\+/) {
				fix_delete_line($fixlinenr - 1, $prevrawline);
				fix_delete_line($fixlinenr, $rawline);
				my $fixedline = $prevrawline;
				$fixedline =~ s/\s*=\s*$/ = {/;
				fix_insert_line($fixlinenr, $fixedline);
				$fixedline = $line;
				$fixedline =~ s/^(.\s*)\{\s*/$1/;
				fix_insert_line($fixlinenr, $fixedline);
			}
		}

#
# Checks which are anchored on the added line.
#

# check for malformed paths in #include statements (uses RAW line)
		if ($rawline =~ m{^.\s*\#\s*include\s+[<"](.*)[">]}) {
			my $path = $1;
			if ($path =~ m{//}) {
				ERROR("MALFORMED_INCLUDE",
				      "malformed #include filename\n" . $herecurr);
			}
			if ($path =~ "^uapi/" && $realfile =~ m@\binclude/uapi/@) {
				ERROR("UAPI_INCLUDE",
				      "No #include in ...include/uapi/... should use a uapi/ path prefix\n" . $herecurr);
			}
		}

# no C99 // comments
		if ($line =~ m{//}) {
			if (ERROR("C99_COMMENTS",
				  "do not use C99 // comments\n" . $herecurr) &&
			    $fix) {
				my $line = $fixed[$fixlinenr];
				if ($line =~ /\/\/(.*)$/) {
					my $comment = trim($1);
					$fixed[$fixlinenr] =~ s@\/\/(.*)$@/\* $comment \*/@;
				}
			}
		}
		# Remove C99 comments.
		$line =~ s@//.*@@;
		$opline =~ s@//.*@@;

# EXPORT_SYMBOL should immediately follow the thing it is exporting, consider
# the whole statement.
#print "APW <$lines[$realline_next - 1]>\n";
		if (defined $realline_next &&
		    exists $lines[$realline_next - 1] &&
		    !defined $suppress_export{$realline_next} &&
		    ($lines[$realline_next - 1] =~ /EXPORT_SYMBOL.*\((.*)\)/)) {
			# Handle definitions which produce identifiers with
			# a prefix:
			#   XXX(foo);
			#   EXPORT_SYMBOL(something_foo);
			my $name = $1;
			$name =~ s/^\s*($Ident).*/$1/;
			if ($stat =~ /^(?:.\s*}\s*\n)?.([A-Z_]+)\s*\(\s*($Ident)/ &&
			    $name =~ /^${Ident}_$2/) {
#print "FOO C name<$name>\n";
				$suppress_export{$realline_next} = 1;

			} elsif ($stat !~ /(?:
				\n.}\s*$|
				^.DEFINE_$Ident\(\Q$name\E\)|
				^.DECLARE_$Ident\(\Q$name\E\)|
				^.LIST_HEAD\(\Q$name\E\)|
				^.(?:$Storage\s+)?$Type\s*\(\s*\*\s*\Q$name\E\s*\)\s*\(|
				\b\Q$name\E(?:\s+$Attribute)*\s*(?:;|=|\[|\()
			    )/x) {
#print "FOO A<$lines[$realline_next - 1]> stat<$stat> name<$name>\n";
				$suppress_export{$realline_next} = 2;
			} else {
				$suppress_export{$realline_next} = 1;
			}
		}
		if (!defined $suppress_export{$linenr} &&
		    $prevline =~ /^.\s*$/ &&
		    ($line =~ /EXPORT_SYMBOL.*\((.*)\)/)) {
#print "FOO B <$lines[$linenr - 1]>\n";
			$suppress_export{$linenr} = 2;
		}
		if (defined $suppress_export{$linenr} &&
		    $suppress_export{$linenr} == 2) {
			WARN("EXPORT_SYMBOL",
			     "EXPORT_SYMBOL(foo); should immediately follow its function/variable\n" . $herecurr);
		}

# check for global initialisers.
		if ($line =~ /^\+$Type\s*$Ident(?:\s+$Modifier)*\s*=\s*($zero_initializer)\s*;/ &&
		    !exclude_global_initialisers($realfile)) {
			if (ERROR("GLOBAL_INITIALISERS",
				  "do not initialise globals to $1\n" . $herecurr) &&
			    $fix) {
				$fixed[$fixlinenr] =~ s/(^.$Type\s*$Ident(?:\s+$Modifier)*)\s*=\s*$zero_initializer\s*;/$1;/;
			}
		}
# check for static initialisers.
		if ($line =~ /^\+.*\bstatic\s.*=\s*($zero_initializer)\s*;/) {
			if (ERROR("INITIALISED_STATIC",
				  "do not initialise statics to $1\n" .
				      $herecurr) &&
			    $fix) {
				$fixed[$fixlinenr] =~ s/(\bstatic\s.*?)\s*=\s*$zero_initializer\s*;/$1;/;
			}
		}

# check for misordered declarations of char/short/int/long with signed/unsigned
		while ($sline =~ m{(\b$TypeMisordered\b)}g) {
			my $tmp = trim($1);
			WARN("MISORDERED_TYPE",
			     "type '$tmp' should be specified in [[un]signed] [short|int|long|long long] order\n" . $herecurr);
		}

# check for unnecessary <signed> int declarations of short/long/long long
		while ($sline =~ m{\b($TypeMisordered(\s*\*)*|$C90_int_types)\b}g) {
			my $type = trim($1);
			next if ($type !~ /\bint\b/);
			next if ($type !~ /\b(?:short|long\s+long|long)\b/);
			my $new_type = $type;
			$new_type =~ s/\b\s*int\s*\b/ /;
			$new_type =~ s/\b\s*(?:un)?signed\b\s*/ /;
			$new_type =~ s/^const\s+//;
			$new_type = "unsigned $new_type" if ($type =~ /\bunsigned\b/);
			$new_type = "const $new_type" if ($type =~ /^const\b/);
			$new_type =~ s/\s+/ /g;
			$new_type = trim($new_type);
			if (WARN("UNNECESSARY_INT",
				 "Prefer '$new_type' over '$type' as the int is unnecessary\n" . $herecurr) &&
			    $fix) {
				$fixed[$fixlinenr] =~ s/\b\Q$type\E\b/$new_type/;
			}
		}

# check for static const char * arrays.
		if ($line =~ /\bstatic\s+const\s+char\s*\*\s*(\w+)\s*\[\s*\]\s*=\s*/) {
			WARN("STATIC_CONST_CHAR_ARRAY",
			     "static const char * array should probably be static const char * const\n" .
				$herecurr);
		}

# check for initialized const char arrays that should be static const
		if ($line =~ /^\+\s*const\s+(char|unsigned\s+char|_*u8|(?:[us]_)?int8_t)\s+\w+\s*\[\s*(?:\w+\s*)?\]\s*=\s*"/) {
			if (WARN("STATIC_CONST_CHAR_ARRAY",
				 "const array should probably be static const\n" . $herecurr) &&
			    $fix) {
				$fixed[$fixlinenr] =~ s/(^.\s*)const\b/${1}static const/;
			}
		}

# check for static char foo[] = "bar" declarations.
		if ($line =~ /\bstatic\s+char\s+(\w+)\s*\[\s*\]\s*=\s*"/) {
			WARN("STATIC_CONST_CHAR_ARRAY",
			     "static char array declaration should probably be static const char\n" .
				$herecurr);
		}

# check for const <foo> const where <foo> is not a pointer or array type
		if ($sline =~ /\bconst\s+($BasicType)\s+const\b/) {
			my $found = $1;
			if ($sline =~ /\bconst\s+\Q$found\E\s+const\b\s*\*/) {
				WARN("CONST_CONST",
				     "'const $found const *' should probably be 'const $found * const'\n" . $herecurr);
			} elsif ($sline !~ /\bconst\s+\Q$found\E\s+const\s+\w+\s*\[/) {
				WARN("CONST_CONST",
				     "'const $found const' should probably be 'const $found'\n" . $herecurr);
			}
		}

# check for const static or static <non ptr type> const declarations
# prefer 'static const <foo>' over 'const static <foo>' and 'static <foo> const'
		if ($sline =~ /^\+\s*const\s+static\s+($Type)\b/ ||
		    $sline =~ /^\+\s*static\s+($BasicType)\s+const\b/) {
			if (WARN("STATIC_CONST",
				 "Move const after static - use 'static const $1'\n" . $herecurr) &&
			    $fix) {
				$fixed[$fixlinenr] =~ s/\bconst\s+static\b/static const/;
				$fixed[$fixlinenr] =~ s/\bstatic\s+($BasicType)\s+const\b/static const $1/;
			}
		}

# check for non-global char *foo[] = {"bar", ...} declarations.
		if ($line =~ /^.\s+(?:static\s+|const\s+)?char\s+\*\s*\w+\s*\[\s*\]\s*=\s*\{/) {
			WARN("STATIC_CONST_CHAR_ARRAY",
			     "char * array declaration might be better as static const\n" .
				$herecurr);
		}

# check for sizeof(foo)/sizeof(foo[0]) that could be ARRAY_SIZE(foo)
		if ($line =~ m@\bsizeof\s*\(\s*($Lval)\s*\)@) {
			my $array = $1;
			if ($line =~ m@\b(sizeof\s*\(\s*\Q$array\E\s*\)\s*/\s*sizeof\s*\(\s*\Q$array\E\s*\[\s*0\s*\]\s*\))@) {
				my $array_div = $1;
				if (WARN("ARRAY_SIZE",
					 "Prefer ARRAY_SIZE($array)\n" . $herecurr) &&
				    $fix) {
					$fixed[$fixlinenr] =~ s/\Q$array_div\E/ARRAY_SIZE($array)/;
				}
			}
		}

# check for function declarations without arguments like "int foo()"
		if ($line =~ /(\b$Type\s*$Ident)\s*\(\s*\)/) {
			if (ERROR("FUNCTION_WITHOUT_ARGS",
				  "Bad function definition - $1() should probably be $1(void)\n" . $herecurr) &&
			    $fix) {
				$fixed[$fixlinenr] =~ s/(\b($Type)\s+($Ident))\s*\(\s*\)/$2 $3(void)/;
			}
		}

# check for new typedefs, only function parameters and sparse annotations
# make sense.
		if ($line =~ /\btypedef\s/ &&
		    $line !~ /\btypedef\s+$Type\s*\(\s*\*?$Ident\s*\)\s*\(/ &&
		    $line !~ /\btypedef\s+$Type\s+$Ident\s*\(/ &&
		    $line !~ /\b$typeTypedefs\b/ &&
		    $line !~ /\b__bitwise\b/) {
			WARN("NEW_TYPEDEFS",
			     "do not add new typedefs\n" . $herecurr);
		}

# * goes on variable not on type
		# (char*[ const])
		while ($line =~ m{(\($NonptrType(\s*(?:$Modifier\b\s*|\*\s*)+)\))}g) {
			#print "AA<$1>\n";
			my ($ident, $from, $to) = ($1, $2, $2);

			# Should start with a space.
			$to =~ s/^(\S)/ $1/;
			# Should not end with a space.
			$to =~ s/\s+$//;
			# '*'s should not have spaces between.
			while ($to =~ s/\*\s+\*/\*\*/) {
			}

##			print "1: from<$from> to<$to> ident<$ident>\n";
			if ($from ne $to) {
				if (ERROR("POINTER_LOCATION",
					  "\"(foo$from)\" should be \"(foo$to)\"\n" .  $herecurr) &&
				    $fix) {
					my $sub_from = $ident;
					my $sub_to = $ident;
					$sub_to =~ s/\Q$from\E/$to/;
					$fixed[$fixlinenr] =~
					    s@\Q$sub_from\E@$sub_to@;
				}
			}
		}
		while ($line =~ m{(\b$NonptrType(\s*(?:$Modifier\b\s*|\*\s*)+)($Ident))}g) {
			#print "BB<$1>\n";
			my ($match, $from, $to, $ident) = ($1, $2, $2, $3);

			# Should start with a space.
			$to =~ s/^(\S)/ $1/;
			# Should not end with a space.
			$to =~ s/\s+$//;
			# '*'s should not have spaces between.
			while ($to =~ s/\*\s+\*/\*\*/) {
			}
			# Modifiers should have spaces.
			$to =~ s/(\b$Modifier$)/$1 /;

##			print "2: from<$from> to<$to> ident<$ident>\n";
			if ($from ne $to && $ident !~ /^$Modifier$/) {
				if (ERROR("POINTER_LOCATION",
					  "\"foo${from}bar\" should be \"foo${to}bar\"\n" .  $herecurr) &&
				    $fix) {

					my $sub_from = $match;
					my $sub_to = $match;
					$sub_to =~ s/\Q$from\E/$to/;
					$fixed[$fixlinenr] =~
					    s@\Q$sub_from\E@$sub_to@;
				}
			}
		}

# do not use BUG() or variants
		if ($line =~ /\b(?!AA_|BUILD_|DCCP_|IDA_|KVM_|RWLOCK_|snd_|SPIN_)(?:[a-zA-Z_]*_)?BUG(?:_ON)?(?:_[A-Z_]+)?\s*\(/) {
			my $msg_level = \&WARN;
			$msg_level = \&CHK if ($file);
			&{$msg_level}("AVOID_BUG",
				      "Do not crash the kernel unless it is absolutely unavoidable--use WARN_ON_ONCE() plus recovery code (if feasible) instead of BUG() or variants\n" . $herecurr);
		}

# avoid LINUX_VERSION_CODE
		if ($line =~ /\bLINUX_VERSION_CODE\b/) {
			WARN("LINUX_VERSION_CODE",
			     "LINUX_VERSION_CODE should be avoided, code should be for the version to which it is merged\n" . $herecurr);
		}

# check for uses of printk_ratelimit
		if ($line =~ /\bprintk_ratelimit\s*\(/) {
			WARN("PRINTK_RATELIMITED",
			     "Prefer printk_ratelimited or pr_<level>_ratelimited to printk_ratelimit\n" . $herecurr);
		}

# printk should use KERN_* levels
		if ($line =~ /\bprintk\s*\(\s*(?!KERN_[A-Z]+\b)/) {
			WARN("PRINTK_WITHOUT_KERN_LEVEL",
			     "printk() should include KERN_<LEVEL> facility level\n" . $herecurr);
		}

# prefer variants of (subsystem|netdev|dev|pr)_<level> to printk(KERN_<LEVEL>
		if ($line =~ /\b(printk(_once|_ratelimited)?)\s*\(\s*KERN_([A-Z]+)/) {
			my $printk = $1;
			my $modifier = $2;
			my $orig = $3;
			$modifier = "" if (!defined($modifier));
			my $level = lc($orig);
			$level = "warn" if ($level eq "warning");
			my $level2 = $level;
			$level2 = "dbg" if ($level eq "debug");
			$level .= $modifier;
			$level2 .= $modifier;
			WARN("PREFER_PR_LEVEL",
			     "Prefer [subsystem eg: netdev]_$level2([subsystem]dev, ... then dev_$level2(dev, ... then pr_$level(...  to $printk(KERN_$orig ...\n" . $herecurr);
		}

# prefer dev_<level> to dev_printk(KERN_<LEVEL>
		if ($line =~ /\bdev_printk\s*\(\s*KERN_([A-Z]+)/) {
			my $orig = $1;
			my $level = lc($orig);
			$level = "warn" if ($level eq "warning");
			$level = "dbg" if ($level eq "debug");
			WARN("PREFER_DEV_LEVEL",
			     "Prefer dev_$level(... to dev_printk(KERN_$orig, ...\n" . $herecurr);
		}

# trace_printk should not be used in production code.
		if ($line =~ /\b(trace_printk|trace_puts|ftrace_vprintk)\s*\(/) {
			WARN("TRACE_PRINTK",
			     "Do not use $1() in production code (this can be ignored if built only with a debug config option)\n" . $herecurr);
		}

# ENOSYS means "bad syscall nr" and nothing else.  This will have a small
# number of false positives, but assembly files are not checked, so at
# least the arch entry code will not trigger this warning.
		if ($line =~ /\bENOSYS\b/) {
			WARN("ENOSYS",
			     "ENOSYS means 'invalid syscall nr' and nothing else\n" . $herecurr);
		}

# ENOTSUPP is not a standard error code and should be avoided in new patches.
# Folks usually mean EOPNOTSUPP (also called ENOTSUP), when they type ENOTSUPP.
# Similarly to ENOSYS warning a small number of false positives is expected.
		if (!$file && $line =~ /\bENOTSUPP\b/) {
			if (WARN("ENOTSUPP",
				 "ENOTSUPP is not a SUSV4 error code, prefer EOPNOTSUPP\n" . $herecurr) &&
			    $fix) {
				$fixed[$fixlinenr] =~ s/\bENOTSUPP\b/EOPNOTSUPP/;
			}
		}

# function brace can't be on same line, except for #defines of do while,
# or if closed on same line
		if ($perl_version_ok &&
		    $sline =~ /$Type\s*$Ident\s*$balanced_parens\s*\{/ &&
		    $sline !~ /\#\s*define\b.*do\s*\{/ &&
		    $sline !~ /}/) {
			if (ERROR("OPEN_BRACE",
				  "open brace '{' following function definitions go on the next line\n" . $herecurr) &&
			    $fix) {
				fix_delete_line($fixlinenr, $rawline);
				my $fixed_line = $rawline;
				$fixed_line =~ /(^..*$Type\s*$Ident\(.*\)\s*)\{(.*)$/;
				my $line1 = $1;
				my $line2 = $2;
				fix_insert_line($fixlinenr, ltrim($line1));
				fix_insert_line($fixlinenr, "\+{");
				if ($line2 !~ /^\s*$/) {
					fix_insert_line($fixlinenr, "\+\t" . trim($line2));
				}
			}
		}

# open braces for enum, union and struct go on the same line.
		if ($line =~ /^.\s*{/ &&
		    $prevline =~ /^.\s*(?:typedef\s+)?(enum|union|struct)(?:\s+$Ident)?\s*$/) {
			if (ERROR("OPEN_BRACE",
				  "open brace '{' following $1 go on the same line\n" . $hereprev) &&
			    $fix && $prevline =~ /^\+/ && $line =~ /^\+/) {
				fix_delete_line($fixlinenr - 1, $prevrawline);
				fix_delete_line($fixlinenr, $rawline);
				my $fixedline = rtrim($prevrawline) . " {";
				fix_insert_line($fixlinenr, $fixedline);
				$fixedline = $rawline;
				$fixedline =~ s/^(.\s*)\{\s*/$1\t/;
				if ($fixedline !~ /^\+\s*$/) {
					fix_insert_line($fixlinenr, $fixedline);
				}
			}
		}

# missing space after union, struct or enum definition
		if ($line =~ /^.\s*(?:typedef\s+)?(enum|union|struct)(?:\s+$Ident){1,2}[=\{]/) {
			if (WARN("SPACING",
				 "missing space after $1 definition\n" . $herecurr) &&
			    $fix) {
				$fixed[$fixlinenr] =~
				    s/^(.\s*(?:typedef\s+)?(?:enum|union|struct)(?:\s+$Ident){1,2})([=\{])/$1 $2/;
			}
		}

# Function pointer declarations
# check spacing between type, funcptr, and args
# canonical declaration is "type (*funcptr)(args...)"
		if ($line =~ /^.\s*($Declare)\((\s*)\*(\s*)($Ident)(\s*)\)(\s*)\(/) {
			my $declare = $1;
			my $pre_pointer_space = $2;
			my $post_pointer_space = $3;
			my $funcname = $4;
			my $post_funcname_space = $5;
			my $pre_args_space = $6;

# the $Declare variable will capture all spaces after the type
# so check it for a missing trailing missing space but pointer return types
# don't need a space so don't warn for those.
			my $post_declare_space = "";
			if ($declare =~ /(\s+)$/) {
				$post_declare_space = $1;
				$declare = rtrim($declare);
			}
			if ($declare !~ /\*$/ && $post_declare_space =~ /^$/) {
				WARN("SPACING",
				     "missing space after return type\n" . $herecurr);
				$post_declare_space = " ";
			}

# unnecessary space "type  (*funcptr)(args...)"
# This test is not currently implemented because these declarations are
# equivalent to
#	int  foo(int bar, ...)
# and this is form shouldn't/doesn't generate a checkpatch warning.
#
#			elsif ($declare =~ /\s{2,}$/) {
#				WARN("SPACING",
#				     "Multiple spaces after return type\n" . $herecurr);
#			}

# unnecessary space "type ( *funcptr)(args...)"
			if (defined $pre_pointer_space &&
			    $pre_pointer_space =~ /^\s/) {
				WARN("SPACING",
				     "Unnecessary space after function pointer open parenthesis\n" . $herecurr);
			}

# unnecessary space "type (* funcptr)(args...)"
			if (defined $post_pointer_space &&
			    $post_pointer_space =~ /^\s/) {
				WARN("SPACING",
				     "Unnecessary space before function pointer name\n" . $herecurr);
			}

# unnecessary space "type (*funcptr )(args...)"
			if (defined $post_funcname_space &&
			    $post_funcname_space =~ /^\s/) {
				WARN("SPACING",
				     "Unnecessary space after function pointer name\n" . $herecurr);
			}

# unnecessary space "type (*funcptr) (args...)"
			if (defined $pre_args_space &&
			    $pre_args_space =~ /^\s/) {
				WARN("SPACING",
				     "Unnecessary space before function pointer arguments\n" . $herecurr);
			}

			if (show_type("SPACING") && $fix) {
				$fixed[$fixlinenr] =~
				    s/^(.\s*)$Declare\s*\(\s*\*\s*$Ident\s*\)\s*\(/$1 . $declare . $post_declare_space . '(*' . $funcname . ')('/ex;
			}
		}

# check for spacing round square brackets; allowed:
#  1. with a type on the left -- int [] a;
#  2. at the beginning of a line for slice initialisers -- [0...10] = 5,
#  3. inside a curly brace -- = { [0...10] = 5 }
		while ($line =~ /(.*?\s)\[/g) {
			my ($where, $prefix) = ($-[1], $1);
			if ($prefix !~ /$Type\s+$/ &&
			    ($where != 0 || $prefix !~ /^.\s+$/) &&
			    $prefix !~ /[{,:]\s+$/) {
				if (ERROR("BRACKET_SPACE",
					  "space prohibited before open square bracket '['\n" . $herecurr) &&
				    $fix) {
				    $fixed[$fixlinenr] =~
					s/^(\+.*?)\s+\[/$1\[/;
				}
			}
		}

# check for spaces between functions and their parentheses.
		while ($line =~ /($Ident)\s+\(/g) {
			my $name = $1;
			my $ctx_before = substr($line, 0, $-[1]);
			my $ctx = "$ctx_before$name";

			# Ignore those directives where spaces _are_ permitted.
			if ($name =~ /^(?:
				if|for|while|switch|return|case|
				volatile|__volatile__|
				__attribute__|format|__extension__|
				asm|__asm__|scoped_guard)$/x)
			{
			# cpp #define statements have non-optional spaces, ie
			# if there is a space between the name and the open
			# parenthesis it is simply not a parameter group.
			} elsif ($ctx_before =~ /^.\s*\#\s*define\s*$/) {

			# cpp #elif statement condition may start with a (
			} elsif ($ctx =~ /^.\s*\#\s*elif\s*$/) {

			# If this whole things ends with a type its most
			# likely a typedef for a function.
			} elsif ($ctx =~ /$Type$/) {

			} else {
				if (WARN("SPACING",
					 "space prohibited between function name and open parenthesis '('\n" . $herecurr) &&
					     $fix) {
					$fixed[$fixlinenr] =~
					    s/\b$name\s+\(/$name\(/;
				}
			}
		}

# Check operator spacing.
		if (!($line=~/\#\s*include/)) {
			my $fixed_line = "";
			my $line_fixed = 0;

			my $ops = qr{
				<<=|>>=|<=|>=|==|!=|
				\+=|-=|\*=|\/=|%=|\^=|\|=|&=|
				=>|->|<<|>>|<|>|=|!|~|
				&&|\|\||,|\^|\+\+|--|&|\||\+|-|\*|\/|%|
				\?:|\?|:
			}x;
			my @elements = split(/($ops|;)/, $opline);

##			print("element count: <" . $#elements . ">\n");
##			foreach my $el (@elements) {
##				print("el: <$el>\n");
##			}

			my @fix_elements = ();
			my $off = 0;

			foreach my $el (@elements) {
				push(@fix_elements, substr($rawline, $off, length($el)));
				$off += length($el);
			}

			$off = 0;

			my $blank = copy_spacing($opline);
			my $last_after = -1;

			for (my $n = 0; $n < $#elements; $n += 2) {

				my $good = $fix_elements[$n] . $fix_elements[$n + 1];

##				print("n: <$n> good: <$good>\n");

				$off += length($elements[$n]);

				# Pick up the preceding and succeeding characters.
				my $ca = substr($opline, 0, $off);
				my $cc = '';
				if (length($opline) >= ($off + length($elements[$n + 1]))) {
					$cc = substr($opline, $off + length($elements[$n + 1]));
				}
				my $cb = "$ca$;$cc";

				my $a = '';
				$a = 'V' if ($elements[$n] ne '');
				$a = 'W' if ($elements[$n] =~ /\s$/);
				$a = 'C' if ($elements[$n] =~ /$;$/);
				$a = 'B' if ($elements[$n] =~ /(\[|\()$/);
				$a = 'O' if ($elements[$n] eq '');
				$a = 'E' if ($ca =~ /^\s*$/);

				my $op = $elements[$n + 1];

				my $c = '';
				if (defined $elements[$n + 2]) {
					$c = 'V' if ($elements[$n + 2] ne '');
					$c = 'W' if ($elements[$n + 2] =~ /^\s/);
					$c = 'C' if ($elements[$n + 2] =~ /^$;/);
					$c = 'B' if ($elements[$n + 2] =~ /^(\)|\]|;)/);
					$c = 'O' if ($elements[$n + 2] eq '');
					$c = 'E' if ($elements[$n + 2] =~ /^\s*\\$/);
				} else {
					$c = 'E';
				}

				my $ctx = "${a}x${c}";

				my $at = "(ctx:$ctx)";

				my $ptr = substr($blank, 0, $off) . "^";
				my $hereptr = "$hereline$ptr\n";

				# Pull out the value of this operator.
				my $op_type = substr($curr_values, $off + 1, 1);

				# Get the full operator variant.
				my $opv = $op . substr($curr_vars, $off, 1);

				# Ignore operators passed as parameters.
				if ($op_type ne 'V' &&
				    $ca =~ /\s$/ && $cc =~ /^\s*[,\)]/) {

#				# Ignore comments
#				} elsif ($op =~ /^$;+$/) {

				# ; should have either the end of line or a space or \ after it
				} elsif ($op eq ';') {
					if ($ctx !~ /.x[WEBC]/ &&
					    $cc !~ /^\\/ && $cc !~ /^;/) {
						if (ERROR("SPACING",
							  "space required after that '$op' $at\n" . $hereptr)) {
							$good = $fix_elements[$n] . trim($fix_elements[$n + 1]) . " ";
							$line_fixed = 1;
						}
					}

				# // is a comment
				} elsif ($op eq '//') {

				#   :   when part of a bitfield
				} elsif ($opv eq ':B') {
					# skip the bitfield test for now

				# No spaces for:
				#   ->
				} elsif ($op eq '->') {
					if ($ctx =~ /Wx.|.xW/) {
						if (ERROR("SPACING",
							  "spaces prohibited around that '$op' $at\n" . $hereptr)) {
							$good = rtrim($fix_elements[$n]) . trim($fix_elements[$n + 1]);
							if (defined $fix_elements[$n + 2]) {
								$fix_elements[$n + 2] =~ s/^\s+//;
							}
							$line_fixed = 1;
						}
					}

				# , must not have a space before and must have a space on the right.
				} elsif ($op eq ',') {
					my $rtrim_before = 0;
					my $space_after = 0;
					if ($ctx =~ /Wx./) {
						if (ERROR("SPACING",
							  "space prohibited before that '$op' $at\n" . $hereptr)) {
							$line_fixed = 1;
							$rtrim_before = 1;
						}
					}
					if ($ctx !~ /.x[WEC]/ && $cc !~ /^}/) {
						if (ERROR("SPACING",
							  "space required after that '$op' $at\n" . $hereptr)) {
							$line_fixed = 1;
							$last_after = $n;
							$space_after = 1;
						}
					}
					if ($rtrim_before || $space_after) {
						if ($rtrim_before) {
							$good = rtrim($fix_elements[$n]) . trim($fix_elements[$n + 1]);
						} else {
							$good = $fix_elements[$n] . trim($fix_elements[$n + 1]);
						}
						if ($space_after) {
							$good .= " ";
						}
					}

				# '*' as part of a type definition -- reported already.
				} elsif ($opv eq '*_') {
					#warn "'*' is part of type\n";

				# unary operators should have a space before and
				# none after.  May be left adjacent to another
				# unary operator, or a cast
				} elsif ($op eq '!' || $op eq '~' ||
					 $opv eq '*U' || $opv eq '-U' ||
					 $opv eq '&U' || $opv eq '&&U') {
					if ($ctx !~ /[WEBC]x./ && $ca !~ /(?:\)|!|~|\*|-|\&|\||\+\+|\-\-|\{)$/) {
						if (ERROR("SPACING",
							  "space required before that '$op' $at\n" . $hereptr)) {
							if ($n != $last_after + 2) {
								$good = $fix_elements[$n] . " " . ltrim($fix_elements[$n + 1]);
								$line_fixed = 1;
							}
						}
					}
					if ($op eq '*' && $cc =~/\s*$Modifier\b/) {
						# A unary '*' may be const

					} elsif ($ctx =~ /.xW/) {
						if (ERROR("SPACING",
							  "space prohibited after that '$op' $at\n" . $hereptr)) {
							$good = $fix_elements[$n] . rtrim($fix_elements[$n + 1]);
							if (defined $fix_elements[$n + 2]) {
								$fix_elements[$n + 2] =~ s/^\s+//;
							}
							$line_fixed = 1;
						}
					}

				# unary ++ and unary -- are allowed no space on one side.
				} elsif ($op eq '++' or $op eq '--') {
					if ($ctx !~ /[WEOBC]x[^W]/ && $ctx !~ /[^W]x[WOBEC]/) {
						if (ERROR("SPACING",
							  "space required one side of that '$op' $at\n" . $hereptr)) {
							$good = $fix_elements[$n] . trim($fix_elements[$n + 1]) . " ";
							$line_fixed = 1;
						}
					}
					if ($ctx =~ /Wx[BE]/ ||
					    ($ctx =~ /Wx./ && $cc =~ /^;/)) {
						if (ERROR("SPACING",
							  "space prohibited before that '$op' $at\n" . $hereptr)) {
							$good = rtrim($fix_elements[$n]) . trim($fix_elements[$n + 1]);
							$line_fixed = 1;
						}
					}
					if ($ctx =~ /ExW/) {
						if (ERROR("SPACING",
							  "space prohibited after that '$op' $at\n" . $hereptr)) {
							$good = $fix_elements[$n] . trim($fix_elements[$n + 1]);
							if (defined $fix_elements[$n + 2]) {
								$fix_elements[$n + 2] =~ s/^\s+//;
							}
							$line_fixed = 1;
						}
					}

				# << and >> may either have or not have spaces both sides
				} elsif ($op eq '<<' or $op eq '>>' or
					 $op eq '&' or $op eq '^' or $op eq '|' or
					 $op eq '+' or $op eq '-' or
					 $op eq '*' or $op eq '/' or
					 $op eq '%')
				{
					if ($check) {
						if (defined $fix_elements[$n + 2] && $ctx !~ /[EW]x[EW]/) {
							if (CHK("SPACING",
								"spaces preferred around that '$op' $at\n" . $hereptr)) {
								$good = rtrim($fix_elements[$n]) . " " . trim($fix_elements[$n + 1]) . " ";
								$fix_elements[$n + 2] =~ s/^\s+//;
								$line_fixed = 1;
							}
						} elsif (!defined $fix_elements[$n + 2] && $ctx !~ /Wx[OE]/) {
							if (CHK("SPACING",
								"space preferred before that '$op' $at\n" . $hereptr)) {
								$good = rtrim($fix_elements[$n]) . " " . trim($fix_elements[$n + 1]);
								$line_fixed = 1;
							}
						}
					} elsif ($ctx =~ /Wx[^WCE]|[^WCE]xW/) {
						if (ERROR("SPACING",
							  "need consistent spacing around '$op' $at\n" . $hereptr)) {
							$good = rtrim($fix_elements[$n]) . " " . trim($fix_elements[$n + 1]) . " ";
							if (defined $fix_elements[$n + 2]) {
								$fix_elements[$n + 2] =~ s/^\s+//;
							}
							$line_fixed = 1;
						}
					}

				# A colon needs no spaces before when it is
				# terminating a case value or a label.
				} elsif ($opv eq ':C' || $opv eq ':L') {
					if ($ctx =~ /Wx./ and $realfile !~ m@.*\.lds\.h$@) {
						if (ERROR("SPACING",
							  "space prohibited before that '$op' $at\n" . $hereptr)) {
							$good = rtrim($fix_elements[$n]) . trim($fix_elements[$n + 1]);
							$line_fixed = 1;
						}
					}

				# All the others need spaces both sides.
				} elsif ($ctx !~ /[EWC]x[CWE]/) {
					my $ok = 0;

					# Ignore email addresses <foo@bar>
					if (($op eq '<' &&
					     $cc =~ /^\S+\@\S+>/) ||
					    ($op eq '>' &&
					     $ca =~ /<\S+\@\S+$/))
					{
						$ok = 1;
					}

					# for asm volatile statements
					# ignore a colon with another
					# colon immediately before or after
					if (($op eq ':') &&
					    ($ca =~ /:$/ || $cc =~ /^:/)) {
						$ok = 1;
					}

					# messages are ERROR, but ?: are CHK
					if ($ok == 0) {
						my $msg_level = \&ERROR;
						$msg_level = \&CHK if (($op eq '?:' || $op eq '?' || $op eq ':') && $ctx =~ /VxV/);

						if (&{$msg_level}("SPACING",
								  "spaces required around that '$op' $at\n" . $hereptr)) {
							$good = rtrim($fix_elements[$n]) . " " . trim($fix_elements[$n + 1]) . " ";
							if (defined $fix_elements[$n + 2]) {
								$fix_elements[$n + 2] =~ s/^\s+//;
							}
							$line_fixed = 1;
						}
					}
				}
				$off += length($elements[$n + 1]);

##				print("n: <$n> GOOD: <$good>\n");

				$fixed_line = $fixed_line . $good;
			}

			if (($#elements % 2) == 0) {
				$fixed_line = $fixed_line . $fix_elements[$#elements];
			}

			if ($fix && $line_fixed && $fixed_line ne $fixed[$fixlinenr]) {
				$fixed[$fixlinenr] = $fixed_line;
			}


		}

# check for whitespace before a non-naked semicolon
		if ($line =~ /^\+.*\S\s+;\s*$/) {
			if (WARN("SPACING",
				 "space prohibited before semicolon\n" . $herecurr) &&
			    $fix) {
				1 while $fixed[$fixlinenr] =~
				    s/^(\+.*\S)\s+;/$1;/;
			}
		}

# check for multiple assignments
		if ($line =~ /^.\s*$Lval\s*=\s*$Lval\s*=(?!=)/) {
			CHK("MULTIPLE_ASSIGNMENTS",
			    "multiple assignments should be avoided\n" . $herecurr);
		}

## # check for multiple declarations, allowing for a function declaration
## # continuation.
## 		if ($line =~ /^.\s*$Type\s+$Ident(?:\s*=[^,{]*)?\s*,\s*$Ident.*/ &&
## 		    $line !~ /^.\s*$Type\s+$Ident(?:\s*=[^,{]*)?\s*,\s*$Type\s*$Ident.*/) {
##
## 			# Remove any bracketed sections to ensure we do not
## 			# falsely report the parameters of functions.
## 			my $ln = $line;
## 			while ($ln =~ s/\([^\(\)]*\)//g) {
## 			}
## 			if ($ln =~ /,/) {
## 				WARN("MULTIPLE_DECLARATION",
##				     "declaring multiple variables together should be avoided\n" . $herecurr);
## 			}
## 		}

#need space before brace following if, while, etc
		if (($line =~ /\(.*\)\{/ && $line !~ /\($Type\)\{/) ||
		    $line =~ /\b(?:else|do)\{/) {
			if (ERROR("SPACING",
				  "space required before the open brace '{'\n" . $herecurr) &&
			    $fix) {
				$fixed[$fixlinenr] =~ s/^(\+.*(?:do|else|\)))\{/$1 {/;
			}
		}

## # check for blank lines before declarations
##		if ($line =~ /^.\t+$Type\s+$Ident(?:\s*=.*)?;/ &&
##		    $prevrawline =~ /^.\s*$/) {
##			WARN("SPACING",
##			     "No blank lines before declarations\n" . $hereprev);
##		}
##

# closing brace should have a space following it when it has anything
# on the line
		if ($line =~ /}(?!(?:,|;|\)|\}))\S/) {
			if (ERROR("SPACING",
				  "space required after that close brace '}'\n" . $herecurr) &&
			    $fix) {
				$fixed[$fixlinenr] =~
				    s/}((?!(?:,|;|\)))\S)/} $1/;
			}
		}

# check spacing on square brackets
		if ($line =~ /\[\s/ && $line !~ /\[\s*$/) {
			if (ERROR("SPACING",
				  "space prohibited after that open square bracket '['\n" . $herecurr) &&
			    $fix) {
				$fixed[$fixlinenr] =~
				    s/\[\s+/\[/;
			}
		}
		if ($line =~ /\s\]/) {
			if (ERROR("SPACING",
				  "space prohibited before that close square bracket ']'\n" . $herecurr) &&
			    $fix) {
				$fixed[$fixlinenr] =~
				    s/\s+\]/\]/;
			}
		}

# check spacing on parentheses
		if ($line =~ /\(\s/ && $line !~ /\(\s*(?:\\)?$/ &&
		    $line !~ /for\s*\(\s+;/ && $line !~ /^\+\s*[A-Z_][A-Z\d_]*\(\s*\d+(\,.*)?\)\,?$/) {
			if (ERROR("SPACING",
				  "space prohibited after that open parenthesis '('\n" . $herecurr) &&
			    $fix) {
				$fixed[$fixlinenr] =~
				    s/\(\s+/\(/;
			}
		}
		if ($line =~ /(\s+)\)/ && $line !~ /^.\s*\)/ &&
		    $line !~ /for\s*\(.*;\s+\)/ &&
		    $line !~ /:\s+\)/) {
			if (ERROR("SPACING",
				  "space prohibited before that close parenthesis ')'\n" . $herecurr) &&
			    $fix) {
				$fixed[$fixlinenr] =~
				    s/\s+\)/\)/;
			}
		}

# check unnecessary parentheses around addressof/dereference single $Lvals
# ie: &(foo->bar) should be &foo->bar and *(foo->bar) should be *foo->bar

		while ($line =~ /(?:[^&]&\s*|\*)\(\s*($Ident\s*(?:$Member\s*)+)\s*\)/g) {
			my $var = $1;
			if (CHK("UNNECESSARY_PARENTHESES",
				"Unnecessary parentheses around $var\n" . $herecurr) &&
			    $fix) {
				$fixed[$fixlinenr] =~ s/\(\s*\Q$var\E\s*\)/$var/;
			}
		}

# check for unnecessary parentheses around function pointer uses
# ie: (foo->bar)(); should be foo->bar();
# but not "if (foo->bar) (" to avoid some false positives
		if ($line =~ /(\bif\s*|)(\(\s*$Ident\s*(?:$Member\s*)+\))[ \t]*\(/ && $1 !~ /^if/) {
			my $var = $2;
			if (CHK("UNNECESSARY_PARENTHESES",
				"Unnecessary parentheses around function pointer $var\n" . $herecurr) &&
			    $fix) {
				my $var2 = deparenthesize($var);
				$var2 =~ s/\s//g;
				$fixed[$fixlinenr] =~ s/\Q$var\E/$var2/;
			}
		}

# check for unnecessary parentheses around comparisons in if uses
# when !drivers/staging or command-line uses --strict
		if (($realfile !~ m@^(?:drivers/staging/)@ || $check_orig) &&
		    $perl_version_ok && defined($stat) &&
		    $stat =~ /(^.\s*if\s*($balanced_parens))/) {
			my $if_stat = $1;
			my $test = substr($2, 1, -1);
			my $herectx;
			while ($test =~ /(?:^|[^\w\&\!\~])+\s*\(\s*([\&\!\~]?\s*$Lval\s*(?:$Compare\s*$FuncArg)?)\s*\)/g) {
				my $match = $1;
				# avoid parentheses around potential macro args
				next if ($match =~ /^\s*\w+\s*$/);
				if (!defined($herectx)) {
					$herectx = $here . "\n";
					my $cnt = statement_rawlines($if_stat);
					for (my $n = 0; $n < $cnt; $n++) {
						my $rl = raw_line($linenr, $n);
						$herectx .=  $rl . "\n";
						last if $rl =~ /^[ \+].*\{/;
					}
				}
				CHK("UNNECESSARY_PARENTHESES",
				    "Unnecessary parentheses around '$match'\n" . $herectx);
			}
		}

# check that goto labels aren't indented (allow a single space indentation)
# and ignore bitfield definitions like foo:1
# Strictly, labels can have whitespace after the identifier and before the :
# but this is not allowed here as many ?: uses would appear to be labels
		if ($sline =~ /^.\s+[A-Za-z_][A-Za-z\d_]*:(?!\s*\d+)/ &&
		    $sline !~ /^. [A-Za-z\d_][A-Za-z\d_]*:/ &&
		    $sline !~ /^.\s+default:/) {
			if (WARN("INDENTED_LABEL",
				 "labels should not be indented\n" . $herecurr) &&
			    $fix) {
				$fixed[$fixlinenr] =~
				    s/^(.)\s+/$1/;
			}
		}

# check if a statement with a comma should be two statements like:
#	foo = bar(),	/* comma should be semicolon */
#	bar = baz();
		if (defined($stat) &&
		    $stat =~ /^\+\s*(?:$Lval\s*$Assignment\s*)?$FuncArg\s*,\s*(?:$Lval\s*$Assignment\s*)?$FuncArg\s*;\s*$/) {
			my $cnt = statement_rawlines($stat);
			my $herectx = get_stat_here($linenr, $cnt, $here);
			WARN("SUSPECT_COMMA_SEMICOLON",
			     "Possible comma where semicolon could be used\n" . $herectx);
		}

# return is not a function
		if (defined($stat) && $stat =~ /^.\s*return(\s*)\(/s) {
			my $spacing = $1;
			if ($perl_version_ok &&
			    $stat =~ /^.\s*return\s*($balanced_parens)\s*;\s*$/) {
				my $value = $1;
				$value = deparenthesize($value);
				if ($value =~ m/^\s*$FuncArg\s*(?:\?|$)/) {
					ERROR("RETURN_PARENTHESES",
					      "return is not a function, parentheses are not required\n" . $herecurr);
				}
			} elsif ($spacing !~ /\s+/) {
				ERROR("SPACING",
				      "space required before the open parenthesis '('\n" . $herecurr);
			}
		}

# unnecessary return in a void function
# at end-of-function, with the previous line a single leading tab, then return;
# and the line before that not a goto label target like "out:"
		if ($sline =~ /^[ \+]}\s*$/ &&
		    $prevline =~ /^\+\treturn\s*;\s*$/ &&
		    $linenr >= 3 &&
		    $lines[$linenr - 3] =~ /^[ +]/ &&
		    $lines[$linenr - 3] !~ /^[ +]\s*$Ident\s*:/) {
			WARN("RETURN_VOID",
			     "void function return statements are not generally useful\n" . $hereprev);
		}

# if statements using unnecessary parentheses - ie: if ((foo == bar))
		if ($perl_version_ok &&
		    $line =~ /\bif\s*((?:\(\s*){2,})/) {
			my $openparens = $1;
			my $count = $openparens =~ tr@\(@\(@;
			my $msg = "";
			if ($line =~ /\bif\s*(?:\(\s*){$count,$count}$LvalOrFunc\s*($Compare)\s*$LvalOrFunc(?:\s*\)){$count,$count}/) {
				my $comp = $4;	#Not $1 because of $LvalOrFunc
				$msg = " - maybe == should be = ?" if ($comp eq "==");
				WARN("UNNECESSARY_PARENTHESES",
				     "Unnecessary parentheses$msg\n" . $herecurr);
			}
		}

# comparisons with a constant or upper case identifier on the left
#	avoid cases like "foo + BAR < baz"
#	only fix matches surrounded by parentheses to avoid incorrect
#	conversions like "FOO < baz() + 5" being "misfixed" to "baz() > FOO + 5"
		if ($perl_version_ok &&
		    $line =~ /^\+(.*)\b($Constant|[A-Z_][A-Z0-9_]*)\s*($Compare)\s*($LvalOrFunc)/) {
			my $lead = $1;
			my $const = $2;
			my $comp = $3;
			my $to = $4;
			my $newcomp = $comp;
			if ($lead !~ /(?:$Operators|\.)\s*$/ &&
			    $to !~ /^(?:Constant|[A-Z_][A-Z0-9_]*)$/ &&
			    WARN("CONSTANT_COMPARISON",
				 "Comparisons should place the constant on the right side of the test\n" . $herecurr) &&
			    $fix) {
				if ($comp eq "<") {
					$newcomp = ">";
				} elsif ($comp eq "<=") {
					$newcomp = ">=";
				} elsif ($comp eq ">") {
					$newcomp = "<";
				} elsif ($comp eq ">=") {
					$newcomp = "<=";
				}
				$fixed[$fixlinenr] =~ s/\(\s*\Q$const\E\s*$Compare\s*\Q$to\E\s*\)/($to $newcomp $const)/;
			}
		}

# Return of what appears to be an errno should normally be negative
		if ($sline =~ /\breturn(?:\s*\(+\s*|\s+)(E[A-Z]+)(?:\s*\)+\s*|\s*)[;:,]/) {
			my $name = $1;
			if ($name ne 'EOF' && $name ne 'ERROR' && $name !~ /^EPOLL/) {
				WARN("USE_NEGATIVE_ERRNO",
				     "return of an errno should typically be negative (ie: return -$1)\n" . $herecurr);
			}
		}

# Need a space before open parenthesis after if, while etc
		if ($line =~ /\b(if|while|for|switch)\(/) {
			if (ERROR("SPACING",
				  "space required before the open parenthesis '('\n" . $herecurr) &&
			    $fix) {
				$fixed[$fixlinenr] =~
				    s/\b(if|while|for|switch)\(/$1 \(/;
			}
		}

# Check for illegal assignment in if conditional -- and check for trailing
# statements after the conditional.
		if ($line =~ /do\s*(?!{)/) {
			($stat, $cond, $line_nr_next, $remain_next, $off_next) =
				ctx_statement_block($linenr, $realcnt, 0)
					if (!defined $stat);
			my ($stat_next) = ctx_statement_block($line_nr_next,
						$remain_next, $off_next);
			$stat_next =~ s/\n./\n /g;
			##print "stat<$stat> stat_next<$stat_next>\n";

			if ($stat_next =~ /^\s*while\b/) {
				# If the statement carries leading newlines,
				# then count those as offsets.
				my ($whitespace) =
					($stat_next =~ /^((?:\s*\n[+-])*\s*)/s);
				my $offset =
					statement_rawlines($whitespace) - 1;

				$suppress_whiletrailers{$line_nr_next +
								$offset} = 1;
			}
		}
		if (!defined $suppress_whiletrailers{$linenr} &&
		    defined($stat) && defined($cond) &&
		    $line =~ /\b(?:if|while|for)\s*\(/ && $line !~ /^.\s*#/) {
			my ($s, $c) = ($stat, $cond);
			my $fixed_assign_in_if = 0;

			if ($c =~ /\bif\s*\(.*[^<>!=]=[^=].*/s) {
				if (ERROR("ASSIGN_IN_IF",
					  "do not use assignment in if condition\n" . $herecurr) &&
				    $fix && $perl_version_ok) {
					if ($rawline =~ /^\+(\s+)if\s*\(\s*(\!)?\s*\(\s*(($Lval)\s*=\s*$LvalOrFunc)\s*\)\s*(?:($Compare)\s*($FuncArg))?\s*\)\s*(\{)?\s*$/) {
						my $space = $1;
						my $not = $2;
						my $statement = $3;
						my $assigned = $4;
						my $test = $8;
						my $against = $9;
						my $brace = $15;
						fix_delete_line($fixlinenr, $rawline);
						fix_insert_line($fixlinenr, "$space$statement;");
						my $newline = "${space}if (";
						$newline .= '!' if defined($not);
						$newline .= '(' if (defined $not && defined($test) && defined($against));
						$newline .= "$assigned";
						$newline .= " $test $against" if (defined($test) && defined($against));
						$newline .= ')' if (defined $not && defined($test) && defined($against));
						$newline .= ')';
						$newline .= " {" if (defined($brace));
						fix_insert_line($fixlinenr + 1, $newline);
						$fixed_assign_in_if = 1;
					}
				}
			}

			# Find out what is on the end of the line after the
			# conditional.
			substr($s, 0, length($c), '');
			$s =~ s/\n.*//g;
			$s =~ s/$;//g;	# Remove any comments
			if (length($c) && $s !~ /^\s*{?\s*\\*\s*$/ &&
			    $c !~ /}\s*while\s*/)
			{
				# Find out how long the conditional actually is.
				my @newlines = ($c =~ /\n/gs);
				my $cond_lines = 1 + $#newlines;
				my $stat_real = '';

				$stat_real = raw_line($linenr, $cond_lines)
							. "\n" if ($cond_lines);
				if (defined($stat_real) && $cond_lines > 1) {
					$stat_real = "[...]\n$stat_real";
				}

				if (ERROR("TRAILING_STATEMENTS",
					  "trailing statements should be on next line\n" . $herecurr . $stat_real) &&
				    !$fixed_assign_in_if &&
				    $cond_lines == 0 &&
				    $fix && $perl_version_ok &&
				    $fixed[$fixlinenr] =~ /^\+(\s*)((?:if|while|for)\s*$balanced_parens)\s*(.*)$/) {
					my $indent = $1;
					my $test = $2;
					my $rest = rtrim($4);
					if ($rest =~ /;$/) {
						$fixed[$fixlinenr] = "\+$indent$test";
						fix_insert_line($fixlinenr + 1, "$indent\t$rest");
					}
				}
			}
		}

# Check for bitwise tests written as boolean
		if ($line =~ /
			(?:
				(?:\[|\(|\&\&|\|\|)
				\s*0[xX][0-9]+\s*
				(?:\&\&|\|\|)
			|
				(?:\&\&|\|\|)
				\s*0[xX][0-9]+\s*
				(?:\&\&|\|\||\)|\])
			)/x)
		{
			WARN("HEXADECIMAL_BOOLEAN_TEST",
			     "boolean test with hexadecimal, perhaps just 1 \& or \|?\n" . $herecurr);
		}

# if and else should not have general statements after it
		if ($line =~ /^.\s*(?:}\s*)?else\b(.*)/) {
			my $s = $1;
			$s =~ s/$;//g;	# Remove any comments
			if ($s !~ /^\s*(?:\sif|(?:{|)\s*\\?\s*$)/) {
				ERROR("TRAILING_STATEMENTS",
				      "trailing statements should be on next line\n" . $herecurr);
			}
		}
# if should not continue a brace
		if ($line =~ /}\s*if\b/) {
			ERROR("TRAILING_STATEMENTS",
			      "trailing statements should be on next line (or did you mean 'else if'?)\n" .
				$herecurr);
		}
# case and default should not have general statements after them
		if ($line =~ /^.\s*(?:case\s*.*|default\s*):/g &&
		    $line !~ /\G(?:
			(?:\s*$;*)(?:\s*{)?(?:\s*$;*)(?:\s*\\)?\s*$|
			\s*return\s+
		    )/xg)
		{
			ERROR("TRAILING_STATEMENTS",
			      "trailing statements should be on next line\n" . $herecurr);
		}

		# Check for }<nl>else {, these must be at the same
		# indent level to be relevant to each other.
		if ($prevline=~/}\s*$/ and $line=~/^.\s*else\s*/ &&
		    $previndent == $indent) {
			if (ERROR("ELSE_AFTER_BRACE",
				  "else should follow close brace '}'\n" . $hereprev) &&
			    $fix && $prevline =~ /^\+/ && $line =~ /^\+/) {
				fix_delete_line($fixlinenr - 1, $prevrawline);
				fix_delete_line($fixlinenr, $rawline);
				my $fixedline = $prevrawline;
				$fixedline =~ s/}\s*$//;
				if ($fixedline !~ /^\+\s*$/) {
					fix_insert_line($fixlinenr, $fixedline);
				}
				$fixedline = $rawline;
				$fixedline =~ s/^(.\s*)else/$1} else/;
				fix_insert_line($fixlinenr, $fixedline);
			}
		}

		if ($prevline=~/}\s*$/ and $line=~/^.\s*while\s*/ &&
		    $previndent == $indent) {
			my ($s, $c) = ctx_statement_block($linenr, $realcnt, 0);

			# Find out what is on the end of the line after the
			# conditional.
			substr($s, 0, length($c), '');
			$s =~ s/\n.*//g;

			if ($s =~ /^\s*;/) {
				if (ERROR("WHILE_AFTER_BRACE",
					  "while should follow close brace '}'\n" . $hereprev) &&
				    $fix && $prevline =~ /^\+/ && $line =~ /^\+/) {
					fix_delete_line($fixlinenr - 1, $prevrawline);
					fix_delete_line($fixlinenr, $rawline);
					my $fixedline = $prevrawline;
					my $trailing = $rawline;
					$trailing =~ s/^\+//;
					$trailing = trim($trailing);
					$fixedline =~ s/}\s*$/} $trailing/;
					fix_insert_line($fixlinenr, $fixedline);
				}
			}
		}

#Specific variable tests
		while ($line =~ m{($Constant|$Lval)}g) {
			my $var = $1;

#CamelCase
			if ($var !~ /^$Constant$/ &&
			    $var =~ /[A-Z][a-z]|[a-z][A-Z]/ &&
#Ignore some autogenerated defines and enum values
			    $var !~ /^(?:[A-Z]+_){1,5}[A-Z]{1,3}[a-z]/ &&
#Ignore Page<foo> variants
			    $var !~ /^(?:Clear|Set|TestClear|TestSet|)Page[A-Z]/ &&
#Ignore ETHTOOL_LINK_MODE_<foo> variants
			    $var !~ /^ETHTOOL_LINK_MODE_/ &&
#Ignore SI style variants like nS, mV and dB
#(ie: max_uV, regulator_min_uA_show, RANGE_mA_VALUE)
			    $var !~ /^(?:[a-z0-9_]*|[A-Z0-9_]*)?_?[a-z][A-Z](?:_[a-z0-9_]+|_[A-Z0-9_]+)?$/ &&
#Ignore some three character SI units explicitly, like MiB and KHz
			    $var !~ /^(?:[a-z_]*?)_?(?:[KMGT]iB|[KMGT]?Hz)(?:_[a-z_]+)?$/) {
				while ($var =~ m{\b($Ident)}g) {
					my $word = $1;
					next if ($word !~ /[A-Z][a-z]|[a-z][A-Z]/);
					if ($check) {
						seed_camelcase_includes();
						if (!$file && !$camelcase_file_seeded) {
							seed_camelcase_file($realfile);
							$camelcase_file_seeded = 1;
						}
					}
					if (!defined $camelcase{$word}) {
						$camelcase{$word} = 1;
						CHK("CAMELCASE",
						    "Avoid CamelCase: <$word>\n" . $herecurr);
					}
				}
			}
		}

#no spaces allowed after \ in define
		if ($line =~ /\#\s*define.*\\\s+$/) {
			if (WARN("WHITESPACE_AFTER_LINE_CONTINUATION",
				 "Whitespace after \\ makes next lines useless\n" . $herecurr) &&
			    $fix) {
				$fixed[$fixlinenr] =~ s/\s+$//;
			}
		}

# warn if <asm/foo.h> is #included and <linux/foo.h> is available and includes
# itself <asm/foo.h> (uses RAW line)
		if ($tree && $rawline =~ m{^.\s*\#\s*include\s*\<asm\/(.*)\.h\>}) {
			my $file = "$1.h";
			my $checkfile = "include/linux/$file";
			if (-f "$root/$checkfile" &&
			    $realfile ne $checkfile &&
			    $1 !~ /$allowed_asm_includes/)
			{
				my $asminclude = `grep -Ec "#include\\s+<asm/$file>" $root/$checkfile`;
				if ($asminclude > 0) {
					if ($realfile =~ m{^arch/}) {
						CHK("ARCH_INCLUDE_LINUX",
						    "Consider using #include <linux/$file> instead of <asm/$file>\n" . $herecurr);
					} else {
						WARN("INCLUDE_LINUX",
						     "Use #include <linux/$file> instead of <asm/$file>\n" . $herecurr);
					}
				}
			}
		}

# multi-statement macros should be enclosed in a do while loop, grab the
# first statement and ensure its the whole macro if its not enclosed
# in a known good container
		if ($realfile !~ m@/vmlinux.lds.h$@ &&
		    $line =~ /^.\s*\#\s*define\s*$Ident(\()?/) {
			my $ln = $linenr;
			my $cnt = $realcnt - 1;
			my ($off, $dstat, $dcond, $rest);
			my $ctx = '';
			my $has_flow_statement = 0;
			my $has_arg_concat = 0;
			($dstat, $dcond, $ln, $cnt, $off) =
				ctx_statement_block($linenr, $realcnt, 0);
			$ctx = $dstat;
			#print "dstat<$dstat> dcond<$dcond> cnt<$cnt> off<$off>\n";
			#print "LINE<$lines[$ln-1]> len<" . length($lines[$ln-1]) . "\n";

			$has_flow_statement = 1 if ($ctx =~ /\b(goto|return)\b/);
			$has_arg_concat = 1 if ($ctx =~ /\#\#/ && $ctx !~ /\#\#\s*(?:__VA_ARGS__|args)\b/);

			$dstat =~ s/^.\s*\#\s*define\s+$Ident(\([^\)]*\))?\s*//;
			my $define_args = $1;
			my $define_stmt = $dstat;
			my @def_args = ();

			if (defined $define_args && $define_args ne "") {
				$define_args = substr($define_args, 1, length($define_args) - 2);
				$define_args =~ s/\s*//g;
				$define_args =~ s/\\\+?//g;
				@def_args = split(",", $define_args);
			}

			$dstat =~ s/$;//g;
			$dstat =~ s/\\\n.//g;
			$dstat =~ s/^\s*//s;
			$dstat =~ s/\s*$//s;

			# Flatten any parentheses and braces
			while ($dstat =~ s/\([^\(\)]*\)/1u/ ||
			       $dstat =~ s/\{[^\{\}]*\}/1u/ ||
			       $dstat =~ s/.\[[^\[\]]*\]/1u/)
			{
			}

<<<<<<< HEAD
			# Extremely long macros may fall off the end of the
			# available context without closing.  Give a dangling
			# backslash the benefit of the doubt and allow it
			# to gobble any hanging open-parens.
			$dstat =~ s/\(.+\\$/1/;

			# Flatten any obvious string concatentation.
=======
			# Flatten any obvious string concatenation.
>>>>>>> 25592b1e
			while ($dstat =~ s/($String)\s*$Ident/$1/ ||
			       $dstat =~ s/$Ident\s*($String)/$1/)
			{
			}

			# Make asm volatile uses seem like a generic function
			$dstat =~ s/\b_*asm_*\s+_*volatile_*\b/asm_volatile/g;

			my $exceptions = qr{
				$Declare|
				module_param_named|
				MODULE_PARM_DESC|
				DECLARE_PER_CPU|
				DEFINE_PER_CPU|
				CLK_[A-Z\d_]+|
				__typeof__\(|
				union|
				struct|
				\.$Ident\s*=\s*|
				^\"|\"$|
				^\[
			}x;
			#print "REST<$rest> dstat<$dstat> ctx<$ctx>\n";

			$ctx =~ s/\n*$//;
			my $stmt_cnt = statement_rawlines($ctx);
			my $herectx = get_stat_here($linenr, $stmt_cnt, $here);

			if ($dstat ne '' &&
			    $dstat !~ /^(?:$Ident|-?$Constant),$/ &&			# 10, // foo(),
			    $dstat !~ /^(?:$Ident|-?$Constant);$/ &&			# foo();
			    $dstat !~ /^[!~-]?(?:$Lval|$Constant)$/ &&		# 10 // foo() // !foo // ~foo // -foo // foo->bar // foo.bar->baz
			    $dstat !~ /^'X'$/ && $dstat !~ /^'XX'$/ &&			# character constants
			    $dstat !~ /$exceptions/ &&
			    $dstat !~ /^\.$Ident\s*=/ &&				# .foo =
			    $dstat !~ /^(?:\#\s*$Ident|\#\s*$Constant)\s*$/ &&		# stringification #foo
			    $dstat !~ /^case\b/ &&					# case ...
			    $dstat !~ /^do\s*$Constant\s*while\s*$Constant;?$/ &&	# do {...} while (...); // do {...} while (...)
			    $dstat !~ /^while\s*$Constant\s*$Constant\s*$/ &&		# while (...) {...}
			    $dstat !~ /^for\s*$Constant$/ &&				# for (...)
			    $dstat !~ /^for\s*$Constant\s+(?:$Ident|-?$Constant)$/ &&	# for (...) bar()
			    $dstat !~ /^do\s*{/ &&					# do {...
			    $dstat !~ /^\(\{/ &&						# ({...
			    $ctx !~ /^.\s*#\s*define\s+TRACE_(?:SYSTEM|INCLUDE_FILE|INCLUDE_PATH)\b/)
			{
				if ($dstat =~ /^\s*if\b/) {
					ERROR("MULTISTATEMENT_MACRO_USE_DO_WHILE",
					      "Macros starting with if should be enclosed by a do - while loop to avoid possible if/else logic defects\n" . "$herectx");
				} elsif ($dstat =~ /;/) {
					ERROR("MULTISTATEMENT_MACRO_USE_DO_WHILE",
					      "Macros with multiple statements should be enclosed in a do - while loop\n" . "$herectx");
				} else {
					ERROR("COMPLEX_MACRO",
					      "Macros with complex values should be enclosed in parentheses\n" . "$herectx");
				}

			}

			# Make $define_stmt single line, comment-free, etc
			my @stmt_array = split('\n', $define_stmt);
			my $first = 1;
			$define_stmt = "";
			foreach my $l (@stmt_array) {
				$l =~ s/\\$//;
				if ($first) {
					$define_stmt = $l;
					$first = 0;
				} elsif ($l =~ /^[\+ ]/) {
					$define_stmt .= substr($l, 1);
				}
			}
			$define_stmt =~ s/$;//g;
			$define_stmt =~ s/\s+/ /g;
			$define_stmt = trim($define_stmt);

# check if any macro arguments are reused (ignore '...' and 'type')
			foreach my $arg (@def_args) {
			        next if ($arg =~ /\.\.\./);
			        next if ($arg =~ /^type$/i);
				my $tmp_stmt = $define_stmt;
				$tmp_stmt =~ s/\b(__must_be_array|offsetof|sizeof|sizeof_field|__stringify|typeof|__typeof__|__builtin\w+|typecheck\s*\(\s*$Type\s*,|\#+)\s*\(*\s*$arg\s*\)*\b//g;
				$tmp_stmt =~ s/\#+\s*$arg\b//g;
				$tmp_stmt =~ s/\b$arg\s*\#\#//g;
				my $use_cnt = () = $tmp_stmt =~ /\b$arg\b/g;
				if ($use_cnt > 1) {
					CHK("MACRO_ARG_REUSE",
					    "Macro argument reuse '$arg' - possible side-effects?\n" . "$herectx");
				    }
# check if any macro arguments may have other precedence issues
				if ($tmp_stmt =~ m/($Operators)?\s*\b$arg\b\s*($Operators)?/m &&
				    ((defined($1) && $1 ne ',') ||
				     (defined($2) && $2 ne ','))) {
					CHK("MACRO_ARG_PRECEDENCE",
					    "Macro argument '$arg' may be better as '($arg)' to avoid precedence issues\n" . "$herectx");
				}
			}

# check for macros with flow control, but without ## concatenation
# ## concatenation is commonly a macro that defines a function so ignore those
			if ($has_flow_statement && !$has_arg_concat) {
				my $cnt = statement_rawlines($ctx);
				my $herectx = get_stat_here($linenr, $cnt, $here);

				WARN("MACRO_WITH_FLOW_CONTROL",
				     "Macros with flow control statements should be avoided\n" . "$herectx");
			}

# check for line continuations outside of #defines, preprocessor #, and asm

		} elsif ($realfile =~ m@/vmlinux.lds.h$@) {
		    $line =~ s/(\w+)/$maybe_linker_symbol{$1}++/ge;
		    #print "REAL: $realfile\nln: $line\nkeys:", sort keys %maybe_linker_symbol;
		} else {
			if ($prevline !~ /^..*\\$/ &&
			    $line !~ /^\+\s*\#.*\\$/ &&		# preprocessor
			    $line !~ /^\+.*\b(__asm__|asm)\b.*\\$/ &&	# asm
			    $line =~ /^\+.*\\$/) {
				WARN("LINE_CONTINUATIONS",
				     "Avoid unnecessary line continuations\n" . $herecurr);
			}
		}

# do {} while (0) macro tests:
# single-statement macros do not need to be enclosed in do while (0) loop,
# macro should not end with a semicolon
		if ($perl_version_ok &&
		    $realfile !~ m@/vmlinux.lds.h$@ &&
		    $line =~ /^.\s*\#\s*define\s+$Ident(\()?/) {
			my $ln = $linenr;
			my $cnt = $realcnt;
			my ($off, $dstat, $dcond, $rest);
			my $ctx = '';
			($dstat, $dcond, $ln, $cnt, $off) =
				ctx_statement_block($linenr, $realcnt, 0);
			$ctx = $dstat;

			$dstat =~ s/\\\n.//g;
			$dstat =~ s/$;/ /g;

			if ($dstat =~ /^\+\s*#\s*define\s+$Ident\s*${balanced_parens}\s*do\s*{(.*)\s*}\s*while\s*\(\s*0\s*\)\s*([;\s]*)\s*$/) {
				my $stmts = $2;
				my $semis = $3;

				$ctx =~ s/\n*$//;
				my $cnt = statement_rawlines($ctx);
				my $herectx = get_stat_here($linenr, $cnt, $here);

				if (($stmts =~ tr/;/;/) == 1 &&
				    $stmts !~ /^\s*(if|while|for|switch)\b/) {
					WARN("SINGLE_STATEMENT_DO_WHILE_MACRO",
					     "Single statement macros should not use a do {} while (0) loop\n" . "$herectx");
				}
				if (defined $semis && $semis ne "") {
					WARN("DO_WHILE_MACRO_WITH_TRAILING_SEMICOLON",
					     "do {} while (0) macros should not be semicolon terminated\n" . "$herectx");
				}
			} elsif ($dstat =~ /^\+\s*#\s*define\s+$Ident.*;\s*$/) {
				$ctx =~ s/\n*$//;
				my $cnt = statement_rawlines($ctx);
				my $herectx = get_stat_here($linenr, $cnt, $here);

				WARN("TRAILING_SEMICOLON",
				     "macros should not use a trailing semicolon\n" . "$herectx");
			}
		}

# check for redundant bracing round if etc
		if ($line =~ /(^.*)\bif\b/ && $1 !~ /else\s*$/) {
			my ($level, $endln, @chunks) =
				ctx_statement_full($linenr, $realcnt, 1);
			#print "chunks<$#chunks> linenr<$linenr> endln<$endln> level<$level>\n";
			#print "APW: <<$chunks[1][0]>><<$chunks[1][1]>>\n";
			if ($#chunks > 0 && $level == 0) {
				my @allowed = ();
				my $allow = 0;
				my $seen = 0;
				my $herectx = $here . "\n";
				my $ln = $linenr - 1;
				for my $chunk (@chunks) {
					my ($cond, $block) = @{$chunk};

					# If the condition carries leading newlines, then count those as offsets.
					my ($whitespace) = ($cond =~ /^((?:\s*\n[+-])*\s*)/s);
					my $offset = statement_rawlines($whitespace) - 1;

					$allowed[$allow] = 0;
					#print "COND<$cond> whitespace<$whitespace> offset<$offset>\n";

					# We have looked at and allowed this specific line.
					$suppress_ifbraces{$ln + $offset} = 1;

					$herectx .= "$rawlines[$ln + $offset]\n[...]\n";
					$ln += statement_rawlines($block) - 1;

					substr($block, 0, length($cond), '');

					$seen++ if ($block =~ /^\s*{/);

					#print "cond<$cond> block<$block> allowed<$allowed[$allow]>\n";
					if (statement_lines($cond) > 1) {
						#print "APW: ALLOWED: cond<$cond>\n";
						$allowed[$allow] = 1;
					}
					if ($block =~/\b(?:if|for|while)\b/) {
						#print "APW: ALLOWED: block<$block>\n";
						$allowed[$allow] = 1;
					}
					if (statement_block_size($block) > 1) {
						#print "APW: ALLOWED: lines block<$block>\n";
						$allowed[$allow] = 1;
					}
					$allow++;
				}
				if ($seen) {
					my $sum_allowed = 0;
					foreach (@allowed) {
						$sum_allowed += $_;
					}
					if ($sum_allowed == 0) {
						WARN("BRACES",
						     "braces {} are not necessary for any arm of this statement\n" . $herectx);
					} elsif ($sum_allowed != $allow &&
						 $seen != $allow) {
						CHK("BRACES",
						    "braces {} should be used on all arms of this statement\n" . $herectx);
					}
				}
			}
		}
		if (!defined $suppress_ifbraces{$linenr - 1} &&
					$line =~ /\b(if|while|for|else)\b/) {
			my $allowed = 0;

			# Check the pre-context.
			if (substr($line, 0, $-[0]) =~ /(\}\s*)$/) {
				#print "APW: ALLOWED: pre<$1>\n";
				$allowed = 1;
			}

			my ($level, $endln, @chunks) =
				ctx_statement_full($linenr, $realcnt, $-[0]);

			# Check the condition.
			my ($cond, $block) = @{$chunks[0]};
			#print "CHECKING<$linenr> cond<$cond> block<$block>\n";
			if (defined $cond) {
				substr($block, 0, length($cond), '');
			}
			if (statement_lines($cond) > 1) {
				#print "APW: ALLOWED: cond<$cond>\n";
				$allowed = 1;
			}
			if ($block =~/\b(?:if|for|while)\b/) {
				#print "APW: ALLOWED: block<$block>\n";
				$allowed = 1;
			}
			if (statement_block_size($block) > 1) {
				#print "APW: ALLOWED: lines block<$block>\n";
				$allowed = 1;
			}
			# Check the post-context.
			if (defined $chunks[1]) {
				my ($cond, $block) = @{$chunks[1]};
				if (defined $cond) {
					substr($block, 0, length($cond), '');
				}
				if ($block =~ /^\s*\{/) {
					#print "APW: ALLOWED: chunk-1 block<$block>\n";
					$allowed = 1;
				}
			}
			if ($level == 0 && $block =~ /^\s*\{/ && !$allowed) {
				my $cnt = statement_rawlines($block);
				my $herectx = get_stat_here($linenr, $cnt, $here);

				WARN("BRACES",
				     "braces {} are not necessary for single statement blocks\n" . $herectx);
			}
		}

# check for single line unbalanced braces
		if ($sline =~ /^.\s*\}\s*else\s*$/ ||
		    $sline =~ /^.\s*else\s*\{\s*$/) {
			CHK("BRACES", "Unbalanced braces around else statement\n" . $herecurr);
		}

# check for unnecessary blank lines around braces
		if (($line =~ /^.\s*}\s*$/ && $prevrawline =~ /^.\s*$/)) {
			if (CHK("BRACES",
				"Blank lines aren't necessary before a close brace '}'\n" . $hereprev) &&
			    $fix && $prevrawline =~ /^\+/) {
				fix_delete_line($fixlinenr - 1, $prevrawline);
			}
		}
		if (($rawline =~ /^.\s*$/ && $prevline =~ /^..*{\s*$/)) {
			if (CHK("BRACES",
				"Blank lines aren't necessary after an open brace '{'\n" . $hereprev) &&
			    $fix) {
				fix_delete_line($fixlinenr, $rawline);
			}
		}

# no volatiles please
		my $asm_volatile = qr{\b(__asm__|asm)\s+(__volatile__|volatile)\b};
		if ($line =~ /\bvolatile\b/ && $line !~ /$asm_volatile/) {
			WARN("VOLATILE",
			     "Use of volatile is usually wrong: see Documentation/process/volatile-considered-harmful.rst\n" . $herecurr);
		}

# Check for user-visible strings broken across lines, which breaks the ability
# to grep for the string.  Make exceptions when the previous string ends in a
# newline (multiple lines in one string constant) or '\t', '\r', ';', or '{'
# (common in inline assembly) or is a octal \123 or hexadecimal \xaf value
		if ($line =~ /^\+\s*$String/ &&
		    $prevline =~ /"\s*$/ &&
		    $prevrawline !~ /(?:\\(?:[ntr]|[0-7]{1,3}|x[0-9a-fA-F]{1,2})|;\s*|\{\s*)"\s*$/) {
			if (WARN("SPLIT_STRING",
				 "quoted string split across lines\n" . $hereprev) &&
				     $fix &&
				     $prevrawline =~ /^\+.*"\s*$/ &&
				     $last_coalesced_string_linenr != $linenr - 1) {
				my $extracted_string = get_quoted_string($line, $rawline);
				my $comma_close = "";
				if ($rawline =~ /\Q$extracted_string\E(\s*\)\s*;\s*$|\s*,\s*)/) {
					$comma_close = $1;
				}

				fix_delete_line($fixlinenr - 1, $prevrawline);
				fix_delete_line($fixlinenr, $rawline);
				my $fixedline = $prevrawline;
				$fixedline =~ s/"\s*$//;
				$fixedline .= substr($extracted_string, 1) . trim($comma_close);
				fix_insert_line($fixlinenr - 1, $fixedline);
				$fixedline = $rawline;
				$fixedline =~ s/\Q$extracted_string\E\Q$comma_close\E//;
				if ($fixedline !~ /\+\s*$/) {
					fix_insert_line($fixlinenr, $fixedline);
				}
				$last_coalesced_string_linenr = $linenr;
			}
		}

# check for missing a space in a string concatenation
		if ($prevrawline =~ /[^\\]\w"$/ && $rawline =~ /^\+[\t ]+"\w/) {
			WARN('MISSING_SPACE',
			     "break quoted strings at a space character\n" . $hereprev);
		}

# check for an embedded function name in a string when the function is known
# This does not work very well for -f --file checking as it depends on patch
# context providing the function name or a single line form for in-file
# function declarations
		if ($line =~ /^\+.*$String/ &&
		    defined($context_function) &&
		    get_quoted_string($line, $rawline) =~ /\b$context_function\b/ &&
		    length(get_quoted_string($line, $rawline)) != (length($context_function) + 2)) {
			WARN("EMBEDDED_FUNCTION_NAME",
			     "Prefer using '\"%s...\", __func__' to using '$context_function', this function's name, in a string\n" . $herecurr);
		}

# check for unnecessary function tracing like uses
# This does not use $logFunctions because there are many instances like
# 'dprintk(FOO, "%s()\n", __func__);' which do not match $logFunctions
		if ($rawline =~ /^\+.*\([^"]*"$tracing_logging_tags{0,3}%s(?:\s*\(\s*\)\s*)?$tracing_logging_tags{0,3}(?:\\n)?"\s*,\s*__func__\s*\)\s*;/) {
			if (WARN("TRACING_LOGGING",
				 "Unnecessary ftrace-like logging - prefer using ftrace\n" . $herecurr) &&
			    $fix) {
                                fix_delete_line($fixlinenr, $rawline);
			}
		}

# check for spaces before a quoted newline
		if ($rawline =~ /^.*\".*\s\\n/) {
			if (WARN("QUOTED_WHITESPACE_BEFORE_NEWLINE",
				 "unnecessary whitespace before a quoted newline\n" . $herecurr) &&
			    $fix) {
				$fixed[$fixlinenr] =~ s/^(\+.*\".*)\s+\\n/$1\\n/;
			}

		}

# concatenated string without spaces between elements
		if ($line =~ /$String[A-Z_]/ ||
		    ($line =~ /([A-Za-z0-9_]+)$String/ && $1 !~ /^[Lu]$/)) {
			if (CHK("CONCATENATED_STRING",
				"Concatenated strings should use spaces between elements\n" . $herecurr) &&
			    $fix) {
				while ($line =~ /($String)/g) {
					my $extracted_string = substr($rawline, $-[0], $+[0] - $-[0]);
					$fixed[$fixlinenr] =~ s/\Q$extracted_string\E([A-Za-z0-9_])/$extracted_string $1/;
					$fixed[$fixlinenr] =~ s/([A-Za-z0-9_])\Q$extracted_string\E/$1 $extracted_string/;
				}
			}
		}

# uncoalesced string fragments
		if ($line =~ /$String\s*[Lu]?"/) {
			if (WARN("STRING_FRAGMENTS",
				 "Consecutive strings are generally better as a single string\n" . $herecurr) &&
			    $fix) {
				while ($line =~ /($String)(?=\s*")/g) {
					my $extracted_string = substr($rawline, $-[0], $+[0] - $-[0]);
					$fixed[$fixlinenr] =~ s/\Q$extracted_string\E\s*"/substr($extracted_string, 0, -1)/e;
				}
			}
		}

# check for non-standard and hex prefixed decimal printf formats
		my $show_L = 1;	#don't show the same defect twice
		my $show_Z = 1;
		while ($line =~ /(?:^|")([X\t]*)(?:"|$)/g) {
			my $string = substr($rawline, $-[1], $+[1] - $-[1]);
			$string =~ s/%%/__/g;
			# check for %L
			if ($show_L && $string =~ /%[\*\d\.\$]*L([diouxX])/) {
				WARN("PRINTF_L",
				     "\%L$1 is non-standard C, use %ll$1\n" . $herecurr);
				$show_L = 0;
			}
			# check for %Z
			if ($show_Z && $string =~ /%[\*\d\.\$]*Z([diouxX])/) {
				WARN("PRINTF_Z",
				     "%Z$1 is non-standard C, use %z$1\n" . $herecurr);
				$show_Z = 0;
			}
			# check for 0x<decimal>
			if ($string =~ /0x%[\*\d\.\$\Llzth]*[diou]/) {
				ERROR("PRINTF_0XDECIMAL",
				      "Prefixing 0x with decimal output is defective\n" . $herecurr);
			}
		}

# check for line continuations in quoted strings with odd counts of "
		if ($rawline =~ /\\$/ && $sline =~ tr/"/"/ % 2) {
			WARN("LINE_CONTINUATIONS",
			     "Avoid line continuations in quoted strings\n" . $herecurr);
		}

# sys_open/read/write/close are not allowed in the kernel
		if ($line =~ /\b(sys_(?:open|read|write|close))\b/) {
			ERROR("FILE_OPS",
			      "$1 is inappropriate in kernel code.\n" .
			      $herecurr);
		}

# filp_open is a backdoor for sys_open
		if ($line =~ /\b(filp_open)\b/) {
			ERROR("FILE_OPS",
			      "$1 is inappropriate in kernel code.\n" .
			      $herecurr);
		}

# read[bwl] & write[bwl] use too many barriers, use the _relaxed variants
		if ($line =~ /\b((?:read|write)[bwl])\b/) {
			ERROR("NON_RELAXED_IO",
			      "Use of $1 is deprecated: use $1_relaxed\n\t" .
			      "with appropriate memory barriers instead.\n" .
			      $herecurr);
		}

# likewise, in/out[bwl] should be __raw_read/write[bwl]...
		if ($line =~ /\b((in|out)([bwl]))\b/) {
			my ($all, $pref, $suf) = ($1, $2, $3);
			$pref =~ s/in/read/;
			$pref =~ s/out/write/;
			ERROR("NON_RELAXED_IO",
			      "Use of $all is deprecated: use " .
			      "__raw_$pref$suf\n\t" .
			      "with appropriate memory barriers instead.\n" .
			      $herecurr);
		}

# dsb is too ARMish, and should usually be mb.
		if ($line =~ /[^-_>*\.]\bdsb\b[^-_\.;]/) {
			WARN("ARM_BARRIER",
			     "Use of dsb is discouranged: prefer mb.\n" .
			     $herecurr);
		}

# MSM - check if a non board-gpiomux file has any gpiomux declarations
	if ($realfile =~ /\/mach-msm\/board-[0-9]+/ &&
	    $realfile !~ /camera/ && $realfile !~ /gpiomux/ &&
	    $line =~ /\s*struct msm_gpiomux_config\s*/ ) {
		WARN("GPIOMUX_IN_BOARD",
		     "Non gpiomux board file cannot have a gpiomux config declarations. Please declare gpiomux configs in board-*-gpiomux.c file.\n" . $herecurr);
	}

# MSM - check if vreg_xxx function are used
	if ($line =~ /\b(vreg_(get|put|set_level|enable|disable))\b/) {
		WARN("DEPRECATED_VREG_APIS",
		     "Use of $1 API is deprecated: " .
			"use regulator APIs\n" . $herecurr);
	}

# unbounded string functions are overflow risks
		my %str_fns = (
			"sprintf" => "snprintf",
			"strcpy"  => "strlcpy",
			"strncpy"  => "strlcpy",
			"strcat"  => "strlcat",
			"strncat"  => "strlcat",
			"vsprintf"  => "vsnprintf",
			"strchr" => "strnchr",
			"strstr" => "strnstr",
		);
		foreach my $k (keys %str_fns) {
			if ($line =~ /\b$k\b/) {
				ERROR("UNBOUNDED_STRING_FNS",
				      "Use of $k is deprecated: " .
				      "use $str_fns{$k} instead.\n" .
				      $herecurr);
			}
		}

# warn about #if 0
		if ($line =~ /^.\s*\#\s*if\s+0\b/) {
			WARN("IF_0",
<<<<<<< HEAD
			     "if this code is redundant consider removing it\n"
				.  $herecurr);
=======
			     "Consider removing the code enclosed by this #if 0 and its #endif\n" . $herecurr);
>>>>>>> 25592b1e
		}

# warn about #if 1
		if ($line =~ /^.\s*\#\s*if\s+1\b/) {
			WARN("IF_1",
<<<<<<< HEAD
			     "if this code is required consider removing"
				. " #if 1\n" .  $herecurr);
=======
			     "Consider removing the #if 1 and its #endif\n" . $herecurr);
>>>>>>> 25592b1e
		}

# check for needless "if (<foo>) fn(<foo>)" uses
		if ($prevline =~ /\bif\s*\(\s*($Lval)\s*\)/) {
			my $tested = quotemeta($1);
			my $expr = '\s*\(\s*' . $tested . '\s*\)\s*;';
			if ($line =~ /\b(kfree|usb_free_urb|debugfs_remove(?:_recursive)?|(?:kmem_cache|mempool|dma_pool)_destroy)$expr/) {
				my $func = $1;
				if (WARN('NEEDLESS_IF',
					 "$func(NULL) is safe and this check is probably not required\n" . $hereprev) &&
				    $fix) {
					my $do_fix = 1;
					my $leading_tabs = "";
					my $new_leading_tabs = "";
					if ($lines[$linenr - 2] =~ /^\+(\t*)if\s*\(\s*$tested\s*\)\s*$/) {
						$leading_tabs = $1;
					} else {
						$do_fix = 0;
					}
					if ($lines[$linenr - 1] =~ /^\+(\t+)$func\s*\(\s*$tested\s*\)\s*;\s*$/) {
						$new_leading_tabs = $1;
						if (length($leading_tabs) + 1 ne length($new_leading_tabs)) {
							$do_fix = 0;
						}
					} else {
						$do_fix = 0;
					}
					if ($do_fix) {
						fix_delete_line($fixlinenr - 1, $prevrawline);
						$fixed[$fixlinenr] =~ s/^\+$new_leading_tabs/\+$leading_tabs/;
					}
				}
			}
		}

# check for unnecessary "Out of Memory" messages
		if ($line =~ /^\+.*\b$logFunctions\s*\(/ &&
		    $prevline =~ /^[ \+]\s*if\s*\(\s*(\!\s*|NULL\s*==\s*)?($Lval)(\s*==\s*NULL\s*)?\s*\)/ &&
		    (defined $1 || defined $3) &&
		    $linenr > 3) {
			my $testval = $2;
			my $testline = $lines[$linenr - 3];

			my ($s, $c) = ctx_statement_block($linenr - 3, $realcnt, 0);
#			print("line: <$line>\nprevline: <$prevline>\ns: <$s>\nc: <$c>\n\n\n");

			if ($s =~ /(?:^|\n)[ \+]\s*(?:$Type\s*)?\Q$testval\E\s*=\s*(?:\([^\)]*\)\s*)?\s*$allocFunctions\s*\(/ &&
			    $s !~ /\b__GFP_NOWARN\b/ ) {
				WARN("OOM_MESSAGE",
				     "Possible unnecessary 'out of memory' message\n" . $hereprev);
			}
		}

# check for logging functions with KERN_<LEVEL>
		if ($line !~ /printk(?:_ratelimited|_once)?\s*\(/ &&
		    $line =~ /\b$logFunctions\s*\(.*\b(KERN_[A-Z]+)\b/) {
			my $level = $1;
			if (WARN("UNNECESSARY_KERN_LEVEL",
				 "Possible unnecessary $level\n" . $herecurr) &&
			    $fix) {
				$fixed[$fixlinenr] =~ s/\s*$level\s*//;
			}
		}

# check for logging continuations
		if ($line =~ /\bprintk\s*\(\s*KERN_CONT\b|\bpr_cont\s*\(/) {
			WARN("LOGGING_CONTINUATION",
			     "Avoid logging continuation uses where feasible\n" . $herecurr);
		}

# check for unnecessary use of %h[xudi] and %hh[xudi] in logging functions
		if (defined $stat &&
		    $line =~ /\b$logFunctions\s*\(/ &&
		    index($stat, '"') >= 0) {
			my $lc = $stat =~ tr@\n@@;
			$lc = $lc + $linenr;
			my $stat_real = get_stat_real($linenr, $lc);
			pos($stat_real) = index($stat_real, '"');
			while ($stat_real =~ /[^\"%]*(%[\#\d\.\*\-]*(h+)[idux])/g) {
				my $pspec = $1;
				my $h = $2;
				my $lineoff = substr($stat_real, 0, $-[1]) =~ tr@\n@@;
				if (WARN("UNNECESSARY_MODIFIER",
					 "Integer promotion: Using '$h' in '$pspec' is unnecessary\n" . "$here\n$stat_real\n") &&
				    $fix && $fixed[$fixlinenr + $lineoff] =~ /^\+/) {
					my $nspec = $pspec;
					$nspec =~ s/h//g;
					$fixed[$fixlinenr + $lineoff] =~ s/\Q$pspec\E/$nspec/;
				}
			}
		}

# check for mask then right shift without a parentheses
		if ($perl_version_ok &&
		    $line =~ /$LvalOrFunc\s*\&\s*($LvalOrFunc)\s*>>/ &&
		    $4 !~ /^\&/) { # $LvalOrFunc may be &foo, ignore if so
			WARN("MASK_THEN_SHIFT",
			     "Possible precedence defect with mask then right shift - may need parentheses\n" . $herecurr);
		}

# check for pointer comparisons to NULL
		if ($perl_version_ok) {
			while ($line =~ /\b$LvalOrFunc\s*(==|\!=)\s*NULL\b/g) {
				my $val = $1;
				my $equal = "!";
				$equal = "" if ($4 eq "!=");
				if (CHK("COMPARISON_TO_NULL",
					"Comparison to NULL could be written \"${equal}${val}\"\n" . $herecurr) &&
					    $fix) {
					$fixed[$fixlinenr] =~ s/\b\Q$val\E\s*(?:==|\!=)\s*NULL\b/$equal$val/;
				}
			}
		}

# check for bad placement of section $InitAttribute (e.g.: __initdata)
		if ($line =~ /(\b$InitAttribute\b)/) {
			my $attr = $1;
			if ($line =~ /^\+\s*static\s+(?:const\s+)?(?:$attr\s+)?($NonptrTypeWithAttr)\s+(?:$attr\s+)?($Ident(?:\[[^]]*\])?)\s*[=;]/) {
				my $ptr = $1;
				my $var = $2;
				if ((($ptr =~ /\b(union|struct)\s+$attr\b/ &&
				      ERROR("MISPLACED_INIT",
					    "$attr should be placed after $var\n" . $herecurr)) ||
				     ($ptr !~ /\b(union|struct)\s+$attr\b/ &&
				      WARN("MISPLACED_INIT",
					   "$attr should be placed after $var\n" . $herecurr))) &&
				    $fix) {
					$fixed[$fixlinenr] =~ s/(\bstatic\s+(?:const\s+)?)(?:$attr\s+)?($NonptrTypeWithAttr)\s+(?:$attr\s+)?($Ident(?:\[[^]]*\])?)\s*([=;])\s*/"$1" . trim(string_find_replace($2, "\\s*$attr\\s*", " ")) . " " . trim(string_find_replace($3, "\\s*$attr\\s*", "")) . " $attr" . ("$4" eq ";" ? ";" : " = ")/e;
				}
			}
		}

# check for $InitAttributeData (ie: __initdata) with const
		if ($line =~ /\bconst\b/ && $line =~ /($InitAttributeData)/) {
			my $attr = $1;
			$attr =~ /($InitAttributePrefix)(.*)/;
			my $attr_prefix = $1;
			my $attr_type = $2;
			if (ERROR("INIT_ATTRIBUTE",
				  "Use of const init definition must use ${attr_prefix}initconst\n" . $herecurr) &&
			    $fix) {
				$fixed[$fixlinenr] =~
				    s/$InitAttributeData/${attr_prefix}initconst/;
			}
		}

# check for $InitAttributeConst (ie: __initconst) without const
		if ($line !~ /\bconst\b/ && $line =~ /($InitAttributeConst)/) {
			my $attr = $1;
			if (ERROR("INIT_ATTRIBUTE",
				  "Use of $attr requires a separate use of const\n" . $herecurr) &&
			    $fix) {
				my $lead = $fixed[$fixlinenr] =~
				    /(^\+\s*(?:static\s+))/;
				$lead = rtrim($1);
				$lead = "$lead " if ($lead !~ /^\+$/);
				$lead = "${lead}const ";
				$fixed[$fixlinenr] =~ s/(^\+\s*(?:static\s+))/$lead/;
			}
		}

# check for __read_mostly with const non-pointer (should just be const)
		if ($line =~ /\b__read_mostly\b/ &&
		    $line =~ /($Type)\s*$Ident/ && $1 !~ /\*\s*$/ && $1 =~ /\bconst\b/) {
			if (ERROR("CONST_READ_MOSTLY",
				  "Invalid use of __read_mostly with const type\n" . $herecurr) &&
			    $fix) {
				$fixed[$fixlinenr] =~ s/\s+__read_mostly\b//;
			}
		}

# don't use __constant_<foo> functions outside of include/uapi/
		if ($realfile !~ m@^include/uapi/@ &&
		    $line =~ /(__constant_(?:htons|ntohs|[bl]e(?:16|32|64)_to_cpu|cpu_to_[bl]e(?:16|32|64)))\s*\(/) {
			my $constant_func = $1;
			my $func = $constant_func;
			$func =~ s/^__constant_//;
			if (WARN("CONSTANT_CONVERSION",
				 "$constant_func should be $func\n" . $herecurr) &&
			    $fix) {
				$fixed[$fixlinenr] =~ s/\b$constant_func\b/$func/g;
			}
		}

# prefer usleep_range over udelay
		if ($line =~ /\budelay\s*\(\s*(\d+)\s*\)/) {
			my $delay = $1;
			# ignore udelay's < 10, however
			if (! ($delay < 10) ) {
				CHK("USLEEP_RANGE",
				    "usleep_range is preferred over udelay; see Documentation/timers/timers-howto.rst\n" . $herecurr);
			}
			if ($delay > 2000) {
				WARN("LONG_UDELAY",
				     "long udelay - prefer mdelay; see arch/arm/include/asm/delay.h\n" . $herecurr);
			}
		}

# warn about unexpectedly long msleep's
		if ($line =~ /\bmsleep\s*\((\d+)\);/) {
			if ($1 < 20) {
				WARN("MSLEEP",
				     "msleep < 20ms can sleep for up to 20ms; see Documentation/timers/timers-howto.rst\n" . $herecurr);
			}
		}

# check for comparisons of jiffies
		if ($line =~ /\bjiffies\s*$Compare|$Compare\s*jiffies\b/) {
			WARN("JIFFIES_COMPARISON",
			     "Comparing jiffies is almost always wrong; prefer time_after, time_before and friends\n" . $herecurr);
		}

# check for comparisons of get_jiffies_64()
		if ($line =~ /\bget_jiffies_64\s*\(\s*\)\s*$Compare|$Compare\s*get_jiffies_64\s*\(\s*\)/) {
			WARN("JIFFIES_COMPARISON",
			     "Comparing get_jiffies_64() is almost always wrong; prefer time_after64, time_before64 and friends\n" . $herecurr);
		}

# check the patch for use of mdelay
		if ($line =~ /\bmdelay\s*\(/) {
			WARN("MDELAY",
			     "use of mdelay() found: msleep() is the preferred API.\n" . $herecurr );
		}

# warn about #ifdefs in C files
#		if ($line =~ /^.\s*\#\s*if(|n)def/ && ($realfile =~ /\.c$/)) {
#			print "#ifdef in C files should be avoided\n";
#			print "$herecurr";
#			$clean = 0;
#		}

# warn about spacing in #ifdefs
		if ($line =~ /^.\s*\#\s*(ifdef|ifndef|elif)\s\s+/) {
			if (ERROR("SPACING",
				  "exactly one space required after that #$1\n" . $herecurr) &&
			    $fix) {
				$fixed[$fixlinenr] =~
				    s/^(.\s*\#\s*(ifdef|ifndef|elif))\s{2,}/$1 /;
			}

		}

# check for spinlock_t definitions without a comment.
		if ($line =~ /^.\s*(struct\s+mutex|spinlock_t)\s+\S+;/ ||
		    $line =~ /^.\s*(DEFINE_MUTEX)\s*\(/) {
			my $which = $1;
			if (!ctx_has_comment($first_line, $linenr)) {
				CHK("UNCOMMENTED_DEFINITION",
				    "$1 definition without comment\n" . $herecurr);
			}
		}
# check for memory barriers without a comment.

		my $barriers = qr{
			mb|
			rmb|
			wmb
		}x;
		my $barrier_stems = qr{
			mb__before_atomic|
			mb__after_atomic|
			store_release|
			load_acquire|
			store_mb|
			(?:$barriers)
		}x;
		my $all_barriers = qr{
			(?:$barriers)|
			smp_(?:$barrier_stems)|
			virt_(?:$barrier_stems)
		}x;

		if ($line =~ /\b(?:$all_barriers)\s*\(/) {
			if (!ctx_has_comment($first_line, $linenr)) {
				WARN("MEMORY_BARRIER",
				     "memory barrier without comment\n" . $herecurr);
			}
		}

		my $underscore_smp_barriers = qr{__smp_(?:$barrier_stems)}x;

		if ($realfile !~ m@^include/asm-generic/@ &&
		    $realfile !~ m@/barrier\.h$@ &&
		    $line =~ m/\b(?:$underscore_smp_barriers)\s*\(/ &&
		    $line !~ m/^.\s*\#\s*define\s+(?:$underscore_smp_barriers)\s*\(/) {
			WARN("MEMORY_BARRIER",
			     "__smp memory barriers shouldn't be used outside barrier.h and asm-generic\n" . $herecurr);
		}

# check for waitqueue_active without a comment.
		if ($line =~ /\bwaitqueue_active\s*\(/) {
			if (!ctx_has_comment($first_line, $linenr)) {
				WARN("WAITQUEUE_ACTIVE",
				     "waitqueue_active without comment\n" . $herecurr);
			}
		}

# check for data_race without a comment.
		if ($line =~ /\bdata_race\s*\(/) {
			if (!ctx_has_comment($first_line, $linenr)) {
				WARN("DATA_RACE",
				     "data_race without comment\n" . $herecurr);
			}
		}

# check of hardware specific defines
		if ($line =~ m@^.\s*\#\s*if.*\b(__i386__|__powerpc64__|__sun__|__s390x__)\b@ && $realfile !~ m@include/asm-@) {
			CHK("ARCH_DEFINES",
			    "architecture specific defines should be avoided\n" .  $herecurr);
		}

# check that the storage class is not after a type
		if ($line =~ /\b($Type)\s+($Storage)\b/) {
			WARN("STORAGE_CLASS",
			     "storage class '$2' should be located before type '$1'\n" . $herecurr);
		}
# Check that the storage class is at the beginning of a declaration
		if ($line =~ /\b$Storage\b/ &&
		    $line !~ /^.\s*$Storage/ &&
		    $line =~ /^.\s*(.+?)\$Storage\s/ &&
		    $1 !~ /[\,\)]\s*$/) {
			WARN("STORAGE_CLASS",
			     "storage class should be at the beginning of the declaration\n" . $herecurr);
		}

# check the location of the inline attribute, that it is between
# storage class and type.
		if ($line =~ /\b$Type\s+$Inline\b/ ||
		    $line =~ /\b$Inline\s+$Storage\b/) {
			ERROR("INLINE_LOCATION",
			      "inline keyword should sit between storage class and type\n" . $herecurr);
		}

# Check for __inline__ and __inline, prefer inline
		if ($realfile !~ m@\binclude/uapi/@ &&
		    $line =~ /\b(__inline__|__inline)\b/) {
			if (WARN("INLINE",
				 "plain inline is preferred over $1\n" . $herecurr) &&
			    $fix) {
				$fixed[$fixlinenr] =~ s/\b(__inline__|__inline)\b/inline/;

			}
		}

# Check for compiler attributes
		if ($realfile !~ m@\binclude/uapi/@ &&
		    $rawline =~ /\b__attribute__\s*\(\s*($balanced_parens)\s*\)/) {
			my $attr = $1;
			$attr =~ s/\s*\(\s*(.*)\)\s*/$1/;

			my %attr_list = (
				"alias"				=> "__alias",
				"aligned"			=> "__aligned",
				"always_inline"			=> "__always_inline",
				"assume_aligned"		=> "__assume_aligned",
				"cold"				=> "__cold",
				"const"				=> "__attribute_const__",
				"copy"				=> "__copy",
				"designated_init"		=> "__designated_init",
				"externally_visible"		=> "__visible",
				"format"			=> "printf|scanf",
				"gnu_inline"			=> "__gnu_inline",
				"malloc"			=> "__malloc",
				"mode"				=> "__mode",
				"no_caller_saved_registers"	=> "__no_caller_saved_registers",
				"noclone"			=> "__noclone",
				"noinline"			=> "noinline",
				"nonstring"			=> "__nonstring",
				"noreturn"			=> "__noreturn",
				"packed"			=> "__packed",
				"pure"				=> "__pure",
				"section"			=> "__section",
				"used"				=> "__used",
				"weak"				=> "__weak"
			);

			while ($attr =~ /\s*(\w+)\s*(${balanced_parens})?/g) {
				my $orig_attr = $1;
				my $params = '';
				$params = $2 if defined($2);
				my $curr_attr = $orig_attr;
				$curr_attr =~ s/^[\s_]+|[\s_]+$//g;
				if (exists($attr_list{$curr_attr})) {
					my $new = $attr_list{$curr_attr};
					if ($curr_attr eq "format" && $params) {
						$params =~ /^\s*\(\s*(\w+)\s*,\s*(.*)/;
						$new = "__$1\($2";
					} else {
						$new = "$new$params";
					}
					if (WARN("PREFER_DEFINED_ATTRIBUTE_MACRO",
						 "Prefer $new over __attribute__(($orig_attr$params))\n" . $herecurr) &&
					    $fix) {
						my $remove = "\Q$orig_attr\E" . '\s*' . "\Q$params\E" . '(?:\s*,\s*)?';
						$fixed[$fixlinenr] =~ s/$remove//;
						$fixed[$fixlinenr] =~ s/\b__attribute__/$new __attribute__/;
						$fixed[$fixlinenr] =~ s/\}\Q$new\E/} $new/;
						$fixed[$fixlinenr] =~ s/ __attribute__\s*\(\s*\(\s*\)\s*\)//;
					}
				}
			}

			# Check for __attribute__ unused, prefer __always_unused or __maybe_unused
			if ($attr =~ /^_*unused/) {
				WARN("PREFER_DEFINED_ATTRIBUTE_MACRO",
				     "__always_unused or __maybe_unused is preferred over __attribute__((__unused__))\n" . $herecurr);
			}
		}

# Check for __attribute__ weak, or __weak declarations (may have link issues)
		if ($perl_version_ok &&
		    $line =~ /(?:$Declare|$DeclareMisordered)\s*$Ident\s*$balanced_parens\s*(?:$Attribute)?\s*;/ &&
		    ($line =~ /\b__attribute__\s*\(\s*\(.*\bweak\b/ ||
		     $line =~ /\b__weak\b/)) {
			ERROR("WEAK_DECLARATION",
			      "Using weak declarations can have unintended link defects\n" . $herecurr);
		}

# check for c99 types like uint8_t used outside of uapi/ and tools/
		if ($realfile !~ m@\binclude/uapi/@ &&
		    $realfile !~ m@\btools/@ &&
		    $line =~ /\b($Declare)\s*$Ident\s*[=;,\[]/) {
			my $type = $1;
			if ($type =~ /\b($typeC99Typedefs)\b/) {
				$type = $1;
				my $kernel_type = 'u';
				$kernel_type = 's' if ($type =~ /^_*[si]/);
				$type =~ /(\d+)/;
				$kernel_type .= $1;
				if (CHK("PREFER_KERNEL_TYPES",
					"Prefer kernel type '$kernel_type' over '$type'\n" . $herecurr) &&
				    $fix) {
					$fixed[$fixlinenr] =~ s/\b$type\b/$kernel_type/;
				}
			}
		}

# check for cast of C90 native int or longer types constants
		if ($line =~ /(\(\s*$C90_int_types\s*\)\s*)($Constant)\b/) {
			my $cast = $1;
			my $const = $2;
			my $suffix = "";
			my $newconst = $const;
			$newconst =~ s/${Int_type}$//;
			$suffix .= 'U' if ($cast =~ /\bunsigned\b/);
			if ($cast =~ /\blong\s+long\b/) {
			    $suffix .= 'LL';
			} elsif ($cast =~ /\blong\b/) {
			    $suffix .= 'L';
			}
			if (WARN("TYPECAST_INT_CONSTANT",
				 "Unnecessary typecast of c90 int constant - '$cast$const' could be '$const$suffix'\n" . $herecurr) &&
			    $fix) {
				$fixed[$fixlinenr] =~ s/\Q$cast\E$const\b/$newconst$suffix/;
			}
		}

# check for sizeof(&)
		if ($line =~ /\bsizeof\s*\(\s*\&/) {
			WARN("SIZEOF_ADDRESS",
			     "sizeof(& should be avoided\n" . $herecurr);
		}

# check for sizeof without parenthesis
		if ($line =~ /\bsizeof\s+((?:\*\s*|)$Lval|$Type(?:\s+$Lval|))/) {
			if (WARN("SIZEOF_PARENTHESIS",
				 "sizeof $1 should be sizeof($1)\n" . $herecurr) &&
			    $fix) {
				$fixed[$fixlinenr] =~ s/\bsizeof\s+((?:\*\s*|)$Lval|$Type(?:\s+$Lval|))/"sizeof(" . trim($1) . ")"/ex;
			}
		}

# check for struct spinlock declarations
		if ($line =~ /^.\s*\bstruct\s+spinlock\s+\w+\s*;/) {
			WARN("USE_SPINLOCK_T",
			     "struct spinlock should be spinlock_t\n" . $herecurr);
		}

# check for seq_printf uses that could be seq_puts
		if ($sline =~ /\bseq_printf\s*\(.*"\s*\)\s*;\s*$/) {
			my $fmt = get_quoted_string($line, $rawline);
			$fmt =~ s/%%//g;
			if ($fmt !~ /%/) {
				if (WARN("PREFER_SEQ_PUTS",
					 "Prefer seq_puts to seq_printf\n" . $herecurr) &&
				    $fix) {
					$fixed[$fixlinenr] =~ s/\bseq_printf\b/seq_puts/;
				}
			}
		}

# check for vsprintf extension %p<foo> misuses
		if ($perl_version_ok &&
		    defined $stat &&
		    $stat =~ /^\+(?![^\{]*\{\s*).*\b(\w+)\s*\(.*$String\s*,/s &&
		    $1 !~ /^_*volatile_*$/) {
			my $stat_real;

			my $lc = $stat =~ tr@\n@@;
			$lc = $lc + $linenr;
		        for (my $count = $linenr; $count <= $lc; $count++) {
				my $specifier;
				my $extension;
				my $qualifier;
				my $bad_specifier = "";
				my $fmt = get_quoted_string($lines[$count - 1], raw_line($count, 0));
				$fmt =~ s/%%//g;

				while ($fmt =~ /(\%[\*\d\.]*p(\w)(\w*))/g) {
					$specifier = $1;
					$extension = $2;
					$qualifier = $3;
					if ($extension !~ /[4SsBKRraEehMmIiUDdgVCbGNOxtf]/ ||
					    ($extension eq "f" &&
					     defined $qualifier && $qualifier !~ /^w/) ||
					    ($extension eq "4" &&
					     defined $qualifier && $qualifier !~ /^cc/)) {
						$bad_specifier = $specifier;
						last;
					}
					if ($extension eq "x" && !defined($stat_real)) {
						if (!defined($stat_real)) {
							$stat_real = get_stat_real($linenr, $lc);
						}
						WARN("VSPRINTF_SPECIFIER_PX",
						     "Using vsprintf specifier '\%px' potentially exposes the kernel memory layout, if you don't really need the address please consider using '\%p'.\n" . "$here\n$stat_real\n");
					}
				}
				if ($bad_specifier ne "") {
					my $stat_real = get_stat_real($linenr, $lc);
					my $msg_level = \&WARN;
					my $ext_type = "Invalid";
					my $use = "";
					if ($bad_specifier =~ /p[Ff]/) {
						$use = " - use %pS instead";
						$use =~ s/pS/ps/ if ($bad_specifier =~ /pf/);
					} elsif ($bad_specifier =~ /pA/) {
						$use =  " - '%pA' is only intended to be used from Rust code";
						$msg_level = \&ERROR;
					}

					&{$msg_level}("VSPRINTF_POINTER_EXTENSION",
						      "$ext_type vsprintf pointer extension '$bad_specifier'$use\n" . "$here\n$stat_real\n");
				}
			}
		}

# Check for misused memsets
		if ($perl_version_ok &&
		    defined $stat &&
		    $stat =~ /^\+(?:.*?)\bmemset\s*\(\s*$FuncArg\s*,\s*$FuncArg\s*\,\s*$FuncArg\s*\)/) {

			my $ms_addr = $2;
			my $ms_val = $7;
			my $ms_size = $12;

			if ($ms_size =~ /^(0x|)0$/i) {
				ERROR("MEMSET",
				      "memset to 0's uses 0 as the 2nd argument, not the 3rd\n" . "$here\n$stat\n");
			} elsif ($ms_size =~ /^(0x|)1$/i) {
				WARN("MEMSET",
				     "single byte memset is suspicious. Swapped 2nd/3rd argument?\n" . "$here\n$stat\n");
			}
		}

# Check for memcpy(foo, bar, ETH_ALEN) that could be ether_addr_copy(foo, bar)
#		if ($perl_version_ok &&
#		    defined $stat &&
#		    $stat =~ /^\+(?:.*?)\bmemcpy\s*\(\s*$FuncArg\s*,\s*$FuncArg\s*\,\s*ETH_ALEN\s*\)/) {
#			if (WARN("PREFER_ETHER_ADDR_COPY",
#				 "Prefer ether_addr_copy() over memcpy() if the Ethernet addresses are __aligned(2)\n" . "$here\n$stat\n") &&
#			    $fix) {
#				$fixed[$fixlinenr] =~ s/\bmemcpy\s*\(\s*$FuncArg\s*,\s*$FuncArg\s*\,\s*ETH_ALEN\s*\)/ether_addr_copy($2, $7)/;
#			}
#		}

# Check for memcmp(foo, bar, ETH_ALEN) that could be ether_addr_equal*(foo, bar)
#		if ($perl_version_ok &&
#		    defined $stat &&
#		    $stat =~ /^\+(?:.*?)\bmemcmp\s*\(\s*$FuncArg\s*,\s*$FuncArg\s*\,\s*ETH_ALEN\s*\)/) {
#			WARN("PREFER_ETHER_ADDR_EQUAL",
#			     "Prefer ether_addr_equal() or ether_addr_equal_unaligned() over memcmp()\n" . "$here\n$stat\n")
#		}

# check for memset(foo, 0x0, ETH_ALEN) that could be eth_zero_addr
# check for memset(foo, 0xFF, ETH_ALEN) that could be eth_broadcast_addr
#		if ($perl_version_ok &&
#		    defined $stat &&
#		    $stat =~ /^\+(?:.*?)\bmemset\s*\(\s*$FuncArg\s*,\s*$FuncArg\s*\,\s*ETH_ALEN\s*\)/) {
#
#			my $ms_val = $7;
#
#			if ($ms_val =~ /^(?:0x|)0+$/i) {
#				if (WARN("PREFER_ETH_ZERO_ADDR",
#					 "Prefer eth_zero_addr over memset()\n" . "$here\n$stat\n") &&
#				    $fix) {
#					$fixed[$fixlinenr] =~ s/\bmemset\s*\(\s*$FuncArg\s*,\s*$FuncArg\s*,\s*ETH_ALEN\s*\)/eth_zero_addr($2)/;
#				}
#			} elsif ($ms_val =~ /^(?:0xff|255)$/i) {
#				if (WARN("PREFER_ETH_BROADCAST_ADDR",
#					 "Prefer eth_broadcast_addr() over memset()\n" . "$here\n$stat\n") &&
#				    $fix) {
#					$fixed[$fixlinenr] =~ s/\bmemset\s*\(\s*$FuncArg\s*,\s*$FuncArg\s*,\s*ETH_ALEN\s*\)/eth_broadcast_addr($2)/;
#				}
#			}
#		}

# strcpy uses that should likely be strscpy
		if ($line =~ /\bstrcpy\s*\(/) {
			WARN("STRCPY",
			     "Prefer strscpy over strcpy - see: https://github.com/KSPP/linux/issues/88\n" . $herecurr);
		}

# strlcpy uses that should likely be strscpy
		if ($line =~ /\bstrlcpy\s*\(/) {
			WARN("STRLCPY",
			     "Prefer strscpy over strlcpy - see: https://github.com/KSPP/linux/issues/89\n" . $herecurr);
		}

# strncpy uses that should likely be strscpy or strscpy_pad
		if ($line =~ /\bstrncpy\s*\(/) {
			WARN("STRNCPY",
			     "Prefer strscpy, strscpy_pad, or __nonstring over strncpy - see: https://github.com/KSPP/linux/issues/90\n" . $herecurr);
		}

# typecasts on min/max could be min_t/max_t
		if ($perl_version_ok &&
		    defined $stat &&
		    $stat =~ /^\+(?:.*?)\b(min|max)\s*\(\s*$FuncArg\s*,\s*$FuncArg\s*\)/) {
			if (defined $2 || defined $7) {
				my $call = $1;
				my $cast1 = deparenthesize($2);
				my $arg1 = $3;
				my $cast2 = deparenthesize($7);
				my $arg2 = $8;
				my $cast;

				if ($cast1 ne "" && $cast2 ne "" && $cast1 ne $cast2) {
					$cast = "$cast1 or $cast2";
				} elsif ($cast1 ne "") {
					$cast = $cast1;
				} else {
					$cast = $cast2;
				}
				WARN("MINMAX",
				     "$call() should probably be ${call}_t($cast, $arg1, $arg2)\n" . "$here\n$stat\n");
			}
		}

# check usleep_range arguments
		if ($perl_version_ok &&
		    defined $stat &&
		    $stat =~ /^\+(?:.*?)\busleep_range\s*\(\s*($FuncArg)\s*,\s*($FuncArg)\s*\)/) {
			my $min = $1;
			my $max = $7;
			if ($min eq $max) {
				WARN("USLEEP_RANGE",
				     "usleep_range should not use min == max args; see Documentation/timers/timers-howto.rst\n" . "$here\n$stat\n");
			} elsif ($min =~ /^\d+$/ && $max =~ /^\d+$/ &&
				 $min > $max) {
				WARN("USLEEP_RANGE",
				     "usleep_range args reversed, use min then max; see Documentation/timers/timers-howto.rst\n" . "$here\n$stat\n");
			}
		}

# check for naked sscanf
		if ($perl_version_ok &&
		    defined $stat &&
		    $line =~ /\bsscanf\b/ &&
		    ($stat !~ /$Ident\s*=\s*sscanf\s*$balanced_parens/ &&
		     $stat !~ /\bsscanf\s*$balanced_parens\s*(?:$Compare)/ &&
		     $stat !~ /(?:$Compare)\s*\bsscanf\s*$balanced_parens/)) {
			my $lc = $stat =~ tr@\n@@;
			$lc = $lc + $linenr;
			my $stat_real = get_stat_real($linenr, $lc);
			WARN("NAKED_SSCANF",
			     "unchecked sscanf return value\n" . "$here\n$stat_real\n");
		}

# check for simple sscanf that should be kstrto<foo>
		if ($perl_version_ok &&
		    defined $stat &&
		    $line =~ /\bsscanf\b/) {
			my $lc = $stat =~ tr@\n@@;
			$lc = $lc + $linenr;
			my $stat_real = get_stat_real($linenr, $lc);
			if ($stat_real =~ /\bsscanf\b\s*\(\s*$FuncArg\s*,\s*("[^"]+")/) {
				my $format = $6;
				my $count = $format =~ tr@%@%@;
				if ($count == 1 &&
				    $format =~ /^"\%(?i:ll[udxi]|[udxi]ll|ll|[hl]h?[udxi]|[udxi][hl]h?|[hl]h?|[udxi])"$/) {
					WARN("SSCANF_TO_KSTRTO",
					     "Prefer kstrto<type> to single variable sscanf\n" . "$here\n$stat_real\n");
				}
			}
		}

# check for new externs in .h files.
		if ($realfile =~ /\.h$/ &&
		    $line =~ /^\+\s*(extern\s+)$Type\s*$Ident\s*\(/s) {
			if (CHK("AVOID_EXTERNS",
				"extern prototypes should be avoided in .h files\n" . $herecurr) &&
			    $fix) {
				$fixed[$fixlinenr] =~ s/(.*)\bextern\b\s*(.*)/$1$2/;
			}
		}

# check for new externs in .c files.
		if ($realfile =~ /\.c$/ && defined $stat &&
		    $stat =~ /^.\s*(?:extern\s+)?$Type\s+($Ident)(\s*)\(/s)
		{
			my $function_name = $1;
			my $paren_space = $2;

			my $s = $stat;
			if (defined $cond) {
				substr($s, 0, length($cond), '');
			}
			if ($s =~ /^\s*;/)
			{
				WARN("AVOID_EXTERNS",
				     "externs should be avoided in .c files\n" .  $herecurr);
			}

			if ($paren_space =~ /\n/) {
				WARN("FUNCTION_ARGUMENTS",
				     "arguments for function declarations should follow identifier\n" . $herecurr);
			}

		} elsif ($realfile =~ /\.c$/ && defined $stat &&
		    $stat =~ /^\+extern struct\s+(\w+)\s+(\w+)\[\];/)
		{
			my ($st_type, $st_name) = ($1, $2);

			for my $s (keys %maybe_linker_symbol) {
			    #print "Linker symbol? $st_name : $s\n";
			    goto LIKELY_LINKER_SYMBOL
				if $st_name =~ /$s/;
			}
			WARN("AVOID_EXTERNS",
			     "found a file-scoped extern type:$st_type name:$st_name in .c file\n"
			     . "is this a linker symbol ?\n" . $herecurr);
		  LIKELY_LINKER_SYMBOL:

		} elsif ($realfile =~ /\.c$/ && defined $stat &&
		    $stat =~ /^.\s*extern\s+/)
		{
			WARN("AVOID_EXTERNS",
			     "externs should be avoided in .c files\n" .  $herecurr);
		}

# check for function declarations that have arguments without identifier names
		if (defined $stat &&
		    $stat =~ /^.\s*(?:extern\s+)?$Type\s*(?:$Ident|\(\s*\*\s*$Ident\s*\))\s*\(\s*([^{]+)\s*\)\s*;/s &&
		    $1 ne "void") {
			my $args = trim($1);
			while ($args =~ m/\s*($Type\s*(?:$Ident|\(\s*\*\s*$Ident?\s*\)\s*$balanced_parens)?)/g) {
				my $arg = trim($1);
				if ($arg =~ /^$Type$/ && $arg !~ /enum\s+$Ident$/) {
					WARN("FUNCTION_ARGUMENTS",
					     "function definition argument '$arg' should also have an identifier name\n" . $herecurr);
				}
			}
		}

# check for function definitions
		if ($perl_version_ok &&
		    defined $stat &&
		    $stat =~ /^.\s*(?:$Storage\s+)?$Type\s*($Ident)\s*$balanced_parens\s*{/s) {
			$context_function = $1;

# check for multiline function definition with misplaced open brace
			my $ok = 0;
			my $cnt = statement_rawlines($stat);
			my $herectx = $here . "\n";
			for (my $n = 0; $n < $cnt; $n++) {
				my $rl = raw_line($linenr, $n);
				$herectx .=  $rl . "\n";
				$ok = 1 if ($rl =~ /^[ \+]\{/);
				$ok = 1 if ($rl =~ /\{/ && $n == 0);
				last if $rl =~ /^[ \+].*\{/;
			}
			if (!$ok) {
				ERROR("OPEN_BRACE",
				      "open brace '{' following function definitions go on the next line\n" . $herectx);
			}
		}

# checks for new __setup's
		if ($rawline =~ /\b__setup\("([^"]*)"/) {
			my $name = $1;

			if (!grep(/$name/, @setup_docs)) {
				CHK("UNDOCUMENTED_SETUP",
				    "__setup appears un-documented -- check Documentation/admin-guide/kernel-parameters.txt\n" . $herecurr);
			}
		}

# check for pointless casting of alloc functions
		if ($line =~ /\*\s*\)\s*$allocFunctions\b/) {
			WARN("UNNECESSARY_CASTS",
			     "unnecessary cast may hide bugs, see http://c-faq.com/malloc/mallocnocast.html\n" . $herecurr);
		}

# alloc style
# p = alloc(sizeof(struct foo), ...) should be p = alloc(sizeof(*p), ...)
		if ($perl_version_ok &&
		    $line =~ /\b($Lval)\s*\=\s*(?:$balanced_parens)?\s*((?:kv|k|v)[mz]alloc(?:_node)?)\s*\(\s*(sizeof\s*\(\s*struct\s+$Lval\s*\))/) {
			CHK("ALLOC_SIZEOF_STRUCT",
			    "Prefer $3(sizeof(*$1)...) over $3($4...)\n" . $herecurr);
		}

# check for (kv|k)[mz]alloc with multiplies that could be kmalloc_array/kvmalloc_array/kvcalloc/kcalloc
		if ($perl_version_ok &&
		    defined $stat &&
		    $stat =~ /^\+\s*($Lval)\s*\=\s*(?:$balanced_parens)?\s*((?:kv|k)[mz]alloc)\s*\(\s*($FuncArg)\s*\*\s*($FuncArg)\s*,/) {
			my $oldfunc = $3;
			my $a1 = $4;
			my $a2 = $10;
			my $newfunc = "kmalloc_array";
			$newfunc = "kvmalloc_array" if ($oldfunc eq "kvmalloc");
			$newfunc = "kvcalloc" if ($oldfunc eq "kvzalloc");
			$newfunc = "kcalloc" if ($oldfunc eq "kzalloc");
			my $r1 = $a1;
			my $r2 = $a2;
			if ($a1 =~ /^sizeof\s*\S/) {
				$r1 = $a2;
				$r2 = $a1;
			}
			if ($r1 !~ /^sizeof\b/ && $r2 =~ /^sizeof\s*\S/ &&
			    !($r1 =~ /^$Constant$/ || $r1 =~ /^[A-Z_][A-Z0-9_]*$/)) {
				my $cnt = statement_rawlines($stat);
				my $herectx = get_stat_here($linenr, $cnt, $here);

				if (WARN("ALLOC_WITH_MULTIPLY",
					 "Prefer $newfunc over $oldfunc with multiply\n" . $herectx) &&
				    $cnt == 1 &&
				    $fix) {
					$fixed[$fixlinenr] =~ s/\b($Lval)\s*\=\s*(?:$balanced_parens)?\s*((?:kv|k)[mz]alloc)\s*\(\s*($FuncArg)\s*\*\s*($FuncArg)/$1 . ' = ' . "$newfunc(" . trim($r1) . ', ' . trim($r2)/e;
				}
			}
		}

# check for krealloc arg reuse
		if ($perl_version_ok &&
		    $line =~ /\b($Lval)\s*\=\s*(?:$balanced_parens)?\s*krealloc\s*\(\s*($Lval)\s*,/ &&
		    $1 eq $3) {
			WARN("KREALLOC_ARG_REUSE",
			     "Reusing the krealloc arg is almost always a bug\n" . $herecurr);
		}

# check for alloc argument mismatch
		if ($line =~ /\b((?:devm_)?((?:k|kv)?(calloc|malloc_array)(?:_node)?))\s*\(\s*sizeof\b/) {
			WARN("ALLOC_ARRAY_ARGS",
			     "$1 uses number as first arg, sizeof is generally wrong\n" . $herecurr);
		}

# check for multiple semicolons
		if ($line =~ /;\s*;\s*$/) {
			if (WARN("ONE_SEMICOLON",
				 "Statements terminations use 1 semicolon\n" . $herecurr) &&
			    $fix) {
				$fixed[$fixlinenr] =~ s/(\s*;\s*){2,}$/;/g;
			}
		}

# check for #defines like: 1 << <digit> that could be BIT(digit), it is not exported to uapi
		if ($realfile !~ m@^include/uapi/@ &&
		    $line =~ /#\s*define\s+\w+\s+\(?\s*1\s*([ulUL]*)\s*\<\<\s*(?:\d+|$Ident)\s*\)?/) {
			my $ull = "";
			$ull = "_ULL" if (defined($1) && $1 =~ /ll/i);
			if (CHK("BIT_MACRO",
				"Prefer using the BIT$ull macro\n" . $herecurr) &&
			    $fix) {
				$fixed[$fixlinenr] =~ s/\(?\s*1\s*[ulUL]*\s*<<\s*(\d+|$Ident)\s*\)?/BIT${ull}($1)/;
			}
		}

# check for IS_ENABLED() without CONFIG_<FOO> ($rawline for comments too)
		if ($rawline =~ /\bIS_ENABLED\s*\(\s*(\w+)\s*\)/ && $1 !~ /^${CONFIG_}/) {
			WARN("IS_ENABLED_CONFIG",
			     "IS_ENABLED($1) is normally used as IS_ENABLED(${CONFIG_}$1)\n" . $herecurr);
		}

# check for #if defined CONFIG_<FOO> || defined CONFIG_<FOO>_MODULE
		if ($line =~ /^\+\s*#\s*if\s+defined(?:\s*\(?\s*|\s+)(${CONFIG_}[A-Z_]+)\s*\)?\s*\|\|\s*defined(?:\s*\(?\s*|\s+)\1_MODULE\s*\)?\s*$/) {
			my $config = $1;
			if (WARN("PREFER_IS_ENABLED",
				 "Prefer IS_ENABLED(<FOO>) to ${CONFIG_}<FOO> || ${CONFIG_}<FOO>_MODULE\n" . $herecurr) &&
			    $fix) {
				$fixed[$fixlinenr] = "\+#if IS_ENABLED($config)";
			}
		}

# check for /* fallthrough */ like comment, prefer fallthrough;
		my @fallthroughs = (
			'fallthrough',
			'@fallthrough@',
			'lint -fallthrough[ \t]*',
			'intentional(?:ly)?[ \t]*fall(?:(?:s | |-)[Tt]|t)hr(?:ough|u|ew)',
			'(?:else,?\s*)?FALL(?:S | |-)?THR(?:OUGH|U|EW)[ \t.!]*(?:-[^\n\r]*)?',
			'Fall(?:(?:s | |-)[Tt]|t)hr(?:ough|u|ew)[ \t.!]*(?:-[^\n\r]*)?',
			'fall(?:s | |-)?thr(?:ough|u|ew)[ \t.!]*(?:-[^\n\r]*)?',
		    );
		if ($raw_comment ne '') {
			foreach my $ft (@fallthroughs) {
				if ($raw_comment =~ /$ft/) {
					my $msg_level = \&WARN;
					$msg_level = \&CHK if ($file);
					&{$msg_level}("PREFER_FALLTHROUGH",
						      "Prefer 'fallthrough;' over fallthrough comment\n" . $herecurr);
					last;
				}
			}
		}

# check for switch/default statements without a break;
		if ($perl_version_ok &&
		    defined $stat &&
		    $stat =~ /^\+[$;\s]*(?:case[$;\s]+\w+[$;\s]*:[$;\s]*|)*[$;\s]*\bdefault[$;\s]*:[$;\s]*;/g) {
			my $cnt = statement_rawlines($stat);
			my $herectx = get_stat_here($linenr, $cnt, $here);

			WARN("DEFAULT_NO_BREAK",
			     "switch default: should use break\n" . $herectx);
		}

# check for return codes on error paths
		if ($line =~ /\breturn\s+-\d+/) {
			ERROR("NO_ERROR_CODE",
			      "illegal return value, please use an error code\n" . $herecurr);
		}

# check for gcc specific __FUNCTION__
		if ($line =~ /\b__FUNCTION__\b/) {
			if (WARN("USE_FUNC",
				 "__func__ should be used instead of gcc specific __FUNCTION__\n"  . $herecurr) &&
			    $fix) {
				$fixed[$fixlinenr] =~ s/\b__FUNCTION__\b/__func__/g;
			}
		}

# check for uses of __DATE__, __TIME__, __TIMESTAMP__
		while ($line =~ /\b(__(?:DATE|TIME|TIMESTAMP)__)\b/g) {
			ERROR("DATE_TIME",
			      "Use of the '$1' macro makes the build non-deterministic\n" . $herecurr);
		}

# check for use of yield()
		if ($line =~ /\byield\s*\(\s*\)/) {
			WARN("YIELD",
			     "Using yield() is generally wrong. See yield() kernel-doc (sched/core.c)\n"  . $herecurr);
		}

# check for comparisons against true and false
		if ($line =~ /\+\s*(.*?)\b(true|false|$Lval)\s*(==|\!=)\s*(true|false|$Lval)\b(.*)$/i) {
			my $lead = $1;
			my $arg = $2;
			my $test = $3;
			my $otype = $4;
			my $trail = $5;
			my $op = "!";

			($arg, $otype) = ($otype, $arg) if ($arg =~ /^(?:true|false)$/i);

			my $type = lc($otype);
			if ($type =~ /^(?:true|false)$/) {
				if (("$test" eq "==" && "$type" eq "true") ||
				    ("$test" eq "!=" && "$type" eq "false")) {
					$op = "";
				}

				CHK("BOOL_COMPARISON",
				    "Using comparison to $otype is error prone\n" . $herecurr);

## maybe suggesting a correct construct would better
##				    "Using comparison to $otype is error prone.  Perhaps use '${lead}${op}${arg}${trail}'\n" . $herecurr);

			}
		}

# check for semaphores initialized locked
		if ($line =~ /^.\s*sema_init.+,\W?0\W?\)/) {
			WARN("CONSIDER_COMPLETION",
			     "consider using a completion\n" . $herecurr);
		}

# recommend kstrto* over simple_strto* and strict_strto*
		if ($line =~ /\b((simple|strict)_(strto(l|ll|ul|ull)))\s*\(/) {
			WARN("CONSIDER_KSTRTO",
			     "$1 is obsolete, use k$3 instead\n" . $herecurr);
		}

# check for __initcall(), use device_initcall() explicitly or more appropriate function please
		if ($line =~ /^.\s*__initcall\s*\(/) {
			WARN("USE_DEVICE_INITCALL",
			     "please use device_initcall() or more appropriate function instead of __initcall() (see include/linux/init.h)\n" . $herecurr);
		}

# check for spin_is_locked(), suggest lockdep instead
		if ($line =~ /\bspin_is_locked\(/) {
			WARN("USE_LOCKDEP",
			     "Where possible, use lockdep_assert_held instead of assertions based on spin_is_locked\n" . $herecurr);
		}

# check for deprecated apis
		if ($line =~ /\b($deprecated_apis_search)\b\s*\(/) {
			my $deprecated_api = $1;
			my $new_api = $deprecated_apis{$deprecated_api};
			WARN("DEPRECATED_API",
			     "Deprecated use of '$deprecated_api', prefer '$new_api' instead\n" . $herecurr);
		}

# check for various structs that are normally const (ops, kgdb, device_tree)
# and avoid what seem like struct definitions 'struct foo {'
		if (defined($const_structs) &&
		    $line !~ /\bconst\b/ &&
		    $line =~ /\bstruct\s+($const_structs)\b(?!\s*\{)/) {
			WARN("CONST_STRUCT",
			     "struct $1 should normally be const\n" . $herecurr);
		}

# use of NR_CPUS is usually wrong
# ignore definitions of NR_CPUS and usage to define arrays as likely right
# ignore designated initializers using NR_CPUS
		if ($line =~ /\bNR_CPUS\b/ &&
		    $line !~ /^.\s*\s*#\s*if\b.*\bNR_CPUS\b/ &&
		    $line !~ /^.\s*\s*#\s*define\b.*\bNR_CPUS\b/ &&
		    $line !~ /^.\s*$Declare\s.*\[[^\]]*NR_CPUS[^\]]*\]/ &&
		    $line !~ /\[[^\]]*\.\.\.[^\]]*NR_CPUS[^\]]*\]/ &&
		    $line !~ /\[[^\]]*NR_CPUS[^\]]*\.\.\.[^\]]*\]/ &&
		    $line !~ /^.\s*\.\w+\s*=\s*.*\bNR_CPUS\b/)
		{
			WARN("NR_CPUS",
			     "usage of NR_CPUS is often wrong - consider using cpu_possible(), num_possible_cpus(), for_each_possible_cpu(), etc\n" . $herecurr);
		}

# Use of __ARCH_HAS_<FOO> or ARCH_HAVE_<BAR> is wrong.
		if ($line =~ /\+\s*#\s*define\s+((?:__)?ARCH_(?:HAS|HAVE)\w*)\b/) {
			ERROR("DEFINE_ARCH_HAS",
			      "#define of '$1' is wrong - use Kconfig variables or standard guards instead\n" . $herecurr);
		}

# likely/unlikely comparisons similar to "(likely(foo) > 0)"
		if ($perl_version_ok &&
		    $line =~ /\b((?:un)?likely)\s*\(\s*$FuncArg\s*\)\s*$Compare/) {
			WARN("LIKELY_MISUSE",
			     "Using $1 should generally have parentheses around the comparison\n" . $herecurr);
		}

# return sysfs_emit(foo, fmt, ...) fmt without newline
		if ($line =~ /\breturn\s+sysfs_emit\s*\(\s*$FuncArg\s*,\s*($String)/ &&
		    substr($rawline, $-[6], $+[6] - $-[6]) !~ /\\n"$/) {
			my $offset = $+[6] - 1;
			if (WARN("SYSFS_EMIT",
				 "return sysfs_emit(...) formats should include a terminating newline\n" . $herecurr) &&
			    $fix) {
				substr($fixed[$fixlinenr], $offset, 0) = '\\n';
			}
		}

# check for array definition/declarations that should use flexible arrays instead
		if ($sline =~ /^[\+ ]\s*\}(?:\s*__packed)?\s*;\s*$/ &&
		    $prevline =~ /^\+\s*(?:\}(?:\s*__packed\s*)?|$Type)\s*$Ident\s*\[\s*(0|1)\s*\]\s*;\s*$/) {
			if (ERROR("FLEXIBLE_ARRAY",
				  "Use C99 flexible arrays - see https://docs.kernel.org/process/deprecated.html#zero-length-and-one-element-arrays\n" . $hereprev) &&
			    $1 == '0' && $fix) {
				$fixed[$fixlinenr - 1] =~ s/\[\s*0\s*\]/[]/;
			}
		}

# nested likely/unlikely calls
		if ($line =~ /\b(?:(?:un)?likely)\s*\(\s*!?\s*(IS_ERR(?:_OR_NULL|_VALUE)?|WARN)/) {
			WARN("LIKELY_MISUSE",
			     "nested (un)?likely() calls, $1 already uses unlikely() internally\n" . $herecurr);
		}

# whine mightly about in_atomic
		if ($line =~ /\bin_atomic\s*\(/) {
			if ($realfile =~ m@^drivers/@) {
				ERROR("IN_ATOMIC",
				      "do not use in_atomic in drivers\n" . $herecurr);
			} elsif ($realfile !~ m@^kernel/@) {
				WARN("IN_ATOMIC",
				     "use of in_atomic() is incorrect outside core kernel code\n" . $herecurr);
			}
		}

# Complain about RCU Tasks Trace used outside of BPF (and of course, RCU).
		our $rcu_trace_funcs = qr{(?x:
			rcu_read_lock_trace |
			rcu_read_lock_trace_held |
			rcu_read_unlock_trace |
			call_rcu_tasks_trace |
			synchronize_rcu_tasks_trace |
			rcu_barrier_tasks_trace |
			rcu_request_urgent_qs_task
		)};
		our $rcu_trace_paths = qr{(?x:
			kernel/bpf/ |
			include/linux/bpf |
			net/bpf/ |
			kernel/rcu/ |
			include/linux/rcu
		)};
		if ($line =~ /\b($rcu_trace_funcs)\s*\(/) {
			if ($realfile !~ m{^$rcu_trace_paths}) {
				WARN("RCU_TASKS_TRACE",
				     "use of RCU tasks trace is incorrect outside BPF or core RCU code\n" . $herecurr);
			}
		}

# check for lockdep_set_novalidate_class
		if ($line =~ /^.\s*lockdep_set_novalidate_class\s*\(/ ||
		    $line =~ /__lockdep_no_validate__\s*\)/ ) {
			if ($realfile !~ m@^kernel/lockdep@ &&
			    $realfile !~ m@^include/linux/lockdep@ &&
			    $realfile !~ m@^drivers/base/core@) {
				ERROR("LOCKDEP",
				      "lockdep_no_validate class is reserved for device->mutex.\n" . $herecurr);
			}
		}

		if ($line =~ /debugfs_create_\w+.*\b$mode_perms_world_writable\b/ ||
		    $line =~ /DEVICE_ATTR.*\b$mode_perms_world_writable\b/) {
			WARN("EXPORTED_WORLD_WRITABLE",
			     "Exporting world writable files is usually an error. Consider more restrictive permissions.\n" . $herecurr);
		}

# check for DEVICE_ATTR uses that could be DEVICE_ATTR_<FOO>
# and whether or not function naming is typical and if
# DEVICE_ATTR permissions uses are unusual too
		if ($perl_version_ok &&
		    defined $stat &&
		    $stat =~ /\bDEVICE_ATTR\s*\(\s*(\w+)\s*,\s*\(?\s*(\s*(?:${multi_mode_perms_string_search}|0[0-7]{3,3})\s*)\s*\)?\s*,\s*(\w+)\s*,\s*(\w+)\s*\)/) {
			my $var = $1;
			my $perms = $2;
			my $show = $3;
			my $store = $4;
			my $octal_perms = perms_to_octal($perms);
			if ($show =~ /^${var}_show$/ &&
			    $store =~ /^${var}_store$/ &&
			    $octal_perms eq "0644") {
				if (WARN("DEVICE_ATTR_RW",
					 "Use DEVICE_ATTR_RW\n" . $herecurr) &&
				    $fix) {
					$fixed[$fixlinenr] =~ s/\bDEVICE_ATTR\s*\(\s*$var\s*,\s*\Q$perms\E\s*,\s*$show\s*,\s*$store\s*\)/DEVICE_ATTR_RW(${var})/;
				}
			} elsif ($show =~ /^${var}_show$/ &&
				 $store =~ /^NULL$/ &&
				 $octal_perms eq "0444") {
				if (WARN("DEVICE_ATTR_RO",
					 "Use DEVICE_ATTR_RO\n" . $herecurr) &&
				    $fix) {
					$fixed[$fixlinenr] =~ s/\bDEVICE_ATTR\s*\(\s*$var\s*,\s*\Q$perms\E\s*,\s*$show\s*,\s*NULL\s*\)/DEVICE_ATTR_RO(${var})/;
				}
			} elsif ($show =~ /^NULL$/ &&
				 $store =~ /^${var}_store$/ &&
				 $octal_perms eq "0200") {
				if (WARN("DEVICE_ATTR_WO",
					 "Use DEVICE_ATTR_WO\n" . $herecurr) &&
				    $fix) {
					$fixed[$fixlinenr] =~ s/\bDEVICE_ATTR\s*\(\s*$var\s*,\s*\Q$perms\E\s*,\s*NULL\s*,\s*$store\s*\)/DEVICE_ATTR_WO(${var})/;
				}
			} elsif ($octal_perms eq "0644" ||
				 $octal_perms eq "0444" ||
				 $octal_perms eq "0200") {
				my $newshow = "$show";
				$newshow = "${var}_show" if ($show ne "NULL" && $show ne "${var}_show");
				my $newstore = $store;
				$newstore = "${var}_store" if ($store ne "NULL" && $store ne "${var}_store");
				my $rename = "";
				if ($show ne $newshow) {
					$rename .= " '$show' to '$newshow'";
				}
				if ($store ne $newstore) {
					$rename .= " '$store' to '$newstore'";
				}
				WARN("DEVICE_ATTR_FUNCTIONS",
				     "Consider renaming function(s)$rename\n" . $herecurr);
			} else {
				WARN("DEVICE_ATTR_PERMS",
				     "DEVICE_ATTR unusual permissions '$perms' used\n" . $herecurr);
			}
		}

# Mode permission misuses where it seems decimal should be octal
# This uses a shortcut match to avoid unnecessary uses of a slow foreach loop
# o Ignore module_param*(...) uses with a decimal 0 permission as that has a
#   specific definition of not visible in sysfs.
# o Ignore proc_create*(...) uses with a decimal 0 permission as that means
#   use the default permissions
		if ($perl_version_ok &&
		    defined $stat &&
		    $line =~ /$mode_perms_search/) {
			foreach my $entry (@mode_permission_funcs) {
				my $func = $entry->[0];
				my $arg_pos = $entry->[1];

				my $lc = $stat =~ tr@\n@@;
				$lc = $lc + $linenr;
				my $stat_real = get_stat_real($linenr, $lc);

				my $skip_args = "";
				if ($arg_pos > 1) {
					$arg_pos--;
					$skip_args = "(?:\\s*$FuncArg\\s*,\\s*){$arg_pos,$arg_pos}";
				}
				my $test = "\\b$func\\s*\\(${skip_args}($FuncArg(?:\\|\\s*$FuncArg)*)\\s*[,\\)]";
				if ($stat =~ /$test/) {
					my $val = $1;
					$val = $6 if ($skip_args ne "");
					if (!($func =~ /^(?:module_param|proc_create)/ && $val eq "0") &&
					    (($val =~ /^$Int$/ && $val !~ /^$Octal$/) ||
					     ($val =~ /^$Octal$/ && length($val) ne 4))) {
						ERROR("NON_OCTAL_PERMISSIONS",
						      "Use 4 digit octal (0777) not decimal permissions\n" . "$here\n" . $stat_real);
					}
					if ($val =~ /^$Octal$/ && (oct($val) & 02)) {
						ERROR("EXPORTED_WORLD_WRITABLE",
						      "Exporting writable files is usually an error. Consider more restrictive permissions.\n" . "$here\n" . $stat_real);
					}
				}
			}
		}

# check for uses of S_<PERMS> that could be octal for readability
		while ($line =~ m{\b($multi_mode_perms_string_search)\b}g) {
			my $oval = $1;
			my $octal = perms_to_octal($oval);
			if (WARN("SYMBOLIC_PERMS",
				 "Symbolic permissions '$oval' are not preferred. Consider using octal permissions '$octal'.\n" . $herecurr) &&
			    $fix) {
				$fixed[$fixlinenr] =~ s/\Q$oval\E/$octal/;
			}
		}

# validate content of MODULE_LICENSE against list from include/linux/module.h
		if ($line =~ /\bMODULE_LICENSE\s*\(\s*($String)\s*\)/) {
			my $extracted_string = get_quoted_string($line, $rawline);
			my $valid_licenses = qr{
						GPL|
						GPL\ v2|
						GPL\ and\ additional\ rights|
						Dual\ BSD/GPL|
						Dual\ MIT/GPL|
						Dual\ MPL/GPL|
						Proprietary
					}x;
			if ($extracted_string !~ /^"(?:$valid_licenses)"$/x) {
				WARN("MODULE_LICENSE",
				     "unknown module license " . $extracted_string . "\n" . $herecurr);
			}
			if (!$file && $extracted_string eq '"GPL v2"') {
				if (WARN("MODULE_LICENSE",
				     "Prefer \"GPL\" over \"GPL v2\" - see commit bf7fbeeae6db (\"module: Cure the MODULE_LICENSE \"GPL\" vs. \"GPL v2\" bogosity\")\n" . $herecurr) &&
				    $fix) {
					$fixed[$fixlinenr] =~ s/\bMODULE_LICENSE\s*\(\s*"GPL v2"\s*\)/MODULE_LICENSE("GPL")/;
				}
			}
		}

# check for sysctl duplicate constants
		if ($line =~ /\.extra[12]\s*=\s*&(zero|one|int_max)\b/) {
			WARN("DUPLICATED_SYSCTL_CONST",
				"duplicated sysctl range checking value '$1', consider using the shared one in include/linux/sysctl.h\n" . $herecurr);
		}
	}

	# If we have no input at all, then there is nothing to report on
	# so just keep quiet.
	if ($#rawlines == -1) {
		exit(0);
	}

	# In mailback mode only produce a report in the negative, for
	# things that appear to be patches.
	if ($mailback && ($clean == 1 || !$is_patch)) {
		exit(0);
	}

	# This is not a patch, and we are in 'no-patch' mode so
	# just keep quiet.
	if (!$chk_patch && !$is_patch) {
		exit(0);
	}

	if (!$is_patch && $filename !~ /cover-letter\.patch$/) {
		ERROR("NOT_UNIFIED_DIFF",
		      "Does not appear to be a unified-diff format patch\n");
	}
	if ($is_patch && $has_commit_log && $chk_signoff) {
		if ($signoff == 0) {
			ERROR("MISSING_SIGN_OFF",
			      "Missing Signed-off-by: line(s)\n");
		} elsif ($authorsignoff != 1) {
			# authorsignoff values:
			# 0 -> missing sign off
			# 1 -> sign off identical
			# 2 -> names and addresses match, comments mismatch
			# 3 -> addresses match, names different
			# 4 -> names match, addresses different
			# 5 -> names match, addresses excluding subaddress details (refer RFC 5233) match

			my $sob_msg = "'From: $author' != 'Signed-off-by: $author_sob'";

			if ($authorsignoff == 0) {
				ERROR("NO_AUTHOR_SIGN_OFF",
				      "Missing Signed-off-by: line by nominal patch author '$author'\n");
			} elsif ($authorsignoff == 2) {
				CHK("FROM_SIGN_OFF_MISMATCH",
				    "From:/Signed-off-by: email comments mismatch: $sob_msg\n");
			} elsif ($authorsignoff == 3) {
				WARN("FROM_SIGN_OFF_MISMATCH",
				     "From:/Signed-off-by: email name mismatch: $sob_msg\n");
			} elsif ($authorsignoff == 4) {
				WARN("FROM_SIGN_OFF_MISMATCH",
				     "From:/Signed-off-by: email address mismatch: $sob_msg\n");
			} elsif ($authorsignoff == 5) {
				WARN("FROM_SIGN_OFF_MISMATCH",
				     "From:/Signed-off-by: email subaddress mismatch: $sob_msg\n");
			}
		}
	}

	print report_dump();
	if ($summary && !($clean == 1 && $quiet == 1)) {
		print "$filename " if ($summary_file);
		print "total: $cnt_error errors, $cnt_warn warnings, " .
			(($check)? "$cnt_chk checks, " : "") .
			"$cnt_lines lines checked\n";
	}

	if ($quiet == 0) {
		# If there were any defects found and not already fixing them
		if (!$clean and !$fix) {
			print << "EOM"

NOTE: For some of the reported defects, checkpatch may be able to
      mechanically convert to the typical style using --fix or --fix-inplace.
EOM
		}
		# If there were whitespace errors which cleanpatch can fix
		# then suggest that.
		if ($rpt_cleaners) {
			$rpt_cleaners = 0;
			print << "EOM"

NOTE: Whitespace errors detected.
      You may wish to use scripts/cleanpatch or scripts/cleanfile
EOM
		}
	}

	if ($clean == 0 && $fix &&
	    ("@rawlines" ne "@fixed" ||
	     $#fixed_inserted >= 0 || $#fixed_deleted >= 0)) {
		my $newfile = $filename;
		$newfile .= ".EXPERIMENTAL-checkpatch-fixes" if (!$fix_inplace);
		my $linecount = 0;
		my $f;

		@fixed = fix_inserted_deleted_lines(\@fixed, \@fixed_inserted, \@fixed_deleted);

		open($f, '>', $newfile)
		    or die "$P: Can't open $newfile for write\n";
		foreach my $fixed_line (@fixed) {
			$linecount++;
			if ($file) {
				if ($linecount > 3) {
					$fixed_line =~ s/^\+//;
					print $f $fixed_line . "\n";
				}
			} else {
				print $f $fixed_line . "\n";
			}
		}
		close($f);

		if (!$quiet) {
			print << "EOM";

Wrote EXPERIMENTAL --fix correction(s) to '$newfile'

Do _NOT_ trust the results written to this file.
Do _NOT_ submit these changes without inspecting them for correctness.

This EXPERIMENTAL file is simply a convenience to help rewrite patches.
No warranties, expressed or implied...
EOM
		}
	}

	if ($quiet == 0) {
		print "\n";
		if ($clean == 1) {
			print "$vname has no obvious style problems and is ready for submission.\n";
		} else {
			print "$vname has style problems, please review.\n";
		}
	}
	return $clean;
}<|MERGE_RESOLUTION|>--- conflicted
+++ resolved
@@ -3381,12 +3381,6 @@
 			     "A patch subject line should describe the change not the tool that found it\n" . $herecurr);
 		}
 
-<<<<<<< HEAD
-# Check for old stable address
-		if ($line =~ /^\s*cc:\s*.*<?\bstable\@kernel\.org\b>?.*$/i) {
-			ERROR("STABLE_ADDRESS",
-			      "The 'stable' address should be 'stable\@vger.kernel.org'\n" . $herecurr);
-=======
 # Check for Gerrit Change-Ids not in any patch context
 		if ($realfile eq '' && !$has_patch_separator && $line =~ /^\s*change-id:/i) {
 			if (ERROR("GERRIT_CHANGE_ID",
@@ -3394,7 +3388,6 @@
 			    $fix) {
 				fix_delete_line($fixlinenr, $rawline);
 			}
->>>>>>> 25592b1e
 		}
 
 # Check if the commit log is in a possible stack dump
@@ -3556,18 +3549,12 @@
 			     "added, moved or deleted file(s), does MAINTAINERS need updating?\n" . $herecurr);
 		}
 
-<<<<<<< HEAD
-#check the patch for invalid author credentials
-		if ($chk_author && $line =~ /^From:.*(qualcomm)\.com/) {
-			WARN("BAD_AUTHOR", "invalid author identity\n" . $line );
-=======
 # Check for adding new DT bindings not in schema format
 		if (!$in_commit_log &&
 		    ($line =~ /^new file mode\s*\d+\s*$/) &&
 		    ($realfile =~ m@^Documentation/devicetree/bindings/.*\.txt$@)) {
 			WARN("DT_SCHEMA_BINDING_PATCH",
 			     "DT bindings should be in DT schema format. See: Documentation/devicetree/bindings/writing-schema.rst\n");
->>>>>>> 25592b1e
 		}
 
 # Check for wrappage within a valid hunk of the file
@@ -6101,17 +6088,13 @@
 			{
 			}
 
-<<<<<<< HEAD
 			# Extremely long macros may fall off the end of the
 			# available context without closing.  Give a dangling
 			# backslash the benefit of the doubt and allow it
 			# to gobble any hanging open-parens.
 			$dstat =~ s/\(.+\\$/1/;
 
-			# Flatten any obvious string concatentation.
-=======
 			# Flatten any obvious string concatenation.
->>>>>>> 25592b1e
 			while ($dstat =~ s/($String)\s*$Ident/$1/ ||
 			       $dstat =~ s/$Ident\s*($String)/$1/)
 			{
@@ -6629,23 +6612,13 @@
 # warn about #if 0
 		if ($line =~ /^.\s*\#\s*if\s+0\b/) {
 			WARN("IF_0",
-<<<<<<< HEAD
-			     "if this code is redundant consider removing it\n"
-				.  $herecurr);
-=======
 			     "Consider removing the code enclosed by this #if 0 and its #endif\n" . $herecurr);
->>>>>>> 25592b1e
 		}
 
 # warn about #if 1
 		if ($line =~ /^.\s*\#\s*if\s+1\b/) {
 			WARN("IF_1",
-<<<<<<< HEAD
-			     "if this code is required consider removing"
-				. " #if 1\n" .  $herecurr);
-=======
 			     "Consider removing the #if 1 and its #endif\n" . $herecurr);
->>>>>>> 25592b1e
 		}
 
 # check for needless "if (<foo>) fn(<foo>)" uses
