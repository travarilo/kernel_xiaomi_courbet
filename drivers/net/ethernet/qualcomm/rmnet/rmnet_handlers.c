/* Copyright (c) 2013-2018, The Linux Foundation. All rights reserved.
 *
 * This program is free software; you can redistribute it and/or modify
 * it under the terms of the GNU General Public License version 2 and
 * only version 2 as published by the Free Software Foundation.
 *
 * This program is distributed in the hope that it will be useful,
 * but WITHOUT ANY WARRANTY; without even the implied warranty of
 * MERCHANTABILITY or FITNESS FOR A PARTICULAR PURPOSE.  See the
 * GNU General Public License for more details.
 *
 * RMNET Data ingress/egress handler
 *
 */

#include <linux/netdevice.h>
#include <linux/netdev_features.h>
#include <linux/if_arp.h>
#include <linux/ip.h>
#include <linux/ipv6.h>
#include <net/sock.h>
#include <linux/tracepoint.h>
#include "rmnet_private.h"
#include "rmnet_config.h"
#include "rmnet_vnd.h"
#include "rmnet_map.h"
#include "rmnet_handlers.h"
#ifdef CONFIG_QCOM_QMI_HELPERS
#include <soc/qcom/rmnet_qmi.h>
#include <soc/qcom/qmi_rmnet.h>

#endif

#define RMNET_IP_VERSION_4 0x40
#define RMNET_IP_VERSION_6 0x60
#define CREATE_TRACE_POINTS
#include "rmnet_trace.h"

EXPORT_TRACEPOINT_SYMBOL(rmnet_shs_low);
EXPORT_TRACEPOINT_SYMBOL(rmnet_shs_high);
EXPORT_TRACEPOINT_SYMBOL(rmnet_shs_err);
EXPORT_TRACEPOINT_SYMBOL(rmnet_shs_wq_low);
EXPORT_TRACEPOINT_SYMBOL(rmnet_shs_wq_high);
EXPORT_TRACEPOINT_SYMBOL(rmnet_shs_wq_err);
EXPORT_TRACEPOINT_SYMBOL(rmnet_perf_low);
EXPORT_TRACEPOINT_SYMBOL(rmnet_perf_high);
EXPORT_TRACEPOINT_SYMBOL(rmnet_perf_err);
EXPORT_TRACEPOINT_SYMBOL(rmnet_low);
EXPORT_TRACEPOINT_SYMBOL(rmnet_high);
EXPORT_TRACEPOINT_SYMBOL(rmnet_err);

/* Helper Functions */

static int rmnet_check_skb_can_gro(struct sk_buff *skb)
{
	switch(skb->protocol) {
	case htons(ETH_P_IP):
		if (ip_hdr(skb)->protocol == IPPROTO_TCP)
			return 0;
		break;
	case htons(ETH_P_IPV6):
		if (ipv6_hdr(skb)->nexthdr == IPPROTO_TCP)
			return 0;
		/* Fall through */
	}

	return -EPROTONOSUPPORT;
}

void rmnet_set_skb_proto(struct sk_buff *skb)
{
	switch (skb->data[0] & 0xF0) {
	case RMNET_IP_VERSION_4:
		skb->protocol = htons(ETH_P_IP);
		break;
	case RMNET_IP_VERSION_6:
		skb->protocol = htons(ETH_P_IPV6);
		break;
	default:
		skb->protocol = htons(ETH_P_MAP);
		break;
	}
}
EXPORT_SYMBOL(rmnet_set_skb_proto);

/* Shs hook handler */

int (*rmnet_shs_skb_entry)(struct sk_buff *skb,
			   struct rmnet_port *port) __rcu __read_mostly;
EXPORT_SYMBOL(rmnet_shs_skb_entry);

/* Generic handler */

void
rmnet_deliver_skb(struct sk_buff *skb, struct rmnet_port *port)
{
	int (*rmnet_shs_stamp)(struct sk_buff *skb, struct rmnet_port *port);
	struct rmnet_priv *priv = netdev_priv(skb->dev);

	trace_rmnet_low(RMNET_MODULE, RMNET_DLVR_SKB, 0xDEF, 0xDEF,
			0xDEF, 0xDEF, (void *)skb, NULL);
	skb_reset_transport_header(skb);
	skb_reset_network_header(skb);
	rmnet_vnd_rx_fixup(skb->dev, skb->len);

	skb->pkt_type = PACKET_HOST;
	skb_set_mac_header(skb, 0);

	rmnet_shs_stamp = rcu_dereference(rmnet_shs_skb_entry);
	if (rmnet_shs_stamp) {
		rmnet_shs_stamp(skb, port);
		return;
	}

	if (port->data_format & RMNET_INGRESS_FORMAT_DL_MARKER) {
		if (!rmnet_check_skb_can_gro(skb) &&
		    port->dl_marker_flush >= 0) {
			struct napi_struct *napi = get_current_napi_context();

			napi_gro_receive(napi, skb);
			port->dl_marker_flush++;
		} else {
			netif_receive_skb(skb);
		}
	} else {
		if (!rmnet_check_skb_can_gro(skb))
			gro_cells_receive(&priv->gro_cells, skb);
		else
			netif_receive_skb(skb);
	}
}
EXPORT_SYMBOL(rmnet_deliver_skb);

/* MAP handler */

static void
__rmnet_map_ingress_handler(struct sk_buff *skb,
			    struct rmnet_port *port)
{
	struct rmnet_endpoint *ep;
	u16 len, pad;
	u8 mux_id;

	if (RMNET_MAP_GET_CD_BIT(skb)) {
		if (port->data_format & RMNET_INGRESS_FORMAT_DL_MARKER) {
			if (!rmnet_map_flow_command(skb, port, false))
				return;
		}

		if (port->data_format & RMNET_FLAGS_INGRESS_MAP_COMMANDS)
			return rmnet_map_command(skb, port);

		goto free_skb;
	}

	mux_id = RMNET_MAP_GET_MUX_ID(skb);
	pad = RMNET_MAP_GET_PAD(skb);
	len = RMNET_MAP_GET_LENGTH(skb) - pad;

	if (mux_id >= RMNET_MAX_LOGICAL_EP)
		goto free_skb;

	ep = rmnet_get_endpoint(port, mux_id);
	if (!ep)
		goto free_skb;

	skb->dev = ep->egress_dev;

	/* Subtract MAP header */
	skb_pull(skb, sizeof(struct rmnet_map_header));
	rmnet_set_skb_proto(skb);

	if (port->data_format & RMNET_FLAGS_INGRESS_MAP_CKSUMV4) {
		if (!rmnet_map_checksum_downlink_packet(skb, len + pad))
			skb->ip_summed = CHECKSUM_UNNECESSARY;
	}

	if (port->data_format & RMNET_INGRESS_FORMAT_PS)
		qmi_rmnet_work_maybe_restart(port);

	skb_trim(skb, len);
	rmnet_deliver_skb(skb, port);
	return;

free_skb:
	kfree_skb(skb);
}

int (*rmnet_perf_deag_entry)(struct sk_buff *skb,
			     struct rmnet_port *port) __rcu __read_mostly;
EXPORT_SYMBOL(rmnet_perf_deag_entry);

static void
rmnet_map_ingress_handler(struct sk_buff *skb,
			  struct rmnet_port *port)
{

	if (skb->dev->type == ARPHRD_ETHER) {
		if (pskb_expand_head(skb, ETH_HLEN, 0, GFP_KERNEL)) {
			kfree_skb(skb);
			return;
		}

		skb_push(skb, ETH_HLEN);
	}

	if (port->data_format & RMNET_FLAGS_INGRESS_DEAGGREGATION) {
		int (*rmnet_perf_core_deaggregate)(struct sk_buff *skb,
						   struct rmnet_port *port);
		/* Deaggregation and freeing of HW originating
		 * buffers is done within here
		 */
		rmnet_perf_core_deaggregate =
					rcu_dereference(rmnet_perf_deag_entry);
		if (rmnet_perf_core_deaggregate) {
			rmnet_perf_core_deaggregate(skb, port);
		} else {
			struct sk_buff *skbn;

			while (skb) {
				struct sk_buff *skb_frag =
						skb_shinfo(skb)->frag_list;

				skb_shinfo(skb)->frag_list = NULL;
				while ((skbn = rmnet_map_deaggregate(skb, port))
					!= NULL)
					__rmnet_map_ingress_handler(skbn, port);
				consume_skb(skb);
				skb = skb_frag;
			}
		}
	} else {
		__rmnet_map_ingress_handler(skb, port);
	}
}

static int rmnet_map_egress_handler(struct sk_buff *skb,
				    struct rmnet_port *port, u8 mux_id,
				    struct net_device *orig_dev)
{
	int required_headroom, additional_header_len;
	struct rmnet_map_header *map_header;

	additional_header_len = 0;
	required_headroom = sizeof(struct rmnet_map_header);

	if (port->data_format & RMNET_FLAGS_EGRESS_MAP_CKSUMV4) {
		additional_header_len = sizeof(struct rmnet_map_ul_csum_header);
		required_headroom += additional_header_len;
	}

	if (skb_headroom(skb) < required_headroom) {
		if (pskb_expand_head(skb, required_headroom, 0, GFP_ATOMIC))
			return -ENOMEM;
	}

	if (port->data_format & RMNET_INGRESS_FORMAT_PS)
		qmi_rmnet_work_maybe_restart(port);

	if (port->data_format & RMNET_FLAGS_EGRESS_MAP_CKSUMV4)
		rmnet_map_checksum_uplink_packet(skb, orig_dev);

	map_header = rmnet_map_add_map_header(skb, additional_header_len, 0);
	if (!map_header)
		return -ENOMEM;

	map_header->mux_id = mux_id;

	if (port->data_format & RMNET_EGRESS_FORMAT_AGGREGATION) {
		int non_linear_skb;

		if (rmnet_map_tx_agg_skip(skb, required_headroom))
			goto done;

		non_linear_skb = (orig_dev->features & NETIF_F_GSO) &&
				 skb_is_nonlinear(skb);

		if (non_linear_skb) {
			if (unlikely(__skb_linearize(skb)))
				goto done;
		}

		rmnet_map_tx_aggregate(skb, port);
		return -EINPROGRESS;
	}

done:
	skb->protocol = htons(ETH_P_MAP);
	return 0;
}

static void
rmnet_bridge_handler(struct sk_buff *skb, struct net_device *bridge_dev)
{
	if (bridge_dev) {
		skb->dev = bridge_dev;
		dev_queue_xmit(skb);
	}
}

/* Ingress / Egress Entry Points */

/* Processes packet as per ingress data format for receiving device. Logical
 * endpoint is determined from packet inspection. Packet is then sent to the
 * egress device listed in the logical endpoint configuration.
 */
rx_handler_result_t rmnet_rx_handler(struct sk_buff **pskb)
{
	struct sk_buff *skb = *pskb;
	struct rmnet_port *port;
	struct net_device *dev;

	if (!skb)
		goto done;

	if (skb->pkt_type == PACKET_LOOPBACK)
		return RX_HANDLER_PASS;

<<<<<<< HEAD
=======
	trace_rmnet_low(RMNET_MODULE, RMNET_RCV_FROM_PND, 0xDEF,
			0xDEF, 0xDEF, 0xDEF, NULL, NULL);
>>>>>>> 0482853e
	dev = skb->dev;
	port = rmnet_get_port(dev);

	switch (port->rmnet_mode) {
	case RMNET_EPMODE_VND:
		rmnet_map_ingress_handler(skb, port);
		break;
	case RMNET_EPMODE_BRIDGE:
		rmnet_bridge_handler(skb, port->bridge_ep);
		break;
	}

done:
	return RX_HANDLER_CONSUMED;
}
EXPORT_SYMBOL(rmnet_rx_handler);

/* Modifies packet as per logical endpoint configuration and egress data format
 * for egress device configured in logical endpoint. Packet is then transmitted
 * on the egress device.
 */
void rmnet_egress_handler(struct sk_buff *skb)
{
	struct net_device *orig_dev;
	struct rmnet_port *port;
	struct rmnet_priv *priv;
	u8 mux_id;
	int err;
	u32 skb_len;

	trace_rmnet_low(RMNET_MODULE, RMNET_TX_UL_PKT, 0xDEF, 0xDEF, 0xDEF,
			0xDEF, (void *)skb, NULL);
	sk_pacing_shift_update(skb->sk, 8);

	orig_dev = skb->dev;
	priv = netdev_priv(orig_dev);
	skb->dev = priv->real_dev;
	mux_id = priv->mux_id;

	port = rmnet_get_port(skb->dev);
	if (!port)
		goto drop;

	skb_len = skb->len;
	err = rmnet_map_egress_handler(skb, port, mux_id, orig_dev);
	if (err == -ENOMEM)
		goto drop;
	else if (err == -EINPROGRESS) {
		rmnet_vnd_tx_fixup(orig_dev, skb_len);
		return;
	}

	rmnet_vnd_tx_fixup(orig_dev, skb_len);

	dev_queue_xmit(skb);
	return;

drop:
	this_cpu_inc(priv->pcpu_stats->stats.tx_drops);
	kfree_skb(skb);
}<|MERGE_RESOLUTION|>--- conflicted
+++ resolved
@@ -316,11 +316,8 @@
 	if (skb->pkt_type == PACKET_LOOPBACK)
 		return RX_HANDLER_PASS;
 
-<<<<<<< HEAD
-=======
 	trace_rmnet_low(RMNET_MODULE, RMNET_RCV_FROM_PND, 0xDEF,
 			0xDEF, 0xDEF, 0xDEF, NULL, NULL);
->>>>>>> 0482853e
 	dev = skb->dev;
 	port = rmnet_get_port(dev);
 
