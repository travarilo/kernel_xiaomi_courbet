--- conflicted
+++ resolved
@@ -180,15 +180,13 @@
 	int err = 0;
 	u16 mux_id;
 
-<<<<<<< HEAD
 	data_format = RMNET_INGRESS_FORMAT_IP_ROUTE |
 		      RMNET_EGRESS_FORMAT_IP_ROUTE;
-=======
+
 	if (!tb[IFLA_LINK]) {
 		NL_SET_ERR_MSG_MOD(extack, "link not specified");
 		return -EINVAL;
 	}
->>>>>>> d6fb2070
 
 	real_dev = __dev_get_by_index(src_net, nla_get_u32(tb[IFLA_LINK]));
 	if (!real_dev || !dev)
