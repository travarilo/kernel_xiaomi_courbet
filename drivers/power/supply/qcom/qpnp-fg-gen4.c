--- conflicted
+++ resolved
@@ -222,13 +222,6 @@
 	struct votable		*delta_esr_irq_en_votable;
 	struct votable		*pl_disable_votable;
 	struct votable		*cp_disable_votable;
-<<<<<<< HEAD
-	struct work_struct	esr_calib_work;
-	struct alarm		esr_fast_cal_timer;
-	struct delayed_work	pl_enable_work;
-	char			batt_profile[PROFILE_LEN];
-	enum slope_limit_status	slope_limit_sts;
-=======
 	struct votable		*parallel_current_en_votable;
 	struct work_struct	esr_calib_work;
 	struct alarm		esr_fast_cal_timer;
@@ -237,7 +230,6 @@
 	char			batt_profile[PROFILE_LEN];
 	enum slope_limit_status	slope_limit_sts;
 	int			ki_coeff_full_soc[2];
->>>>>>> 4719c01d
 	int			delta_esr_count;
 	int			recharge_soc_thr;
 	int			esr_actual;
@@ -248,10 +240,7 @@
 	bool			esr_fast_calib;
 	bool			esr_fast_calib_done;
 	bool			esr_fast_cal_timer_expired;
-<<<<<<< HEAD
-=======
 	bool			esr_fast_calib_retry;
->>>>>>> 4719c01d
 	bool			esr_fcc_ctrl_en;
 	bool			rslow_low;
 	bool			rapid_soc_dec_en;
@@ -2144,8 +2133,6 @@
 	return rc;
 }
 
-<<<<<<< HEAD
-=======
 static void fg_gen4_parallel_current_config(struct fg_gen4_chip *chip)
 {
 	struct fg_dev *fg = &chip->fg;
@@ -2156,7 +2143,6 @@
 	vote(chip->parallel_current_en_votable, FG_PARALLEL_EN_VOTER, en, 0);
 }
 
->>>>>>> 4719c01d
 static int fg_gen4_esr_fcc_config(struct fg_gen4_chip *chip)
 {
 	struct fg_dev *fg = &chip->fg;
@@ -2238,8 +2224,6 @@
 	return 0;
 }
 
-<<<<<<< HEAD
-=======
 static int fg_gen4_configure_esr_cal_soc(struct fg_dev *fg, int soc_min,
 					int soc_max)
 {
@@ -2406,7 +2390,6 @@
 	return 0;
 }
 
->>>>>>> 4719c01d
 /* All irq handlers below this */
 
 static irqreturn_t fg_mem_attn_irq_handler(int irq, void *data)
@@ -2582,13 +2565,10 @@
 	if (rc < 0)
 		pr_err("Error in configuring slope limiter rc:%d\n", rc);
 
-<<<<<<< HEAD
-=======
 	rc = fg_gen4_adjust_ki_coeff_full_soc(chip, batt_temp);
 	if (rc < 0)
 		pr_err("Error in configuring ki_coeff_full_soc rc:%d\n", rc);
 
->>>>>>> 4719c01d
 	if (abs(fg->last_batt_temp - batt_temp) > 30)
 		pr_warn("Battery temperature last:%d current: %d\n",
 			fg->last_batt_temp, batt_temp);
@@ -3014,14 +2994,11 @@
 	int rc, batt_soc, batt_temp;
 	bool input_present, qnovo_en;
 
-<<<<<<< HEAD
-=======
 	if (fg->battery_missing) {
 		pm_relax(fg->dev);
 		return;
 	}
 
->>>>>>> 4719c01d
 	if (!chip->pl_disable_votable)
 		chip->pl_disable_votable = find_votable("PL_DISABLE");
 
@@ -3086,11 +3063,8 @@
 	if (rc < 0)
 		pr_err("Error in adjusting FCC for ESR, rc=%d\n", rc);
 
-<<<<<<< HEAD
-=======
 	fg_gen4_parallel_current_config(chip);
 
->>>>>>> 4719c01d
 	ttf_update(chip->ttf, input_present);
 	fg->prev_charge_status = fg->charge_status;
 out:
@@ -3737,16 +3711,6 @@
 	int rc;
 	u8 buf[4], val, mask;
 
-<<<<<<< HEAD
-	/* Enable measurement of parallel charging current */
-	val = mask = SMB_MEASURE_EN_BIT;
-	rc = fg_masked_write(fg, BATT_INFO_FG_CNV_CHAR_CFG(fg), mask, val);
-	if (rc < 0) {
-		pr_err("Error in writing to 0x%04x, rc=%d\n",
-			BATT_INFO_FG_CNV_CHAR_CFG(fg), rc);
-		return rc;
-	}
-=======
 	rc = fg_read(fg, ADC_RR_INT_RT_STS(fg), &val, 1);
 	if (rc < 0) {
 		pr_err("failed to read addr=0x%04x, rc=%d\n",
@@ -3759,7 +3723,6 @@
 		pr_warn("Not initializing FG because of battery missing\n");
 		return 0;
 	}
->>>>>>> 4719c01d
 
 	fg_encode(fg->sp, FG_SRAM_CUTOFF_VOLT, chip->dt.cutoff_volt_mv, buf);
 	rc = fg_sram_write(fg, fg->sp[FG_SRAM_CUTOFF_VOLT].addr_word,
@@ -4574,10 +4537,7 @@
 	mutex_init(&fg->charge_full_lock);
 	init_completion(&fg->soc_update);
 	init_completion(&fg->soc_ready);
-<<<<<<< HEAD
-=======
 	init_completion(&chip->mem_attn);
->>>>>>> 4719c01d
 	INIT_WORK(&fg->status_change_work, status_change_work);
 	INIT_WORK(&chip->esr_calib_work, esr_calib_work);
 	INIT_DELAYED_WORK(&fg->profile_load_work, profile_load_work);
