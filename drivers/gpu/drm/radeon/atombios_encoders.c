/*
 * Copyright 2007-11 Advanced Micro Devices, Inc.
 * Copyright 2008 Red Hat Inc.
 *
 * Permission is hereby granted, free of charge, to any person obtaining a
 * copy of this software and associated documentation files (the "Software"),
 * to deal in the Software without restriction, including without limitation
 * the rights to use, copy, modify, merge, publish, distribute, sublicense,
 * and/or sell copies of the Software, and to permit persons to whom the
 * Software is furnished to do so, subject to the following conditions:
 *
 * The above copyright notice and this permission notice shall be included in
 * all copies or substantial portions of the Software.
 *
 * THE SOFTWARE IS PROVIDED "AS IS", WITHOUT WARRANTY OF ANY KIND, EXPRESS OR
 * IMPLIED, INCLUDING BUT NOT LIMITED TO THE WARRANTIES OF MERCHANTABILITY,
 * FITNESS FOR A PARTICULAR PURPOSE AND NONINFRINGEMENT.  IN NO EVENT SHALL
 * THE COPYRIGHT HOLDER(S) OR AUTHOR(S) BE LIABLE FOR ANY CLAIM, DAMAGES OR
 * OTHER LIABILITY, WHETHER IN AN ACTION OF CONTRACT, TORT OR OTHERWISE,
 * ARISING FROM, OUT OF OR IN CONNECTION WITH THE SOFTWARE OR THE USE OR
 * OTHER DEALINGS IN THE SOFTWARE.
 *
 * Authors: Dave Airlie
 *          Alex Deucher
 */
#include <drm/drmP.h>
#include <drm/drm_crtc_helper.h>
#include <drm/radeon_drm.h>
#include "radeon.h"
#include "radeon_audio.h"
#include "atom.h"
#include <linux/backlight.h>

extern int atom_debug;

static u8
radeon_atom_get_backlight_level_from_reg(struct radeon_device *rdev)
{
	u8 backlight_level;
	u32 bios_2_scratch;

	if (rdev->family >= CHIP_R600)
		bios_2_scratch = RREG32(R600_BIOS_2_SCRATCH);
	else
		bios_2_scratch = RREG32(RADEON_BIOS_2_SCRATCH);

	backlight_level = ((bios_2_scratch & ATOM_S2_CURRENT_BL_LEVEL_MASK) >>
			   ATOM_S2_CURRENT_BL_LEVEL_SHIFT);

	return backlight_level;
}

static void
radeon_atom_set_backlight_level_to_reg(struct radeon_device *rdev,
				       u8 backlight_level)
{
	u32 bios_2_scratch;

	if (rdev->family >= CHIP_R600)
		bios_2_scratch = RREG32(R600_BIOS_2_SCRATCH);
	else
		bios_2_scratch = RREG32(RADEON_BIOS_2_SCRATCH);

	bios_2_scratch &= ~ATOM_S2_CURRENT_BL_LEVEL_MASK;
	bios_2_scratch |= ((backlight_level << ATOM_S2_CURRENT_BL_LEVEL_SHIFT) &
			   ATOM_S2_CURRENT_BL_LEVEL_MASK);

	if (rdev->family >= CHIP_R600)
		WREG32(R600_BIOS_2_SCRATCH, bios_2_scratch);
	else
		WREG32(RADEON_BIOS_2_SCRATCH, bios_2_scratch);
}

u8
atombios_get_backlight_level(struct radeon_encoder *radeon_encoder)
{
	struct drm_device *dev = radeon_encoder->base.dev;
	struct radeon_device *rdev = dev->dev_private;

	if (!(rdev->mode_info.firmware_flags & ATOM_BIOS_INFO_BL_CONTROLLED_BY_GPU))
		return 0;

	return radeon_atom_get_backlight_level_from_reg(rdev);
}

void
atombios_set_backlight_level(struct radeon_encoder *radeon_encoder, u8 level)
{
	struct drm_encoder *encoder = &radeon_encoder->base;
	struct drm_device *dev = radeon_encoder->base.dev;
	struct radeon_device *rdev = dev->dev_private;
	struct radeon_encoder_atom_dig *dig;
	DISPLAY_DEVICE_OUTPUT_CONTROL_PS_ALLOCATION args;
	int index;

	if (!(rdev->mode_info.firmware_flags & ATOM_BIOS_INFO_BL_CONTROLLED_BY_GPU))
		return;

	if ((radeon_encoder->devices & (ATOM_DEVICE_LCD_SUPPORT)) &&
	    radeon_encoder->enc_priv) {
		dig = radeon_encoder->enc_priv;
		dig->backlight_level = level;
		radeon_atom_set_backlight_level_to_reg(rdev, dig->backlight_level);

		switch (radeon_encoder->encoder_id) {
		case ENCODER_OBJECT_ID_INTERNAL_LVDS:
		case ENCODER_OBJECT_ID_INTERNAL_LVTM1:
			index = GetIndexIntoMasterTable(COMMAND, LCD1OutputControl);
			if (dig->backlight_level == 0) {
				args.ucAction = ATOM_LCD_BLOFF;
				atom_execute_table(rdev->mode_info.atom_context, index, (uint32_t *)&args);
			} else {
				args.ucAction = ATOM_LCD_BL_BRIGHTNESS_CONTROL;
				atom_execute_table(rdev->mode_info.atom_context, index, (uint32_t *)&args);
				args.ucAction = ATOM_LCD_BLON;
				atom_execute_table(rdev->mode_info.atom_context, index, (uint32_t *)&args);
			}
			break;
		case ENCODER_OBJECT_ID_INTERNAL_UNIPHY:
		case ENCODER_OBJECT_ID_INTERNAL_KLDSCP_LVTMA:
		case ENCODER_OBJECT_ID_INTERNAL_UNIPHY1:
		case ENCODER_OBJECT_ID_INTERNAL_UNIPHY2:
			if (dig->backlight_level == 0)
				atombios_dig_transmitter_setup(encoder, ATOM_TRANSMITTER_ACTION_LCD_BLOFF, 0, 0);
			else {
				atombios_dig_transmitter_setup(encoder, ATOM_TRANSMITTER_ACTION_BL_BRIGHTNESS_CONTROL, 0, 0);
				atombios_dig_transmitter_setup(encoder, ATOM_TRANSMITTER_ACTION_LCD_BLON, 0, 0);
			}
			break;
		default:
			break;
		}
	}
}

#if defined(CONFIG_BACKLIGHT_CLASS_DEVICE) || defined(CONFIG_BACKLIGHT_CLASS_DEVICE_MODULE)

static u8 radeon_atom_bl_level(struct backlight_device *bd)
{
	u8 level;

	/* Convert brightness to hardware level */
	if (bd->props.brightness < 0)
		level = 0;
	else if (bd->props.brightness > RADEON_MAX_BL_LEVEL)
		level = RADEON_MAX_BL_LEVEL;
	else
		level = bd->props.brightness;

	return level;
}

static int radeon_atom_backlight_update_status(struct backlight_device *bd)
{
	struct radeon_backlight_privdata *pdata = bl_get_data(bd);
	struct radeon_encoder *radeon_encoder = pdata->encoder;

	atombios_set_backlight_level(radeon_encoder, radeon_atom_bl_level(bd));

	return 0;
}

static int radeon_atom_backlight_get_brightness(struct backlight_device *bd)
{
	struct radeon_backlight_privdata *pdata = bl_get_data(bd);
	struct radeon_encoder *radeon_encoder = pdata->encoder;
	struct drm_device *dev = radeon_encoder->base.dev;
	struct radeon_device *rdev = dev->dev_private;

	return radeon_atom_get_backlight_level_from_reg(rdev);
}

static const struct backlight_ops radeon_atom_backlight_ops = {
	.get_brightness = radeon_atom_backlight_get_brightness,
	.update_status	= radeon_atom_backlight_update_status,
};

void radeon_atom_backlight_init(struct radeon_encoder *radeon_encoder,
				struct drm_connector *drm_connector)
{
	struct drm_device *dev = radeon_encoder->base.dev;
	struct radeon_device *rdev = dev->dev_private;
	struct backlight_device *bd;
	struct backlight_properties props;
	struct radeon_backlight_privdata *pdata;
	struct radeon_encoder_atom_dig *dig;
	char bl_name[16];

	/* Mac laptops with multiple GPUs use the gmux driver for backlight
	 * so don't register a backlight device
	 */
	if ((rdev->pdev->subsystem_vendor == PCI_VENDOR_ID_APPLE) &&
	    (rdev->pdev->device == 0x6741))
		return;

	if (!radeon_encoder->enc_priv)
		return;

	if (!rdev->is_atom_bios)
		return;

	if (!(rdev->mode_info.firmware_flags & ATOM_BIOS_INFO_BL_CONTROLLED_BY_GPU))
		return;

	pdata = kmalloc(sizeof(struct radeon_backlight_privdata), GFP_KERNEL);
	if (!pdata) {
		DRM_ERROR("Memory allocation failed\n");
		goto error;
	}

	memset(&props, 0, sizeof(props));
	props.max_brightness = RADEON_MAX_BL_LEVEL;
	props.type = BACKLIGHT_RAW;
	snprintf(bl_name, sizeof(bl_name),
		 "radeon_bl%d", dev->primary->index);
	bd = backlight_device_register(bl_name, drm_connector->kdev,
				       pdata, &radeon_atom_backlight_ops, &props);
	if (IS_ERR(bd)) {
		DRM_ERROR("Backlight registration failed\n");
		goto error;
	}

	pdata->encoder = radeon_encoder;

	dig = radeon_encoder->enc_priv;
	dig->bl_dev = bd;

	bd->props.brightness = radeon_atom_backlight_get_brightness(bd);
	/* Set a reasonable default here if the level is 0 otherwise
	 * fbdev will attempt to turn the backlight on after console
	 * unblanking and it will try and restore 0 which turns the backlight
	 * off again.
	 */
	if (bd->props.brightness == 0)
		bd->props.brightness = RADEON_MAX_BL_LEVEL;
	bd->props.power = FB_BLANK_UNBLANK;
	backlight_update_status(bd);

	DRM_INFO("radeon atom DIG backlight initialized\n");

	return;

error:
	kfree(pdata);
	return;
}

static void radeon_atom_backlight_exit(struct radeon_encoder *radeon_encoder)
{
	struct drm_device *dev = radeon_encoder->base.dev;
	struct radeon_device *rdev = dev->dev_private;
	struct backlight_device *bd = NULL;
	struct radeon_encoder_atom_dig *dig;

	if (!radeon_encoder->enc_priv)
		return;

	if (!rdev->is_atom_bios)
		return;

	if (!(rdev->mode_info.firmware_flags & ATOM_BIOS_INFO_BL_CONTROLLED_BY_GPU))
		return;

	dig = radeon_encoder->enc_priv;
	bd = dig->bl_dev;
	dig->bl_dev = NULL;

	if (bd) {
		struct radeon_legacy_backlight_privdata *pdata;

		pdata = bl_get_data(bd);
		backlight_device_unregister(bd);
		kfree(pdata);

		DRM_INFO("radeon atom LVDS backlight unloaded\n");
	}
}

#else /* !CONFIG_BACKLIGHT_CLASS_DEVICE */

void radeon_atom_backlight_init(struct radeon_encoder *encoder)
{
}

static void radeon_atom_backlight_exit(struct radeon_encoder *encoder)
{
}

#endif

/* evil but including atombios.h is much worse */
bool radeon_atom_get_tv_timings(struct radeon_device *rdev, int index,
				struct drm_display_mode *mode);

static bool radeon_atom_mode_fixup(struct drm_encoder *encoder,
				   const struct drm_display_mode *mode,
				   struct drm_display_mode *adjusted_mode)
{
	struct radeon_encoder *radeon_encoder = to_radeon_encoder(encoder);
	struct drm_device *dev = encoder->dev;
	struct radeon_device *rdev = dev->dev_private;

	/* set the active encoder to connector routing */
	radeon_encoder_set_active_device(encoder);
	drm_mode_set_crtcinfo(adjusted_mode, 0);

	/* hw bug */
	if ((mode->flags & DRM_MODE_FLAG_INTERLACE)
	    && (mode->crtc_vsync_start < (mode->crtc_vdisplay + 2)))
		adjusted_mode->crtc_vsync_start = adjusted_mode->crtc_vdisplay + 2;

	/* get the native mode for scaling */
	if (radeon_encoder->active_device & (ATOM_DEVICE_LCD_SUPPORT)) {
		radeon_panel_mode_fixup(encoder, adjusted_mode);
	} else if (radeon_encoder->active_device & (ATOM_DEVICE_TV_SUPPORT)) {
		struct radeon_encoder_atom_dac *tv_dac = radeon_encoder->enc_priv;
		if (tv_dac) {
			if (tv_dac->tv_std == TV_STD_NTSC ||
			    tv_dac->tv_std == TV_STD_NTSC_J ||
			    tv_dac->tv_std == TV_STD_PAL_M)
				radeon_atom_get_tv_timings(rdev, 0, adjusted_mode);
			else
				radeon_atom_get_tv_timings(rdev, 1, adjusted_mode);
		}
	} else if (radeon_encoder->rmx_type != RMX_OFF) {
		radeon_panel_mode_fixup(encoder, adjusted_mode);
	}

	if (ASIC_IS_DCE3(rdev) &&
	    ((radeon_encoder->active_device & (ATOM_DEVICE_DFP_SUPPORT | ATOM_DEVICE_LCD_SUPPORT)) ||
	     (radeon_encoder_get_dp_bridge_encoder_id(encoder) != ENCODER_OBJECT_ID_NONE))) {
		struct drm_connector *connector = radeon_get_connector_for_encoder(encoder);
		radeon_dp_set_link_config(connector, adjusted_mode);
	}

	return true;
}

static void
atombios_dac_setup(struct drm_encoder *encoder, int action)
{
	struct drm_device *dev = encoder->dev;
	struct radeon_device *rdev = dev->dev_private;
	struct radeon_encoder *radeon_encoder = to_radeon_encoder(encoder);
	DAC_ENCODER_CONTROL_PS_ALLOCATION args;
	int index = 0;
	struct radeon_encoder_atom_dac *dac_info = radeon_encoder->enc_priv;

	memset(&args, 0, sizeof(args));

	switch (radeon_encoder->encoder_id) {
	case ENCODER_OBJECT_ID_INTERNAL_DAC1:
	case ENCODER_OBJECT_ID_INTERNAL_KLDSCP_DAC1:
		index = GetIndexIntoMasterTable(COMMAND, DAC1EncoderControl);
		break;
	case ENCODER_OBJECT_ID_INTERNAL_DAC2:
	case ENCODER_OBJECT_ID_INTERNAL_KLDSCP_DAC2:
		index = GetIndexIntoMasterTable(COMMAND, DAC2EncoderControl);
		break;
	}

	args.ucAction = action;

	if (radeon_encoder->active_device & (ATOM_DEVICE_CRT_SUPPORT))
		args.ucDacStandard = ATOM_DAC1_PS2;
	else if (radeon_encoder->active_device & (ATOM_DEVICE_CV_SUPPORT))
		args.ucDacStandard = ATOM_DAC1_CV;
	else {
		switch (dac_info->tv_std) {
		case TV_STD_PAL:
		case TV_STD_PAL_M:
		case TV_STD_SCART_PAL:
		case TV_STD_SECAM:
		case TV_STD_PAL_CN:
			args.ucDacStandard = ATOM_DAC1_PAL;
			break;
		case TV_STD_NTSC:
		case TV_STD_NTSC_J:
		case TV_STD_PAL_60:
		default:
			args.ucDacStandard = ATOM_DAC1_NTSC;
			break;
		}
	}
	args.usPixelClock = cpu_to_le16(radeon_encoder->pixel_clock / 10);

	atom_execute_table(rdev->mode_info.atom_context, index, (uint32_t *)&args);

}

static void
atombios_tv_setup(struct drm_encoder *encoder, int action)
{
	struct drm_device *dev = encoder->dev;
	struct radeon_device *rdev = dev->dev_private;
	struct radeon_encoder *radeon_encoder = to_radeon_encoder(encoder);
	TV_ENCODER_CONTROL_PS_ALLOCATION args;
	int index = 0;
	struct radeon_encoder_atom_dac *dac_info = radeon_encoder->enc_priv;

	memset(&args, 0, sizeof(args));

	index = GetIndexIntoMasterTable(COMMAND, TVEncoderControl);

	args.sTVEncoder.ucAction = action;

	if (radeon_encoder->active_device & (ATOM_DEVICE_CV_SUPPORT))
		args.sTVEncoder.ucTvStandard = ATOM_TV_CV;
	else {
		switch (dac_info->tv_std) {
		case TV_STD_NTSC:
			args.sTVEncoder.ucTvStandard = ATOM_TV_NTSC;
			break;
		case TV_STD_PAL:
			args.sTVEncoder.ucTvStandard = ATOM_TV_PAL;
			break;
		case TV_STD_PAL_M:
			args.sTVEncoder.ucTvStandard = ATOM_TV_PALM;
			break;
		case TV_STD_PAL_60:
			args.sTVEncoder.ucTvStandard = ATOM_TV_PAL60;
			break;
		case TV_STD_NTSC_J:
			args.sTVEncoder.ucTvStandard = ATOM_TV_NTSCJ;
			break;
		case TV_STD_SCART_PAL:
			args.sTVEncoder.ucTvStandard = ATOM_TV_PAL; /* ??? */
			break;
		case TV_STD_SECAM:
			args.sTVEncoder.ucTvStandard = ATOM_TV_SECAM;
			break;
		case TV_STD_PAL_CN:
			args.sTVEncoder.ucTvStandard = ATOM_TV_PALCN;
			break;
		default:
			args.sTVEncoder.ucTvStandard = ATOM_TV_NTSC;
			break;
		}
	}

	args.sTVEncoder.usPixelClock = cpu_to_le16(radeon_encoder->pixel_clock / 10);

	atom_execute_table(rdev->mode_info.atom_context, index, (uint32_t *)&args);

}

static u8 radeon_atom_get_bpc(struct drm_encoder *encoder)
{
	int bpc = 8;

	if (encoder->crtc) {
		struct radeon_crtc *radeon_crtc = to_radeon_crtc(encoder->crtc);
		bpc = radeon_crtc->bpc;
	}

	switch (bpc) {
	case 0:
		return PANEL_BPC_UNDEFINE;
	case 6:
		return PANEL_6BIT_PER_COLOR;
	case 8:
	default:
		return PANEL_8BIT_PER_COLOR;
	case 10:
		return PANEL_10BIT_PER_COLOR;
	case 12:
		return PANEL_12BIT_PER_COLOR;
	case 16:
		return PANEL_16BIT_PER_COLOR;
	}
}

union dvo_encoder_control {
	ENABLE_EXTERNAL_TMDS_ENCODER_PS_ALLOCATION ext_tmds;
	DVO_ENCODER_CONTROL_PS_ALLOCATION dvo;
	DVO_ENCODER_CONTROL_PS_ALLOCATION_V3 dvo_v3;
	DVO_ENCODER_CONTROL_PS_ALLOCATION_V1_4 dvo_v4;
};

void
atombios_dvo_setup(struct drm_encoder *encoder, int action)
{
	struct drm_device *dev = encoder->dev;
	struct radeon_device *rdev = dev->dev_private;
	struct radeon_encoder *radeon_encoder = to_radeon_encoder(encoder);
	union dvo_encoder_control args;
	int index = GetIndexIntoMasterTable(COMMAND, DVOEncoderControl);
	uint8_t frev, crev;

	memset(&args, 0, sizeof(args));

	if (!atom_parse_cmd_header(rdev->mode_info.atom_context, index, &frev, &crev))
		return;

	/* some R4xx chips have the wrong frev */
	if (rdev->family <= CHIP_RV410)
		frev = 1;

	switch (frev) {
	case 1:
		switch (crev) {
		case 1:
			/* R4xx, R5xx */
			args.ext_tmds.sXTmdsEncoder.ucEnable = action;

			if (radeon_dig_monitor_is_duallink(encoder, radeon_encoder->pixel_clock))
				args.ext_tmds.sXTmdsEncoder.ucMisc |= PANEL_ENCODER_MISC_DUAL;

			args.ext_tmds.sXTmdsEncoder.ucMisc |= ATOM_PANEL_MISC_888RGB;
			break;
		case 2:
			/* RS600/690/740 */
			args.dvo.sDVOEncoder.ucAction = action;
			args.dvo.sDVOEncoder.usPixelClock = cpu_to_le16(radeon_encoder->pixel_clock / 10);
			/* DFP1, CRT1, TV1 depending on the type of port */
			args.dvo.sDVOEncoder.ucDeviceType = ATOM_DEVICE_DFP1_INDEX;

			if (radeon_dig_monitor_is_duallink(encoder, radeon_encoder->pixel_clock))
				args.dvo.sDVOEncoder.usDevAttr.sDigAttrib.ucAttribute |= PANEL_ENCODER_MISC_DUAL;
			break;
		case 3:
			/* R6xx */
			args.dvo_v3.ucAction = action;
			args.dvo_v3.usPixelClock = cpu_to_le16(radeon_encoder->pixel_clock / 10);
			args.dvo_v3.ucDVOConfig = 0; /* XXX */
			break;
		case 4:
			/* DCE8 */
			args.dvo_v4.ucAction = action;
			args.dvo_v4.usPixelClock = cpu_to_le16(radeon_encoder->pixel_clock / 10);
			args.dvo_v4.ucDVOConfig = 0; /* XXX */
			args.dvo_v4.ucBitPerColor = radeon_atom_get_bpc(encoder);
			break;
		default:
			DRM_ERROR("Unknown table version %d, %d\n", frev, crev);
			break;
		}
		break;
	default:
		DRM_ERROR("Unknown table version %d, %d\n", frev, crev);
		break;
	}

	atom_execute_table(rdev->mode_info.atom_context, index, (uint32_t *)&args);
}

union lvds_encoder_control {
	LVDS_ENCODER_CONTROL_PS_ALLOCATION    v1;
	LVDS_ENCODER_CONTROL_PS_ALLOCATION_V2 v2;
};

void
atombios_digital_setup(struct drm_encoder *encoder, int action)
{
	struct drm_device *dev = encoder->dev;
	struct radeon_device *rdev = dev->dev_private;
	struct radeon_encoder *radeon_encoder = to_radeon_encoder(encoder);
	struct radeon_encoder_atom_dig *dig = radeon_encoder->enc_priv;
	union lvds_encoder_control args;
	int index = 0;
	int hdmi_detected = 0;
	uint8_t frev, crev;

	if (!dig)
		return;

	if (atombios_get_encoder_mode(encoder) == ATOM_ENCODER_MODE_HDMI)
		hdmi_detected = 1;

	memset(&args, 0, sizeof(args));

	switch (radeon_encoder->encoder_id) {
	case ENCODER_OBJECT_ID_INTERNAL_LVDS:
		index = GetIndexIntoMasterTable(COMMAND, LVDSEncoderControl);
		break;
	case ENCODER_OBJECT_ID_INTERNAL_TMDS1:
	case ENCODER_OBJECT_ID_INTERNAL_KLDSCP_TMDS1:
		index = GetIndexIntoMasterTable(COMMAND, TMDS1EncoderControl);
		break;
	case ENCODER_OBJECT_ID_INTERNAL_LVTM1:
		if (radeon_encoder->devices & (ATOM_DEVICE_LCD_SUPPORT))
			index = GetIndexIntoMasterTable(COMMAND, LVDSEncoderControl);
		else
			index = GetIndexIntoMasterTable(COMMAND, TMDS2EncoderControl);
		break;
	}

	if (!atom_parse_cmd_header(rdev->mode_info.atom_context, index, &frev, &crev))
		return;

	switch (frev) {
	case 1:
	case 2:
		switch (crev) {
		case 1:
			args.v1.ucMisc = 0;
			args.v1.ucAction = action;
			if (hdmi_detected)
				args.v1.ucMisc |= PANEL_ENCODER_MISC_HDMI_TYPE;
			args.v1.usPixelClock = cpu_to_le16(radeon_encoder->pixel_clock / 10);
			if (radeon_encoder->devices & (ATOM_DEVICE_LCD_SUPPORT)) {
				if (dig->lcd_misc & ATOM_PANEL_MISC_DUAL)
					args.v1.ucMisc |= PANEL_ENCODER_MISC_DUAL;
				if (dig->lcd_misc & ATOM_PANEL_MISC_888RGB)
					args.v1.ucMisc |= ATOM_PANEL_MISC_888RGB;
			} else {
				if (dig->linkb)
					args.v1.ucMisc |= PANEL_ENCODER_MISC_TMDS_LINKB;
				if (radeon_dig_monitor_is_duallink(encoder, radeon_encoder->pixel_clock))
					args.v1.ucMisc |= PANEL_ENCODER_MISC_DUAL;
				/*if (pScrn->rgbBits == 8) */
				args.v1.ucMisc |= ATOM_PANEL_MISC_888RGB;
			}
			break;
		case 2:
		case 3:
			args.v2.ucMisc = 0;
			args.v2.ucAction = action;
			if (crev == 3) {
				if (dig->coherent_mode)
					args.v2.ucMisc |= PANEL_ENCODER_MISC_COHERENT;
			}
			if (hdmi_detected)
				args.v2.ucMisc |= PANEL_ENCODER_MISC_HDMI_TYPE;
			args.v2.usPixelClock = cpu_to_le16(radeon_encoder->pixel_clock / 10);
			args.v2.ucTruncate = 0;
			args.v2.ucSpatial = 0;
			args.v2.ucTemporal = 0;
			args.v2.ucFRC = 0;
			if (radeon_encoder->devices & (ATOM_DEVICE_LCD_SUPPORT)) {
				if (dig->lcd_misc & ATOM_PANEL_MISC_DUAL)
					args.v2.ucMisc |= PANEL_ENCODER_MISC_DUAL;
				if (dig->lcd_misc & ATOM_PANEL_MISC_SPATIAL) {
					args.v2.ucSpatial = PANEL_ENCODER_SPATIAL_DITHER_EN;
					if (dig->lcd_misc & ATOM_PANEL_MISC_888RGB)
						args.v2.ucSpatial |= PANEL_ENCODER_SPATIAL_DITHER_DEPTH;
				}
				if (dig->lcd_misc & ATOM_PANEL_MISC_TEMPORAL) {
					args.v2.ucTemporal = PANEL_ENCODER_TEMPORAL_DITHER_EN;
					if (dig->lcd_misc & ATOM_PANEL_MISC_888RGB)
						args.v2.ucTemporal |= PANEL_ENCODER_TEMPORAL_DITHER_DEPTH;
					if (((dig->lcd_misc >> ATOM_PANEL_MISC_GREY_LEVEL_SHIFT) & 0x3) == 2)
						args.v2.ucTemporal |= PANEL_ENCODER_TEMPORAL_LEVEL_4;
				}
			} else {
				if (dig->linkb)
					args.v2.ucMisc |= PANEL_ENCODER_MISC_TMDS_LINKB;
				if (radeon_dig_monitor_is_duallink(encoder, radeon_encoder->pixel_clock))
					args.v2.ucMisc |= PANEL_ENCODER_MISC_DUAL;
			}
			break;
		default:
			DRM_ERROR("Unknown table version %d, %d\n", frev, crev);
			break;
		}
		break;
	default:
		DRM_ERROR("Unknown table version %d, %d\n", frev, crev);
		break;
	}

	atom_execute_table(rdev->mode_info.atom_context, index, (uint32_t *)&args);
}

int
atombios_get_encoder_mode(struct drm_encoder *encoder)
{
	struct drm_device *dev = encoder->dev;
	struct radeon_device *rdev = dev->dev_private;
	struct radeon_encoder *radeon_encoder = to_radeon_encoder(encoder);
	struct drm_connector *connector;
	struct radeon_connector *radeon_connector;
	struct radeon_connector_atom_dig *dig_connector;

	/* dp bridges are always DP */
	if (radeon_encoder_get_dp_bridge_encoder_id(encoder) != ENCODER_OBJECT_ID_NONE)
		return ATOM_ENCODER_MODE_DP;

	/* DVO is always DVO */
	if ((radeon_encoder->encoder_id == ENCODER_OBJECT_ID_INTERNAL_DVO1) ||
	    (radeon_encoder->encoder_id == ENCODER_OBJECT_ID_INTERNAL_KLDSCP_DVO1))
		return ATOM_ENCODER_MODE_DVO;

	connector = radeon_get_connector_for_encoder(encoder);
	/* if we don't have an active device yet, just use one of
	 * the connectors tied to the encoder.
	 */
	if (!connector)
		connector = radeon_get_connector_for_encoder_init(encoder);
	radeon_connector = to_radeon_connector(connector);

	switch (connector->connector_type) {
	case DRM_MODE_CONNECTOR_DVII:
	case DRM_MODE_CONNECTOR_HDMIB: /* HDMI-B is basically DL-DVI; analog works fine */
		if (radeon_audio != 0) {
			if (radeon_connector->use_digital &&
			    (radeon_connector->audio == RADEON_AUDIO_ENABLE))
				return ATOM_ENCODER_MODE_HDMI;
			else if (drm_detect_hdmi_monitor(radeon_connector_edid(connector)) &&
				 (radeon_connector->audio == RADEON_AUDIO_AUTO))
				return ATOM_ENCODER_MODE_HDMI;
			else if (radeon_connector->use_digital)
				return ATOM_ENCODER_MODE_DVI;
			else
				return ATOM_ENCODER_MODE_CRT;
		} else if (radeon_connector->use_digital) {
			return ATOM_ENCODER_MODE_DVI;
		} else {
			return ATOM_ENCODER_MODE_CRT;
		}
		break;
	case DRM_MODE_CONNECTOR_DVID:
	case DRM_MODE_CONNECTOR_HDMIA:
	default:
		if (radeon_audio != 0) {
			if (radeon_connector->audio == RADEON_AUDIO_ENABLE)
				return ATOM_ENCODER_MODE_HDMI;
			else if (drm_detect_hdmi_monitor(radeon_connector_edid(connector)) &&
				 (radeon_connector->audio == RADEON_AUDIO_AUTO))
				return ATOM_ENCODER_MODE_HDMI;
			else
				return ATOM_ENCODER_MODE_DVI;
		} else {
			return ATOM_ENCODER_MODE_DVI;
		}
		break;
	case DRM_MODE_CONNECTOR_LVDS:
		return ATOM_ENCODER_MODE_LVDS;
		break;
	case DRM_MODE_CONNECTOR_DisplayPort:
		dig_connector = radeon_connector->con_priv;
		if ((dig_connector->dp_sink_type == CONNECTOR_OBJECT_ID_DISPLAYPORT) ||
		    (dig_connector->dp_sink_type == CONNECTOR_OBJECT_ID_eDP)) {
			if (radeon_audio != 0 &&
			    drm_detect_monitor_audio(radeon_connector_edid(connector)) &&
			    ASIC_IS_DCE4(rdev) && !ASIC_IS_DCE5(rdev))
				return ATOM_ENCODER_MODE_DP_AUDIO;
			return ATOM_ENCODER_MODE_DP;
		} else if (radeon_audio != 0) {
			if (radeon_connector->audio == RADEON_AUDIO_ENABLE)
				return ATOM_ENCODER_MODE_HDMI;
			else if (drm_detect_hdmi_monitor(radeon_connector_edid(connector)) &&
				 (radeon_connector->audio == RADEON_AUDIO_AUTO))
				return ATOM_ENCODER_MODE_HDMI;
			else
				return ATOM_ENCODER_MODE_DVI;
		} else {
			return ATOM_ENCODER_MODE_DVI;
		}
		break;
	case DRM_MODE_CONNECTOR_eDP:
		if (radeon_audio != 0 &&
		    drm_detect_monitor_audio(radeon_connector_edid(connector)) &&
		    ASIC_IS_DCE4(rdev) && !ASIC_IS_DCE5(rdev))
			return ATOM_ENCODER_MODE_DP_AUDIO;
		return ATOM_ENCODER_MODE_DP;
	case DRM_MODE_CONNECTOR_DVIA:
	case DRM_MODE_CONNECTOR_VGA:
		return ATOM_ENCODER_MODE_CRT;
		break;
	case DRM_MODE_CONNECTOR_Composite:
	case DRM_MODE_CONNECTOR_SVIDEO:
	case DRM_MODE_CONNECTOR_9PinDIN:
		/* fix me */
		return ATOM_ENCODER_MODE_TV;
		/*return ATOM_ENCODER_MODE_CV;*/
		break;
	}
}

/*
 * DIG Encoder/Transmitter Setup
 *
 * DCE 3.0/3.1
 * - 2 DIG transmitter blocks. UNIPHY (links A and B) and LVTMA.
 * Supports up to 3 digital outputs
 * - 2 DIG encoder blocks.
 * DIG1 can drive UNIPHY link A or link B
 * DIG2 can drive UNIPHY link B or LVTMA
 *
 * DCE 3.2
 * - 3 DIG transmitter blocks. UNIPHY0/1/2 (links A and B).
 * Supports up to 5 digital outputs
 * - 2 DIG encoder blocks.
 * DIG1/2 can drive UNIPHY0/1/2 link A or link B
 *
 * DCE 4.0/5.0/6.0
 * - 3 DIG transmitter blocks UNIPHY0/1/2 (links A and B).
 * Supports up to 6 digital outputs
 * - 6 DIG encoder blocks.
 * - DIG to PHY mapping is hardcoded
 * DIG1 drives UNIPHY0 link A, A+B
 * DIG2 drives UNIPHY0 link B
 * DIG3 drives UNIPHY1 link A, A+B
 * DIG4 drives UNIPHY1 link B
 * DIG5 drives UNIPHY2 link A, A+B
 * DIG6 drives UNIPHY2 link B
 *
 * DCE 4.1
 * - 3 DIG transmitter blocks UNIPHY0/1/2 (links A and B).
 * Supports up to 6 digital outputs
 * - 2 DIG encoder blocks.
 * llano
 * DIG1/2 can drive UNIPHY0/1/2 link A or link B
 * ontario
 * DIG1 drives UNIPHY0/1/2 link A
 * DIG2 drives UNIPHY0/1/2 link B
 *
 * Routing
 * crtc -> dig encoder -> UNIPHY/LVTMA (1 or 2 links)
 * Examples:
 * crtc0 -> dig2 -> LVTMA   links A+B -> TMDS/HDMI
 * crtc1 -> dig1 -> UNIPHY0 link  B   -> DP
 * crtc0 -> dig1 -> UNIPHY2 link  A   -> LVDS
 * crtc1 -> dig2 -> UNIPHY1 link  B+A -> TMDS/HDMI
 */

union dig_encoder_control {
	DIG_ENCODER_CONTROL_PS_ALLOCATION v1;
	DIG_ENCODER_CONTROL_PARAMETERS_V2 v2;
	DIG_ENCODER_CONTROL_PARAMETERS_V3 v3;
	DIG_ENCODER_CONTROL_PARAMETERS_V4 v4;
};

void
atombios_dig_encoder_setup(struct drm_encoder *encoder, int action, int panel_mode)
{
	struct drm_device *dev = encoder->dev;
	struct radeon_device *rdev = dev->dev_private;
	struct radeon_encoder *radeon_encoder = to_radeon_encoder(encoder);
	struct radeon_encoder_atom_dig *dig = radeon_encoder->enc_priv;
	struct drm_connector *connector = radeon_get_connector_for_encoder(encoder);
	union dig_encoder_control args;
	int index = 0;
	uint8_t frev, crev;
	int dp_clock = 0;
	int dp_lane_count = 0;
	int hpd_id = RADEON_HPD_NONE;

	if (connector) {
		struct radeon_connector *radeon_connector = to_radeon_connector(connector);
		struct radeon_connector_atom_dig *dig_connector =
			radeon_connector->con_priv;

		dp_clock = dig_connector->dp_clock;
		dp_lane_count = dig_connector->dp_lane_count;
		hpd_id = radeon_connector->hpd.hpd;
	}

	/* no dig encoder assigned */
	if (dig->dig_encoder == -1)
		return;

	memset(&args, 0, sizeof(args));

	if (ASIC_IS_DCE4(rdev))
		index = GetIndexIntoMasterTable(COMMAND, DIGxEncoderControl);
	else {
		if (dig->dig_encoder)
			index = GetIndexIntoMasterTable(COMMAND, DIG2EncoderControl);
		else
			index = GetIndexIntoMasterTable(COMMAND, DIG1EncoderControl);
	}

	if (!atom_parse_cmd_header(rdev->mode_info.atom_context, index, &frev, &crev))
		return;

	switch (frev) {
	case 1:
		switch (crev) {
		case 1:
			args.v1.ucAction = action;
			args.v1.usPixelClock = cpu_to_le16(radeon_encoder->pixel_clock / 10);
			if (action == ATOM_ENCODER_CMD_SETUP_PANEL_MODE)
				args.v3.ucPanelMode = panel_mode;
			else
				args.v1.ucEncoderMode = atombios_get_encoder_mode(encoder);

			if (ENCODER_MODE_IS_DP(args.v1.ucEncoderMode))
				args.v1.ucLaneNum = dp_lane_count;
			else if (radeon_dig_monitor_is_duallink(encoder, radeon_encoder->pixel_clock))
				args.v1.ucLaneNum = 8;
			else
				args.v1.ucLaneNum = 4;

			if (ENCODER_MODE_IS_DP(args.v1.ucEncoderMode) && (dp_clock == 270000))
				args.v1.ucConfig |= ATOM_ENCODER_CONFIG_DPLINKRATE_2_70GHZ;
			switch (radeon_encoder->encoder_id) {
			case ENCODER_OBJECT_ID_INTERNAL_UNIPHY:
				args.v1.ucConfig = ATOM_ENCODER_CONFIG_V2_TRANSMITTER1;
				break;
			case ENCODER_OBJECT_ID_INTERNAL_UNIPHY1:
			case ENCODER_OBJECT_ID_INTERNAL_KLDSCP_LVTMA:
				args.v1.ucConfig = ATOM_ENCODER_CONFIG_V2_TRANSMITTER2;
				break;
			case ENCODER_OBJECT_ID_INTERNAL_UNIPHY2:
				args.v1.ucConfig = ATOM_ENCODER_CONFIG_V2_TRANSMITTER3;
				break;
			}
			if (dig->linkb)
				args.v1.ucConfig |= ATOM_ENCODER_CONFIG_LINKB;
			else
				args.v1.ucConfig |= ATOM_ENCODER_CONFIG_LINKA;
			break;
		case 2:
		case 3:
			args.v3.ucAction = action;
			args.v3.usPixelClock = cpu_to_le16(radeon_encoder->pixel_clock / 10);
			if (action == ATOM_ENCODER_CMD_SETUP_PANEL_MODE)
				args.v3.ucPanelMode = panel_mode;
			else
				args.v3.ucEncoderMode = atombios_get_encoder_mode(encoder);

			if (ENCODER_MODE_IS_DP(args.v3.ucEncoderMode))
				args.v3.ucLaneNum = dp_lane_count;
			else if (radeon_dig_monitor_is_duallink(encoder, radeon_encoder->pixel_clock))
				args.v3.ucLaneNum = 8;
			else
				args.v3.ucLaneNum = 4;

			if (ENCODER_MODE_IS_DP(args.v3.ucEncoderMode) && (dp_clock == 270000))
				args.v1.ucConfig |= ATOM_ENCODER_CONFIG_V3_DPLINKRATE_2_70GHZ;
			args.v3.acConfig.ucDigSel = dig->dig_encoder;
			args.v3.ucBitPerColor = radeon_atom_get_bpc(encoder);
			break;
		case 4:
			args.v4.ucAction = action;
			args.v4.usPixelClock = cpu_to_le16(radeon_encoder->pixel_clock / 10);
			if (action == ATOM_ENCODER_CMD_SETUP_PANEL_MODE)
				args.v4.ucPanelMode = panel_mode;
			else
				args.v4.ucEncoderMode = atombios_get_encoder_mode(encoder);

			if (ENCODER_MODE_IS_DP(args.v4.ucEncoderMode))
				args.v4.ucLaneNum = dp_lane_count;
			else if (radeon_dig_monitor_is_duallink(encoder, radeon_encoder->pixel_clock))
				args.v4.ucLaneNum = 8;
			else
				args.v4.ucLaneNum = 4;

			if (ENCODER_MODE_IS_DP(args.v4.ucEncoderMode)) {
				if (dp_clock == 540000)
					args.v1.ucConfig |= ATOM_ENCODER_CONFIG_V4_DPLINKRATE_5_40GHZ;
				else if (dp_clock == 324000)
					args.v1.ucConfig |= ATOM_ENCODER_CONFIG_V4_DPLINKRATE_3_24GHZ;
				else if (dp_clock == 270000)
					args.v1.ucConfig |= ATOM_ENCODER_CONFIG_V4_DPLINKRATE_2_70GHZ;
				else
					args.v1.ucConfig |= ATOM_ENCODER_CONFIG_V4_DPLINKRATE_1_62GHZ;
			}
			args.v4.acConfig.ucDigSel = dig->dig_encoder;
			args.v4.ucBitPerColor = radeon_atom_get_bpc(encoder);
			if (hpd_id == RADEON_HPD_NONE)
				args.v4.ucHPD_ID = 0;
			else
				args.v4.ucHPD_ID = hpd_id + 1;
			break;
		default:
			DRM_ERROR("Unknown table version %d, %d\n", frev, crev);
			break;
		}
		break;
	default:
		DRM_ERROR("Unknown table version %d, %d\n", frev, crev);
		break;
	}

	atom_execute_table(rdev->mode_info.atom_context, index, (uint32_t *)&args);

}

union dig_transmitter_control {
	DIG_TRANSMITTER_CONTROL_PS_ALLOCATION v1;
	DIG_TRANSMITTER_CONTROL_PARAMETERS_V2 v2;
	DIG_TRANSMITTER_CONTROL_PARAMETERS_V3 v3;
	DIG_TRANSMITTER_CONTROL_PARAMETERS_V4 v4;
	DIG_TRANSMITTER_CONTROL_PARAMETERS_V1_5 v5;
};

void
atombios_dig_transmitter_setup(struct drm_encoder *encoder, int action, uint8_t lane_num, uint8_t lane_set)
{
	struct drm_device *dev = encoder->dev;
	struct radeon_device *rdev = dev->dev_private;
	struct radeon_encoder *radeon_encoder = to_radeon_encoder(encoder);
	struct radeon_encoder_atom_dig *dig = radeon_encoder->enc_priv;
	struct drm_connector *connector;
	union dig_transmitter_control args;
	int index = 0;
	uint8_t frev, crev;
	bool is_dp = false;
	int pll_id = 0;
	int dp_clock = 0;
	int dp_lane_count = 0;
	int connector_object_id = 0;
	int igp_lane_info = 0;
	int dig_encoder = dig->dig_encoder;
	int hpd_id = RADEON_HPD_NONE;

	if (action == ATOM_TRANSMITTER_ACTION_INIT) {
		connector = radeon_get_connector_for_encoder_init(encoder);
		/* just needed to avoid bailing in the encoder check.  the encoder
		 * isn't used for init
		 */
		dig_encoder = 0;
	} else
		connector = radeon_get_connector_for_encoder(encoder);

	if (connector) {
		struct radeon_connector *radeon_connector = to_radeon_connector(connector);
		struct radeon_connector_atom_dig *dig_connector =
			radeon_connector->con_priv;

		hpd_id = radeon_connector->hpd.hpd;
		dp_clock = dig_connector->dp_clock;
		dp_lane_count = dig_connector->dp_lane_count;
		connector_object_id =
			(radeon_connector->connector_object_id & OBJECT_ID_MASK) >> OBJECT_ID_SHIFT;
		igp_lane_info = dig_connector->igp_lane_info;
	}

	if (encoder->crtc) {
		struct radeon_crtc *radeon_crtc = to_radeon_crtc(encoder->crtc);
		pll_id = radeon_crtc->pll_id;
	}

	/* no dig encoder assigned */
	if (dig_encoder == -1)
		return;

	if (ENCODER_MODE_IS_DP(atombios_get_encoder_mode(encoder)))
		is_dp = true;

	memset(&args, 0, sizeof(args));

	switch (radeon_encoder->encoder_id) {
	case ENCODER_OBJECT_ID_INTERNAL_KLDSCP_DVO1:
		index = GetIndexIntoMasterTable(COMMAND, DVOOutputControl);
		break;
	case ENCODER_OBJECT_ID_INTERNAL_UNIPHY:
	case ENCODER_OBJECT_ID_INTERNAL_UNIPHY1:
	case ENCODER_OBJECT_ID_INTERNAL_UNIPHY2:
	case ENCODER_OBJECT_ID_INTERNAL_UNIPHY3:
		index = GetIndexIntoMasterTable(COMMAND, UNIPHYTransmitterControl);
		break;
	case ENCODER_OBJECT_ID_INTERNAL_KLDSCP_LVTMA:
		index = GetIndexIntoMasterTable(COMMAND, LVTMATransmitterControl);
		break;
	}

	if (!atom_parse_cmd_header(rdev->mode_info.atom_context, index, &frev, &crev))
		return;

	switch (frev) {
	case 1:
		switch (crev) {
		case 1:
			args.v1.ucAction = action;
			if (action == ATOM_TRANSMITTER_ACTION_INIT) {
				args.v1.usInitInfo = cpu_to_le16(connector_object_id);
			} else if (action == ATOM_TRANSMITTER_ACTION_SETUP_VSEMPH) {
				args.v1.asMode.ucLaneSel = lane_num;
				args.v1.asMode.ucLaneSet = lane_set;
			} else {
				if (is_dp)
					args.v1.usPixelClock = cpu_to_le16(dp_clock / 10);
				else if (radeon_dig_monitor_is_duallink(encoder, radeon_encoder->pixel_clock))
					args.v1.usPixelClock = cpu_to_le16((radeon_encoder->pixel_clock / 2) / 10);
				else
					args.v1.usPixelClock = cpu_to_le16(radeon_encoder->pixel_clock / 10);
			}

			args.v1.ucConfig = ATOM_TRANSMITTER_CONFIG_CLKSRC_PPLL;

			if (dig_encoder)
				args.v1.ucConfig |= ATOM_TRANSMITTER_CONFIG_DIG2_ENCODER;
			else
				args.v1.ucConfig |= ATOM_TRANSMITTER_CONFIG_DIG1_ENCODER;

			if ((rdev->flags & RADEON_IS_IGP) &&
			    (radeon_encoder->encoder_id == ENCODER_OBJECT_ID_INTERNAL_UNIPHY)) {
				if (is_dp ||
				    !radeon_dig_monitor_is_duallink(encoder, radeon_encoder->pixel_clock)) {
					if (igp_lane_info & 0x1)
						args.v1.ucConfig |= ATOM_TRANSMITTER_CONFIG_LANE_0_3;
					else if (igp_lane_info & 0x2)
						args.v1.ucConfig |= ATOM_TRANSMITTER_CONFIG_LANE_4_7;
					else if (igp_lane_info & 0x4)
						args.v1.ucConfig |= ATOM_TRANSMITTER_CONFIG_LANE_8_11;
					else if (igp_lane_info & 0x8)
						args.v1.ucConfig |= ATOM_TRANSMITTER_CONFIG_LANE_12_15;
				} else {
					if (igp_lane_info & 0x3)
						args.v1.ucConfig |= ATOM_TRANSMITTER_CONFIG_LANE_0_7;
					else if (igp_lane_info & 0xc)
						args.v1.ucConfig |= ATOM_TRANSMITTER_CONFIG_LANE_8_15;
				}
			}

			if (dig->linkb)
				args.v1.ucConfig |= ATOM_TRANSMITTER_CONFIG_LINKB;
			else
				args.v1.ucConfig |= ATOM_TRANSMITTER_CONFIG_LINKA;

			if (is_dp)
				args.v1.ucConfig |= ATOM_TRANSMITTER_CONFIG_COHERENT;
			else if (radeon_encoder->devices & (ATOM_DEVICE_DFP_SUPPORT)) {
				if (dig->coherent_mode)
					args.v1.ucConfig |= ATOM_TRANSMITTER_CONFIG_COHERENT;
				if (radeon_dig_monitor_is_duallink(encoder, radeon_encoder->pixel_clock))
					args.v1.ucConfig |= ATOM_TRANSMITTER_CONFIG_8LANE_LINK;
			}
			break;
		case 2:
			args.v2.ucAction = action;
			if (action == ATOM_TRANSMITTER_ACTION_INIT) {
				args.v2.usInitInfo = cpu_to_le16(connector_object_id);
			} else if (action == ATOM_TRANSMITTER_ACTION_SETUP_VSEMPH) {
				args.v2.asMode.ucLaneSel = lane_num;
				args.v2.asMode.ucLaneSet = lane_set;
			} else {
				if (is_dp)
					args.v2.usPixelClock = cpu_to_le16(dp_clock / 10);
				else if (radeon_dig_monitor_is_duallink(encoder, radeon_encoder->pixel_clock))
					args.v2.usPixelClock = cpu_to_le16((radeon_encoder->pixel_clock / 2) / 10);
				else
					args.v2.usPixelClock = cpu_to_le16(radeon_encoder->pixel_clock / 10);
			}

			args.v2.acConfig.ucEncoderSel = dig_encoder;
			if (dig->linkb)
				args.v2.acConfig.ucLinkSel = 1;

			switch (radeon_encoder->encoder_id) {
			case ENCODER_OBJECT_ID_INTERNAL_UNIPHY:
				args.v2.acConfig.ucTransmitterSel = 0;
				break;
			case ENCODER_OBJECT_ID_INTERNAL_UNIPHY1:
				args.v2.acConfig.ucTransmitterSel = 1;
				break;
			case ENCODER_OBJECT_ID_INTERNAL_UNIPHY2:
				args.v2.acConfig.ucTransmitterSel = 2;
				break;
			}

			if (is_dp) {
				args.v2.acConfig.fCoherentMode = 1;
				args.v2.acConfig.fDPConnector = 1;
			} else if (radeon_encoder->devices & (ATOM_DEVICE_DFP_SUPPORT)) {
				if (dig->coherent_mode)
					args.v2.acConfig.fCoherentMode = 1;
				if (radeon_dig_monitor_is_duallink(encoder, radeon_encoder->pixel_clock))
					args.v2.acConfig.fDualLinkConnector = 1;
			}
			break;
		case 3:
			args.v3.ucAction = action;
			if (action == ATOM_TRANSMITTER_ACTION_INIT) {
				args.v3.usInitInfo = cpu_to_le16(connector_object_id);
			} else if (action == ATOM_TRANSMITTER_ACTION_SETUP_VSEMPH) {
				args.v3.asMode.ucLaneSel = lane_num;
				args.v3.asMode.ucLaneSet = lane_set;
			} else {
				if (is_dp)
					args.v3.usPixelClock = cpu_to_le16(dp_clock / 10);
				else if (radeon_dig_monitor_is_duallink(encoder, radeon_encoder->pixel_clock))
					args.v3.usPixelClock = cpu_to_le16((radeon_encoder->pixel_clock / 2) / 10);
				else
					args.v3.usPixelClock = cpu_to_le16(radeon_encoder->pixel_clock / 10);
			}

			if (is_dp)
				args.v3.ucLaneNum = dp_lane_count;
			else if (radeon_dig_monitor_is_duallink(encoder, radeon_encoder->pixel_clock))
				args.v3.ucLaneNum = 8;
			else
				args.v3.ucLaneNum = 4;

			if (dig->linkb)
				args.v3.acConfig.ucLinkSel = 1;
			if (dig_encoder & 1)
				args.v3.acConfig.ucEncoderSel = 1;

			/* Select the PLL for the PHY
			 * DP PHY should be clocked from external src if there is
			 * one.
			 */
			/* On DCE4, if there is an external clock, it generates the DP ref clock */
			if (is_dp && rdev->clock.dp_extclk)
				args.v3.acConfig.ucRefClkSource = 2; /* external src */
			else
				args.v3.acConfig.ucRefClkSource = pll_id;

			switch (radeon_encoder->encoder_id) {
			case ENCODER_OBJECT_ID_INTERNAL_UNIPHY:
				args.v3.acConfig.ucTransmitterSel = 0;
				break;
			case ENCODER_OBJECT_ID_INTERNAL_UNIPHY1:
				args.v3.acConfig.ucTransmitterSel = 1;
				break;
			case ENCODER_OBJECT_ID_INTERNAL_UNIPHY2:
				args.v3.acConfig.ucTransmitterSel = 2;
				break;
			}

			if (is_dp)
				args.v3.acConfig.fCoherentMode = 1; /* DP requires coherent */
			else if (radeon_encoder->devices & (ATOM_DEVICE_DFP_SUPPORT)) {
				if (dig->coherent_mode)
					args.v3.acConfig.fCoherentMode = 1;
				if (radeon_dig_monitor_is_duallink(encoder, radeon_encoder->pixel_clock))
					args.v3.acConfig.fDualLinkConnector = 1;
			}
			break;
		case 4:
			args.v4.ucAction = action;
			if (action == ATOM_TRANSMITTER_ACTION_INIT) {
				args.v4.usInitInfo = cpu_to_le16(connector_object_id);
			} else if (action == ATOM_TRANSMITTER_ACTION_SETUP_VSEMPH) {
				args.v4.asMode.ucLaneSel = lane_num;
				args.v4.asMode.ucLaneSet = lane_set;
			} else {
				if (is_dp)
					args.v4.usPixelClock = cpu_to_le16(dp_clock / 10);
				else if (radeon_dig_monitor_is_duallink(encoder, radeon_encoder->pixel_clock))
					args.v4.usPixelClock = cpu_to_le16((radeon_encoder->pixel_clock / 2) / 10);
				else
					args.v4.usPixelClock = cpu_to_le16(radeon_encoder->pixel_clock / 10);
			}

			if (is_dp)
				args.v4.ucLaneNum = dp_lane_count;
			else if (radeon_dig_monitor_is_duallink(encoder, radeon_encoder->pixel_clock))
				args.v4.ucLaneNum = 8;
			else
				args.v4.ucLaneNum = 4;

			if (dig->linkb)
				args.v4.acConfig.ucLinkSel = 1;
			if (dig_encoder & 1)
				args.v4.acConfig.ucEncoderSel = 1;

			/* Select the PLL for the PHY
			 * DP PHY should be clocked from external src if there is
			 * one.
			 */
			/* On DCE5 DCPLL usually generates the DP ref clock */
			if (is_dp) {
				if (rdev->clock.dp_extclk)
					args.v4.acConfig.ucRefClkSource = ENCODER_REFCLK_SRC_EXTCLK;
				else
					args.v4.acConfig.ucRefClkSource = ENCODER_REFCLK_SRC_DCPLL;
			} else
				args.v4.acConfig.ucRefClkSource = pll_id;

			switch (radeon_encoder->encoder_id) {
			case ENCODER_OBJECT_ID_INTERNAL_UNIPHY:
				args.v4.acConfig.ucTransmitterSel = 0;
				break;
			case ENCODER_OBJECT_ID_INTERNAL_UNIPHY1:
				args.v4.acConfig.ucTransmitterSel = 1;
				break;
			case ENCODER_OBJECT_ID_INTERNAL_UNIPHY2:
				args.v4.acConfig.ucTransmitterSel = 2;
				break;
			}

			if (is_dp)
				args.v4.acConfig.fCoherentMode = 1; /* DP requires coherent */
			else if (radeon_encoder->devices & (ATOM_DEVICE_DFP_SUPPORT)) {
				if (dig->coherent_mode)
					args.v4.acConfig.fCoherentMode = 1;
				if (radeon_dig_monitor_is_duallink(encoder, radeon_encoder->pixel_clock))
					args.v4.acConfig.fDualLinkConnector = 1;
			}
			break;
		case 5:
			args.v5.ucAction = action;
			if (is_dp)
				args.v5.usSymClock = cpu_to_le16(dp_clock / 10);
			else
				args.v5.usSymClock = cpu_to_le16(radeon_encoder->pixel_clock / 10);

			switch (radeon_encoder->encoder_id) {
			case ENCODER_OBJECT_ID_INTERNAL_UNIPHY:
				if (dig->linkb)
					args.v5.ucPhyId = ATOM_PHY_ID_UNIPHYB;
				else
					args.v5.ucPhyId = ATOM_PHY_ID_UNIPHYA;
				break;
			case ENCODER_OBJECT_ID_INTERNAL_UNIPHY1:
				if (dig->linkb)
					args.v5.ucPhyId = ATOM_PHY_ID_UNIPHYD;
				else
					args.v5.ucPhyId = ATOM_PHY_ID_UNIPHYC;
				break;
			case ENCODER_OBJECT_ID_INTERNAL_UNIPHY2:
				if (dig->linkb)
					args.v5.ucPhyId = ATOM_PHY_ID_UNIPHYF;
				else
					args.v5.ucPhyId = ATOM_PHY_ID_UNIPHYE;
				break;
			case ENCODER_OBJECT_ID_INTERNAL_UNIPHY3:
				args.v5.ucPhyId = ATOM_PHY_ID_UNIPHYG;
				break;
			}
			if (is_dp)
				args.v5.ucLaneNum = dp_lane_count;
			else if (radeon_dig_monitor_is_duallink(encoder, radeon_encoder->pixel_clock))
				args.v5.ucLaneNum = 8;
			else
				args.v5.ucLaneNum = 4;
			args.v5.ucConnObjId = connector_object_id;
			args.v5.ucDigMode = atombios_get_encoder_mode(encoder);

			if (is_dp && rdev->clock.dp_extclk)
				args.v5.asConfig.ucPhyClkSrcId = ENCODER_REFCLK_SRC_EXTCLK;
			else
				args.v5.asConfig.ucPhyClkSrcId = pll_id;

			if (is_dp)
				args.v5.asConfig.ucCoherentMode = 1; /* DP requires coherent */
			else if (radeon_encoder->devices & (ATOM_DEVICE_DFP_SUPPORT)) {
				if (dig->coherent_mode)
					args.v5.asConfig.ucCoherentMode = 1;
			}
			if (hpd_id == RADEON_HPD_NONE)
				args.v5.asConfig.ucHPDSel = 0;
			else
				args.v5.asConfig.ucHPDSel = hpd_id + 1;
			args.v5.ucDigEncoderSel = 1 << dig_encoder;
			args.v5.ucDPLaneSet = lane_set;
			break;
		default:
			DRM_ERROR("Unknown table version %d, %d\n", frev, crev);
			break;
		}
		break;
	default:
		DRM_ERROR("Unknown table version %d, %d\n", frev, crev);
		break;
	}

	atom_execute_table(rdev->mode_info.atom_context, index, (uint32_t *)&args);
}

bool
atombios_set_edp_panel_power(struct drm_connector *connector, int action)
{
	struct radeon_connector *radeon_connector = to_radeon_connector(connector);
	struct drm_device *dev = radeon_connector->base.dev;
	struct radeon_device *rdev = dev->dev_private;
	union dig_transmitter_control args;
	int index = GetIndexIntoMasterTable(COMMAND, UNIPHYTransmitterControl);
	uint8_t frev, crev;

	if (connector->connector_type != DRM_MODE_CONNECTOR_eDP)
		goto done;

	if (!ASIC_IS_DCE4(rdev))
		goto done;

	if ((action != ATOM_TRANSMITTER_ACTION_POWER_ON) &&
	    (action != ATOM_TRANSMITTER_ACTION_POWER_OFF))
		goto done;

	if (!atom_parse_cmd_header(rdev->mode_info.atom_context, index, &frev, &crev))
		goto done;

	memset(&args, 0, sizeof(args));

	args.v1.ucAction = action;

	atom_execute_table(rdev->mode_info.atom_context, index, (uint32_t *)&args);

	/* wait for the panel to power up */
	if (action == ATOM_TRANSMITTER_ACTION_POWER_ON) {
		int i;

		for (i = 0; i < 300; i++) {
			if (radeon_hpd_sense(rdev, radeon_connector->hpd.hpd))
				return true;
			mdelay(1);
		}
		return false;
	}
done:
	return true;
}

union external_encoder_control {
	EXTERNAL_ENCODER_CONTROL_PS_ALLOCATION v1;
	EXTERNAL_ENCODER_CONTROL_PS_ALLOCATION_V3 v3;
};

static void
atombios_external_encoder_setup(struct drm_encoder *encoder,
				struct drm_encoder *ext_encoder,
				int action)
{
	struct drm_device *dev = encoder->dev;
	struct radeon_device *rdev = dev->dev_private;
	struct radeon_encoder *radeon_encoder = to_radeon_encoder(encoder);
	struct radeon_encoder *ext_radeon_encoder = to_radeon_encoder(ext_encoder);
	union external_encoder_control args;
	struct drm_connector *connector;
	int index = GetIndexIntoMasterTable(COMMAND, ExternalEncoderControl);
	u8 frev, crev;
	int dp_clock = 0;
	int dp_lane_count = 0;
	int connector_object_id = 0;
	u32 ext_enum = (ext_radeon_encoder->encoder_enum & ENUM_ID_MASK) >> ENUM_ID_SHIFT;

	if (action == EXTERNAL_ENCODER_ACTION_V3_ENCODER_INIT)
		connector = radeon_get_connector_for_encoder_init(encoder);
	else
		connector = radeon_get_connector_for_encoder(encoder);

	if (connector) {
		struct radeon_connector *radeon_connector = to_radeon_connector(connector);
		struct radeon_connector_atom_dig *dig_connector =
			radeon_connector->con_priv;

		dp_clock = dig_connector->dp_clock;
		dp_lane_count = dig_connector->dp_lane_count;
		connector_object_id =
			(radeon_connector->connector_object_id & OBJECT_ID_MASK) >> OBJECT_ID_SHIFT;
	}

	memset(&args, 0, sizeof(args));

	if (!atom_parse_cmd_header(rdev->mode_info.atom_context, index, &frev, &crev))
		return;

	switch (frev) {
	case 1:
		/* no params on frev 1 */
		break;
	case 2:
		switch (crev) {
		case 1:
		case 2:
			args.v1.sDigEncoder.ucAction = action;
			args.v1.sDigEncoder.usPixelClock = cpu_to_le16(radeon_encoder->pixel_clock / 10);
			args.v1.sDigEncoder.ucEncoderMode = atombios_get_encoder_mode(encoder);

			if (ENCODER_MODE_IS_DP(args.v1.sDigEncoder.ucEncoderMode)) {
				if (dp_clock == 270000)
					args.v1.sDigEncoder.ucConfig |= ATOM_ENCODER_CONFIG_DPLINKRATE_2_70GHZ;
				args.v1.sDigEncoder.ucLaneNum = dp_lane_count;
			} else if (radeon_dig_monitor_is_duallink(encoder, radeon_encoder->pixel_clock))
				args.v1.sDigEncoder.ucLaneNum = 8;
			else
				args.v1.sDigEncoder.ucLaneNum = 4;
			break;
		case 3:
			args.v3.sExtEncoder.ucAction = action;
			if (action == EXTERNAL_ENCODER_ACTION_V3_ENCODER_INIT)
				args.v3.sExtEncoder.usConnectorId = cpu_to_le16(connector_object_id);
			else
				args.v3.sExtEncoder.usPixelClock = cpu_to_le16(radeon_encoder->pixel_clock / 10);
			args.v3.sExtEncoder.ucEncoderMode = atombios_get_encoder_mode(encoder);

			if (ENCODER_MODE_IS_DP(args.v3.sExtEncoder.ucEncoderMode)) {
				if (dp_clock == 270000)
					args.v3.sExtEncoder.ucConfig |= EXTERNAL_ENCODER_CONFIG_V3_DPLINKRATE_2_70GHZ;
				else if (dp_clock == 540000)
					args.v3.sExtEncoder.ucConfig |= EXTERNAL_ENCODER_CONFIG_V3_DPLINKRATE_5_40GHZ;
				args.v3.sExtEncoder.ucLaneNum = dp_lane_count;
			} else if (radeon_dig_monitor_is_duallink(encoder, radeon_encoder->pixel_clock))
				args.v3.sExtEncoder.ucLaneNum = 8;
			else
				args.v3.sExtEncoder.ucLaneNum = 4;
			switch (ext_enum) {
			case GRAPH_OBJECT_ENUM_ID1:
				args.v3.sExtEncoder.ucConfig |= EXTERNAL_ENCODER_CONFIG_V3_ENCODER1;
				break;
			case GRAPH_OBJECT_ENUM_ID2:
				args.v3.sExtEncoder.ucConfig |= EXTERNAL_ENCODER_CONFIG_V3_ENCODER2;
				break;
			case GRAPH_OBJECT_ENUM_ID3:
				args.v3.sExtEncoder.ucConfig |= EXTERNAL_ENCODER_CONFIG_V3_ENCODER3;
				break;
			}
			args.v3.sExtEncoder.ucBitPerColor = radeon_atom_get_bpc(encoder);
			break;
		default:
			DRM_ERROR("Unknown table version: %d, %d\n", frev, crev);
			return;
		}
		break;
	default:
		DRM_ERROR("Unknown table version: %d, %d\n", frev, crev);
		return;
	}
	atom_execute_table(rdev->mode_info.atom_context, index, (uint32_t *)&args);
}

static void
atombios_yuv_setup(struct drm_encoder *encoder, bool enable)
{
	struct drm_device *dev = encoder->dev;
	struct radeon_device *rdev = dev->dev_private;
	struct radeon_encoder *radeon_encoder = to_radeon_encoder(encoder);
	struct radeon_crtc *radeon_crtc = to_radeon_crtc(encoder->crtc);
	ENABLE_YUV_PS_ALLOCATION args;
	int index = GetIndexIntoMasterTable(COMMAND, EnableYUV);
	uint32_t temp, reg;

	memset(&args, 0, sizeof(args));

	if (rdev->family >= CHIP_R600)
		reg = R600_BIOS_3_SCRATCH;
	else
		reg = RADEON_BIOS_3_SCRATCH;

	/* XXX: fix up scratch reg handling */
	temp = RREG32(reg);
	if (radeon_encoder->active_device & (ATOM_DEVICE_TV_SUPPORT))
		WREG32(reg, (ATOM_S3_TV1_ACTIVE |
			     (radeon_crtc->crtc_id << 18)));
	else if (radeon_encoder->active_device & (ATOM_DEVICE_CV_SUPPORT))
		WREG32(reg, (ATOM_S3_CV_ACTIVE | (radeon_crtc->crtc_id << 24)));
	else
		WREG32(reg, 0);

	if (enable)
		args.ucEnable = ATOM_ENABLE;
	args.ucCRTC = radeon_crtc->crtc_id;

	atom_execute_table(rdev->mode_info.atom_context, index, (uint32_t *)&args);

	WREG32(reg, temp);
}

static void
radeon_atom_encoder_dpms_avivo(struct drm_encoder *encoder, int mode)
{
	struct drm_device *dev = encoder->dev;
	struct radeon_device *rdev = dev->dev_private;
	struct radeon_encoder *radeon_encoder = to_radeon_encoder(encoder);
	DISPLAY_DEVICE_OUTPUT_CONTROL_PS_ALLOCATION args;
	int index = 0;

	memset(&args, 0, sizeof(args));

	switch (radeon_encoder->encoder_id) {
	case ENCODER_OBJECT_ID_INTERNAL_TMDS1:
	case ENCODER_OBJECT_ID_INTERNAL_KLDSCP_TMDS1:
		index = GetIndexIntoMasterTable(COMMAND, TMDSAOutputControl);
		break;
	case ENCODER_OBJECT_ID_INTERNAL_DVO1:
	case ENCODER_OBJECT_ID_INTERNAL_DDI:
	case ENCODER_OBJECT_ID_INTERNAL_KLDSCP_DVO1:
		index = GetIndexIntoMasterTable(COMMAND, DVOOutputControl);
		break;
	case ENCODER_OBJECT_ID_INTERNAL_LVDS:
		index = GetIndexIntoMasterTable(COMMAND, LCD1OutputControl);
		break;
	case ENCODER_OBJECT_ID_INTERNAL_LVTM1:
		if (radeon_encoder->devices & (ATOM_DEVICE_LCD_SUPPORT))
			index = GetIndexIntoMasterTable(COMMAND, LCD1OutputControl);
		else
			index = GetIndexIntoMasterTable(COMMAND, LVTMAOutputControl);
		break;
	case ENCODER_OBJECT_ID_INTERNAL_DAC1:
	case ENCODER_OBJECT_ID_INTERNAL_KLDSCP_DAC1:
		if (radeon_encoder->active_device & (ATOM_DEVICE_TV_SUPPORT))
			index = GetIndexIntoMasterTable(COMMAND, TV1OutputControl);
		else if (radeon_encoder->active_device & (ATOM_DEVICE_CV_SUPPORT))
			index = GetIndexIntoMasterTable(COMMAND, CV1OutputControl);
		else
			index = GetIndexIntoMasterTable(COMMAND, DAC1OutputControl);
		break;
	case ENCODER_OBJECT_ID_INTERNAL_DAC2:
	case ENCODER_OBJECT_ID_INTERNAL_KLDSCP_DAC2:
		if (radeon_encoder->active_device & (ATOM_DEVICE_TV_SUPPORT))
			index = GetIndexIntoMasterTable(COMMAND, TV1OutputControl);
		else if (radeon_encoder->active_device & (ATOM_DEVICE_CV_SUPPORT))
			index = GetIndexIntoMasterTable(COMMAND, CV1OutputControl);
		else
			index = GetIndexIntoMasterTable(COMMAND, DAC2OutputControl);
		break;
	default:
		return;
	}

	switch (mode) {
	case DRM_MODE_DPMS_ON:
		args.ucAction = ATOM_ENABLE;
		/* workaround for DVOOutputControl on some RS690 systems */
		if (radeon_encoder->encoder_id == ENCODER_OBJECT_ID_INTERNAL_DDI) {
			u32 reg = RREG32(RADEON_BIOS_3_SCRATCH);
			WREG32(RADEON_BIOS_3_SCRATCH, reg & ~ATOM_S3_DFP2I_ACTIVE);
			atom_execute_table(rdev->mode_info.atom_context, index, (uint32_t *)&args);
			WREG32(RADEON_BIOS_3_SCRATCH, reg);
		} else
			atom_execute_table(rdev->mode_info.atom_context, index, (uint32_t *)&args);
		if (radeon_encoder->devices & (ATOM_DEVICE_LCD_SUPPORT)) {
			args.ucAction = ATOM_LCD_BLON;
			atom_execute_table(rdev->mode_info.atom_context, index, (uint32_t *)&args);
		}
		break;
	case DRM_MODE_DPMS_STANDBY:
	case DRM_MODE_DPMS_SUSPEND:
	case DRM_MODE_DPMS_OFF:
		args.ucAction = ATOM_DISABLE;
		atom_execute_table(rdev->mode_info.atom_context, index, (uint32_t *)&args);
		if (radeon_encoder->devices & (ATOM_DEVICE_LCD_SUPPORT)) {
			args.ucAction = ATOM_LCD_BLOFF;
			atom_execute_table(rdev->mode_info.atom_context, index, (uint32_t *)&args);
		}
		break;
	}
}

static void
radeon_atom_encoder_dpms_dig(struct drm_encoder *encoder, int mode)
{
	struct drm_device *dev = encoder->dev;
	struct radeon_device *rdev = dev->dev_private;
	struct radeon_encoder *radeon_encoder = to_radeon_encoder(encoder);
	struct drm_encoder *ext_encoder = radeon_get_external_encoder(encoder);
	struct radeon_encoder_atom_dig *dig = radeon_encoder->enc_priv;
	struct drm_connector *connector = radeon_get_connector_for_encoder(encoder);
	struct radeon_connector *radeon_connector = NULL;
	struct radeon_connector_atom_dig *radeon_dig_connector = NULL;
	bool travis_quirk = false;

	if (connector) {
		radeon_connector = to_radeon_connector(connector);
		radeon_dig_connector = radeon_connector->con_priv;
		if ((radeon_connector_encoder_get_dp_bridge_encoder_id(connector) ==
		     ENCODER_OBJECT_ID_TRAVIS) &&
		    (radeon_encoder->devices & (ATOM_DEVICE_LCD_SUPPORT)) &&
		    !ASIC_IS_DCE5(rdev))
			travis_quirk = true;
	}

	switch (mode) {
	case DRM_MODE_DPMS_ON:
		if (ASIC_IS_DCE41(rdev) || ASIC_IS_DCE5(rdev)) {
			if (!connector)
				dig->panel_mode = DP_PANEL_MODE_EXTERNAL_DP_MODE;
			else
				dig->panel_mode = radeon_dp_get_panel_mode(encoder, connector);

			/* setup and enable the encoder */
			atombios_dig_encoder_setup(encoder, ATOM_ENCODER_CMD_SETUP, 0);
			atombios_dig_encoder_setup(encoder,
						   ATOM_ENCODER_CMD_SETUP_PANEL_MODE,
						   dig->panel_mode);
			if (ext_encoder) {
				if (ASIC_IS_DCE41(rdev) || ASIC_IS_DCE61(rdev))
					atombios_external_encoder_setup(encoder, ext_encoder,
									EXTERNAL_ENCODER_ACTION_V3_ENCODER_SETUP);
			}
		} else if (ASIC_IS_DCE4(rdev)) {
			/* setup and enable the encoder */
			atombios_dig_encoder_setup(encoder, ATOM_ENCODER_CMD_SETUP, 0);
		} else {
			/* setup and enable the encoder and transmitter */
			atombios_dig_encoder_setup(encoder, ATOM_ENABLE, 0);
			atombios_dig_transmitter_setup(encoder, ATOM_TRANSMITTER_ACTION_SETUP, 0, 0);
		}
		if (ENCODER_MODE_IS_DP(atombios_get_encoder_mode(encoder)) && connector) {
			if (connector->connector_type == DRM_MODE_CONNECTOR_eDP) {
				atombios_set_edp_panel_power(connector,
							     ATOM_TRANSMITTER_ACTION_POWER_ON);
				radeon_dig_connector->edp_on = true;
			}
		}
		/* enable the transmitter */
		atombios_dig_transmitter_setup(encoder, ATOM_TRANSMITTER_ACTION_ENABLE, 0, 0);
		if (ENCODER_MODE_IS_DP(atombios_get_encoder_mode(encoder)) && connector) {
			/* DP_SET_POWER_D0 is set in radeon_dp_link_train */
			radeon_dp_link_train(encoder, connector);
			if (ASIC_IS_DCE4(rdev))
				atombios_dig_encoder_setup(encoder, ATOM_ENCODER_CMD_DP_VIDEO_ON, 0);
		}
		if (radeon_encoder->devices & (ATOM_DEVICE_LCD_SUPPORT))
			atombios_dig_transmitter_setup(encoder,
						       ATOM_TRANSMITTER_ACTION_LCD_BLON, 0, 0);
		if (ext_encoder)
			atombios_external_encoder_setup(encoder, ext_encoder, ATOM_ENABLE);
		break;
	case DRM_MODE_DPMS_STANDBY:
	case DRM_MODE_DPMS_SUSPEND:
	case DRM_MODE_DPMS_OFF:
		if (ASIC_IS_DCE4(rdev)) {
			if (ENCODER_MODE_IS_DP(atombios_get_encoder_mode(encoder)) && connector)
				atombios_dig_encoder_setup(encoder, ATOM_ENCODER_CMD_DP_VIDEO_OFF, 0);
		}
		if (ext_encoder)
			atombios_external_encoder_setup(encoder, ext_encoder, ATOM_DISABLE);
		if (radeon_encoder->devices & (ATOM_DEVICE_LCD_SUPPORT))
			atombios_dig_transmitter_setup(encoder,
						       ATOM_TRANSMITTER_ACTION_LCD_BLOFF, 0, 0);

		if (ENCODER_MODE_IS_DP(atombios_get_encoder_mode(encoder)) &&
		    connector && !travis_quirk)
			radeon_dp_set_rx_power_state(connector, DP_SET_POWER_D3);
		if (ASIC_IS_DCE4(rdev)) {
			/* disable the transmitter */
			atombios_dig_transmitter_setup(encoder,
						       ATOM_TRANSMITTER_ACTION_DISABLE, 0, 0);
		} else {
			/* disable the encoder and transmitter */
			atombios_dig_transmitter_setup(encoder,
						       ATOM_TRANSMITTER_ACTION_DISABLE, 0, 0);
			atombios_dig_encoder_setup(encoder, ATOM_DISABLE, 0);
		}
		if (ENCODER_MODE_IS_DP(atombios_get_encoder_mode(encoder)) && connector) {
			if (travis_quirk)
				radeon_dp_set_rx_power_state(connector, DP_SET_POWER_D3);
			if (connector->connector_type == DRM_MODE_CONNECTOR_eDP) {
				atombios_set_edp_panel_power(connector,
							     ATOM_TRANSMITTER_ACTION_POWER_OFF);
				radeon_dig_connector->edp_on = false;
			}
		}
		break;
	}
<<<<<<< HEAD

	encoder_mode = atombios_get_encoder_mode(encoder);
	if (connector && (radeon_audio != 0) &&
	    ((encoder_mode == ATOM_ENCODER_MODE_HDMI) ||
	     (ENCODER_MODE_IS_DP(encoder_mode) &&
	      drm_detect_monitor_audio(radeon_connector_edid(connector)))))
		radeon_audio_dpms(encoder, mode);
=======
>>>>>>> 83c3a7d4
}

static void
radeon_atom_encoder_dpms(struct drm_encoder *encoder, int mode)
{
	struct drm_device *dev = encoder->dev;
	struct radeon_device *rdev = dev->dev_private;
	struct radeon_encoder *radeon_encoder = to_radeon_encoder(encoder);
	struct drm_connector *connector = radeon_get_connector_for_encoder(encoder);
	int encoder_mode = atombios_get_encoder_mode(encoder);

	DRM_DEBUG_KMS("encoder dpms %d to mode %d, devices %08x, active_devices %08x\n",
		  radeon_encoder->encoder_id, mode, radeon_encoder->devices,
		  radeon_encoder->active_device);

	if (connector && (radeon_audio != 0) &&
	    ((encoder_mode == ATOM_ENCODER_MODE_HDMI) ||
	     (ENCODER_MODE_IS_DP(encoder_mode) &&
	      drm_detect_monitor_audio(radeon_connector_edid(connector)))))
		radeon_audio_dpms(encoder, mode);

	switch (radeon_encoder->encoder_id) {
	case ENCODER_OBJECT_ID_INTERNAL_TMDS1:
	case ENCODER_OBJECT_ID_INTERNAL_KLDSCP_TMDS1:
	case ENCODER_OBJECT_ID_INTERNAL_LVDS:
	case ENCODER_OBJECT_ID_INTERNAL_LVTM1:
	case ENCODER_OBJECT_ID_INTERNAL_DVO1:
	case ENCODER_OBJECT_ID_INTERNAL_DDI:
	case ENCODER_OBJECT_ID_INTERNAL_DAC2:
	case ENCODER_OBJECT_ID_INTERNAL_KLDSCP_DAC2:
		radeon_atom_encoder_dpms_avivo(encoder, mode);
		break;
	case ENCODER_OBJECT_ID_INTERNAL_UNIPHY:
	case ENCODER_OBJECT_ID_INTERNAL_UNIPHY1:
	case ENCODER_OBJECT_ID_INTERNAL_UNIPHY2:
	case ENCODER_OBJECT_ID_INTERNAL_UNIPHY3:
	case ENCODER_OBJECT_ID_INTERNAL_KLDSCP_LVTMA:
		radeon_atom_encoder_dpms_dig(encoder, mode);
		break;
	case ENCODER_OBJECT_ID_INTERNAL_KLDSCP_DVO1:
		if (ASIC_IS_DCE5(rdev)) {
			switch (mode) {
			case DRM_MODE_DPMS_ON:
				atombios_dvo_setup(encoder, ATOM_ENABLE);
				break;
			case DRM_MODE_DPMS_STANDBY:
			case DRM_MODE_DPMS_SUSPEND:
			case DRM_MODE_DPMS_OFF:
				atombios_dvo_setup(encoder, ATOM_DISABLE);
				break;
			}
		} else if (ASIC_IS_DCE3(rdev))
			radeon_atom_encoder_dpms_dig(encoder, mode);
		else
			radeon_atom_encoder_dpms_avivo(encoder, mode);
		break;
	case ENCODER_OBJECT_ID_INTERNAL_DAC1:
	case ENCODER_OBJECT_ID_INTERNAL_KLDSCP_DAC1:
		if (ASIC_IS_DCE5(rdev)) {
			switch (mode) {
			case DRM_MODE_DPMS_ON:
				atombios_dac_setup(encoder, ATOM_ENABLE);
				break;
			case DRM_MODE_DPMS_STANDBY:
			case DRM_MODE_DPMS_SUSPEND:
			case DRM_MODE_DPMS_OFF:
				atombios_dac_setup(encoder, ATOM_DISABLE);
				break;
			}
		} else
			radeon_atom_encoder_dpms_avivo(encoder, mode);
		break;
	default:
		return;
	}

	radeon_atombios_encoder_dpms_scratch_regs(encoder, (mode == DRM_MODE_DPMS_ON) ? true : false);

}

union crtc_source_param {
	SELECT_CRTC_SOURCE_PS_ALLOCATION v1;
	SELECT_CRTC_SOURCE_PARAMETERS_V2 v2;
};

static void
atombios_set_encoder_crtc_source(struct drm_encoder *encoder)
{
	struct drm_device *dev = encoder->dev;
	struct radeon_device *rdev = dev->dev_private;
	struct radeon_encoder *radeon_encoder = to_radeon_encoder(encoder);
	struct radeon_crtc *radeon_crtc = to_radeon_crtc(encoder->crtc);
	union crtc_source_param args;
	int index = GetIndexIntoMasterTable(COMMAND, SelectCRTC_Source);
	uint8_t frev, crev;
	struct radeon_encoder_atom_dig *dig;

	memset(&args, 0, sizeof(args));

	if (!atom_parse_cmd_header(rdev->mode_info.atom_context, index, &frev, &crev))
		return;

	switch (frev) {
	case 1:
		switch (crev) {
		case 1:
		default:
			if (ASIC_IS_AVIVO(rdev))
				args.v1.ucCRTC = radeon_crtc->crtc_id;
			else {
				if (radeon_encoder->encoder_id == ENCODER_OBJECT_ID_INTERNAL_DAC1) {
					args.v1.ucCRTC = radeon_crtc->crtc_id;
				} else {
					args.v1.ucCRTC = radeon_crtc->crtc_id << 2;
				}
			}
			switch (radeon_encoder->encoder_id) {
			case ENCODER_OBJECT_ID_INTERNAL_TMDS1:
			case ENCODER_OBJECT_ID_INTERNAL_KLDSCP_TMDS1:
				args.v1.ucDevice = ATOM_DEVICE_DFP1_INDEX;
				break;
			case ENCODER_OBJECT_ID_INTERNAL_LVDS:
			case ENCODER_OBJECT_ID_INTERNAL_LVTM1:
				if (radeon_encoder->devices & ATOM_DEVICE_LCD1_SUPPORT)
					args.v1.ucDevice = ATOM_DEVICE_LCD1_INDEX;
				else
					args.v1.ucDevice = ATOM_DEVICE_DFP3_INDEX;
				break;
			case ENCODER_OBJECT_ID_INTERNAL_DVO1:
			case ENCODER_OBJECT_ID_INTERNAL_DDI:
			case ENCODER_OBJECT_ID_INTERNAL_KLDSCP_DVO1:
				args.v1.ucDevice = ATOM_DEVICE_DFP2_INDEX;
				break;
			case ENCODER_OBJECT_ID_INTERNAL_DAC1:
			case ENCODER_OBJECT_ID_INTERNAL_KLDSCP_DAC1:
				if (radeon_encoder->active_device & (ATOM_DEVICE_TV_SUPPORT))
					args.v1.ucDevice = ATOM_DEVICE_TV1_INDEX;
				else if (radeon_encoder->active_device & (ATOM_DEVICE_CV_SUPPORT))
					args.v1.ucDevice = ATOM_DEVICE_CV_INDEX;
				else
					args.v1.ucDevice = ATOM_DEVICE_CRT1_INDEX;
				break;
			case ENCODER_OBJECT_ID_INTERNAL_DAC2:
			case ENCODER_OBJECT_ID_INTERNAL_KLDSCP_DAC2:
				if (radeon_encoder->active_device & (ATOM_DEVICE_TV_SUPPORT))
					args.v1.ucDevice = ATOM_DEVICE_TV1_INDEX;
				else if (radeon_encoder->active_device & (ATOM_DEVICE_CV_SUPPORT))
					args.v1.ucDevice = ATOM_DEVICE_CV_INDEX;
				else
					args.v1.ucDevice = ATOM_DEVICE_CRT2_INDEX;
				break;
			}
			break;
		case 2:
			args.v2.ucCRTC = radeon_crtc->crtc_id;
			if (radeon_encoder_get_dp_bridge_encoder_id(encoder) != ENCODER_OBJECT_ID_NONE) {
				struct drm_connector *connector = radeon_get_connector_for_encoder(encoder);

				if (connector->connector_type == DRM_MODE_CONNECTOR_LVDS)
					args.v2.ucEncodeMode = ATOM_ENCODER_MODE_LVDS;
				else if (connector->connector_type == DRM_MODE_CONNECTOR_VGA)
					args.v2.ucEncodeMode = ATOM_ENCODER_MODE_CRT;
				else
					args.v2.ucEncodeMode = atombios_get_encoder_mode(encoder);
			} else if (radeon_encoder->devices & (ATOM_DEVICE_LCD_SUPPORT)) {
				args.v2.ucEncodeMode = ATOM_ENCODER_MODE_LVDS;
			} else {
				args.v2.ucEncodeMode = atombios_get_encoder_mode(encoder);
			}
			switch (radeon_encoder->encoder_id) {
			case ENCODER_OBJECT_ID_INTERNAL_UNIPHY:
			case ENCODER_OBJECT_ID_INTERNAL_UNIPHY1:
			case ENCODER_OBJECT_ID_INTERNAL_UNIPHY2:
			case ENCODER_OBJECT_ID_INTERNAL_UNIPHY3:
			case ENCODER_OBJECT_ID_INTERNAL_KLDSCP_LVTMA:
				dig = radeon_encoder->enc_priv;
				switch (dig->dig_encoder) {
				case 0:
					args.v2.ucEncoderID = ASIC_INT_DIG1_ENCODER_ID;
					break;
				case 1:
					args.v2.ucEncoderID = ASIC_INT_DIG2_ENCODER_ID;
					break;
				case 2:
					args.v2.ucEncoderID = ASIC_INT_DIG3_ENCODER_ID;
					break;
				case 3:
					args.v2.ucEncoderID = ASIC_INT_DIG4_ENCODER_ID;
					break;
				case 4:
					args.v2.ucEncoderID = ASIC_INT_DIG5_ENCODER_ID;
					break;
				case 5:
					args.v2.ucEncoderID = ASIC_INT_DIG6_ENCODER_ID;
					break;
				case 6:
					args.v2.ucEncoderID = ASIC_INT_DIG7_ENCODER_ID;
					break;
				}
				break;
			case ENCODER_OBJECT_ID_INTERNAL_KLDSCP_DVO1:
				args.v2.ucEncoderID = ASIC_INT_DVO_ENCODER_ID;
				break;
			case ENCODER_OBJECT_ID_INTERNAL_KLDSCP_DAC1:
				if (radeon_encoder->active_device & (ATOM_DEVICE_TV_SUPPORT))
					args.v2.ucEncoderID = ASIC_INT_TV_ENCODER_ID;
				else if (radeon_encoder->active_device & (ATOM_DEVICE_CV_SUPPORT))
					args.v2.ucEncoderID = ASIC_INT_TV_ENCODER_ID;
				else
					args.v2.ucEncoderID = ASIC_INT_DAC1_ENCODER_ID;
				break;
			case ENCODER_OBJECT_ID_INTERNAL_KLDSCP_DAC2:
				if (radeon_encoder->active_device & (ATOM_DEVICE_TV_SUPPORT))
					args.v2.ucEncoderID = ASIC_INT_TV_ENCODER_ID;
				else if (radeon_encoder->active_device & (ATOM_DEVICE_CV_SUPPORT))
					args.v2.ucEncoderID = ASIC_INT_TV_ENCODER_ID;
				else
					args.v2.ucEncoderID = ASIC_INT_DAC2_ENCODER_ID;
				break;
			}
			break;
		}
		break;
	default:
		DRM_ERROR("Unknown table version: %d, %d\n", frev, crev);
		return;
	}

	atom_execute_table(rdev->mode_info.atom_context, index, (uint32_t *)&args);

	/* update scratch regs with new routing */
	radeon_atombios_encoder_crtc_scratch_regs(encoder, radeon_crtc->crtc_id);
}

static void
atombios_apply_encoder_quirks(struct drm_encoder *encoder,
			      struct drm_display_mode *mode)
{
	struct drm_device *dev = encoder->dev;
	struct radeon_device *rdev = dev->dev_private;
	struct radeon_encoder *radeon_encoder = to_radeon_encoder(encoder);
	struct radeon_crtc *radeon_crtc = to_radeon_crtc(encoder->crtc);

	/* Funky macbooks */
	if ((dev->pdev->device == 0x71C5) &&
	    (dev->pdev->subsystem_vendor == 0x106b) &&
	    (dev->pdev->subsystem_device == 0x0080)) {
		if (radeon_encoder->devices & ATOM_DEVICE_LCD1_SUPPORT) {
			uint32_t lvtma_bit_depth_control = RREG32(AVIVO_LVTMA_BIT_DEPTH_CONTROL);

			lvtma_bit_depth_control &= ~AVIVO_LVTMA_BIT_DEPTH_CONTROL_TRUNCATE_EN;
			lvtma_bit_depth_control &= ~AVIVO_LVTMA_BIT_DEPTH_CONTROL_SPATIAL_DITHER_EN;

			WREG32(AVIVO_LVTMA_BIT_DEPTH_CONTROL, lvtma_bit_depth_control);
		}
	}

	/* set scaler clears this on some chips */
	if (ASIC_IS_AVIVO(rdev) &&
	    (!(radeon_encoder->active_device & (ATOM_DEVICE_TV_SUPPORT)))) {
		if (ASIC_IS_DCE8(rdev)) {
			if (mode->flags & DRM_MODE_FLAG_INTERLACE)
				WREG32(CIK_LB_DATA_FORMAT + radeon_crtc->crtc_offset,
				       CIK_INTERLEAVE_EN);
			else
				WREG32(CIK_LB_DATA_FORMAT + radeon_crtc->crtc_offset, 0);
		} else if (ASIC_IS_DCE4(rdev)) {
			if (mode->flags & DRM_MODE_FLAG_INTERLACE)
				WREG32(EVERGREEN_DATA_FORMAT + radeon_crtc->crtc_offset,
				       EVERGREEN_INTERLEAVE_EN);
			else
				WREG32(EVERGREEN_DATA_FORMAT + radeon_crtc->crtc_offset, 0);
		} else {
			if (mode->flags & DRM_MODE_FLAG_INTERLACE)
				WREG32(AVIVO_D1MODE_DATA_FORMAT + radeon_crtc->crtc_offset,
				       AVIVO_D1MODE_INTERLEAVE_EN);
			else
				WREG32(AVIVO_D1MODE_DATA_FORMAT + radeon_crtc->crtc_offset, 0);
		}
	}
}

static int radeon_atom_pick_dig_encoder(struct drm_encoder *encoder)
{
	struct drm_device *dev = encoder->dev;
	struct radeon_device *rdev = dev->dev_private;
	struct radeon_crtc *radeon_crtc = to_radeon_crtc(encoder->crtc);
	struct radeon_encoder *radeon_encoder = to_radeon_encoder(encoder);
	struct drm_encoder *test_encoder;
	struct radeon_encoder_atom_dig *dig = radeon_encoder->enc_priv;
	uint32_t dig_enc_in_use = 0;

	if (ASIC_IS_DCE6(rdev)) {
		/* DCE6 */
		switch (radeon_encoder->encoder_id) {
		case ENCODER_OBJECT_ID_INTERNAL_UNIPHY:
			if (dig->linkb)
				return 1;
			else
				return 0;
			break;
		case ENCODER_OBJECT_ID_INTERNAL_UNIPHY1:
			if (dig->linkb)
				return 3;
			else
				return 2;
			break;
		case ENCODER_OBJECT_ID_INTERNAL_UNIPHY2:
			if (dig->linkb)
				return 5;
			else
				return 4;
			break;
		case ENCODER_OBJECT_ID_INTERNAL_UNIPHY3:
			return 6;
			break;
		}
	} else if (ASIC_IS_DCE4(rdev)) {
		/* DCE4/5 */
		if (ASIC_IS_DCE41(rdev) && !ASIC_IS_DCE61(rdev)) {
			/* ontario follows DCE4 */
			if (rdev->family == CHIP_PALM) {
				if (dig->linkb)
					return 1;
				else
					return 0;
			} else
				/* llano follows DCE3.2 */
				return radeon_crtc->crtc_id;
		} else {
			switch (radeon_encoder->encoder_id) {
			case ENCODER_OBJECT_ID_INTERNAL_UNIPHY:
				if (dig->linkb)
					return 1;
				else
					return 0;
				break;
			case ENCODER_OBJECT_ID_INTERNAL_UNIPHY1:
				if (dig->linkb)
					return 3;
				else
					return 2;
				break;
			case ENCODER_OBJECT_ID_INTERNAL_UNIPHY2:
				if (dig->linkb)
					return 5;
				else
					return 4;
				break;
			}
		}
	}

	/* on DCE32 and encoder can driver any block so just crtc id */
	if (ASIC_IS_DCE32(rdev)) {
		return radeon_crtc->crtc_id;
	}

	/* on DCE3 - LVTMA can only be driven by DIGB */
	list_for_each_entry(test_encoder, &dev->mode_config.encoder_list, head) {
		struct radeon_encoder *radeon_test_encoder;

		if (encoder == test_encoder)
			continue;

		if (!radeon_encoder_is_digital(test_encoder))
			continue;

		radeon_test_encoder = to_radeon_encoder(test_encoder);
		dig = radeon_test_encoder->enc_priv;

		if (dig->dig_encoder >= 0)
			dig_enc_in_use |= (1 << dig->dig_encoder);
	}

	if (radeon_encoder->encoder_id == ENCODER_OBJECT_ID_INTERNAL_KLDSCP_LVTMA) {
		if (dig_enc_in_use & 0x2)
			DRM_ERROR("LVDS required digital encoder 2 but it was in use - stealing\n");
		return 1;
	}
	if (!(dig_enc_in_use & 1))
		return 0;
	return 1;
}

/* This only needs to be called once at startup */
void
radeon_atom_encoder_init(struct radeon_device *rdev)
{
	struct drm_device *dev = rdev->ddev;
	struct drm_encoder *encoder;

	list_for_each_entry(encoder, &dev->mode_config.encoder_list, head) {
		struct radeon_encoder *radeon_encoder = to_radeon_encoder(encoder);
		struct drm_encoder *ext_encoder = radeon_get_external_encoder(encoder);

		switch (radeon_encoder->encoder_id) {
		case ENCODER_OBJECT_ID_INTERNAL_UNIPHY:
		case ENCODER_OBJECT_ID_INTERNAL_UNIPHY1:
		case ENCODER_OBJECT_ID_INTERNAL_UNIPHY2:
		case ENCODER_OBJECT_ID_INTERNAL_UNIPHY3:
		case ENCODER_OBJECT_ID_INTERNAL_KLDSCP_LVTMA:
			atombios_dig_transmitter_setup(encoder, ATOM_TRANSMITTER_ACTION_INIT, 0, 0);
			break;
		default:
			break;
		}

		if (ext_encoder && (ASIC_IS_DCE41(rdev) || ASIC_IS_DCE61(rdev)))
			atombios_external_encoder_setup(encoder, ext_encoder,
							EXTERNAL_ENCODER_ACTION_V3_ENCODER_INIT);
	}
}

static void
radeon_atom_encoder_mode_set(struct drm_encoder *encoder,
			     struct drm_display_mode *mode,
			     struct drm_display_mode *adjusted_mode)
{
	struct drm_device *dev = encoder->dev;
	struct radeon_device *rdev = dev->dev_private;
	struct radeon_encoder *radeon_encoder = to_radeon_encoder(encoder);
	struct drm_connector *connector = radeon_get_connector_for_encoder(encoder);
	int encoder_mode;

	radeon_encoder->pixel_clock = adjusted_mode->clock;

	/* need to call this here rather than in prepare() since we need some crtc info */
	radeon_atom_encoder_dpms(encoder, DRM_MODE_DPMS_OFF);

	if (ASIC_IS_AVIVO(rdev) && !ASIC_IS_DCE4(rdev)) {
		if (radeon_encoder->active_device & (ATOM_DEVICE_CV_SUPPORT | ATOM_DEVICE_TV_SUPPORT))
			atombios_yuv_setup(encoder, true);
		else
			atombios_yuv_setup(encoder, false);
	}

	switch (radeon_encoder->encoder_id) {
	case ENCODER_OBJECT_ID_INTERNAL_TMDS1:
	case ENCODER_OBJECT_ID_INTERNAL_KLDSCP_TMDS1:
	case ENCODER_OBJECT_ID_INTERNAL_LVDS:
	case ENCODER_OBJECT_ID_INTERNAL_LVTM1:
		atombios_digital_setup(encoder, PANEL_ENCODER_ACTION_ENABLE);
		break;
	case ENCODER_OBJECT_ID_INTERNAL_UNIPHY:
	case ENCODER_OBJECT_ID_INTERNAL_UNIPHY1:
	case ENCODER_OBJECT_ID_INTERNAL_UNIPHY2:
	case ENCODER_OBJECT_ID_INTERNAL_UNIPHY3:
	case ENCODER_OBJECT_ID_INTERNAL_KLDSCP_LVTMA:
		/* handled in dpms */
<<<<<<< HEAD
		encoder_mode = atombios_get_encoder_mode(encoder);
		if (connector && (radeon_audio != 0) &&
		    ((encoder_mode == ATOM_ENCODER_MODE_HDMI) ||
		     (ENCODER_MODE_IS_DP(encoder_mode) &&
		      drm_detect_monitor_audio(radeon_connector_edid(connector)))))
			radeon_audio_mode_set(encoder, adjusted_mode);
=======
>>>>>>> 83c3a7d4
		break;
	case ENCODER_OBJECT_ID_INTERNAL_DDI:
	case ENCODER_OBJECT_ID_INTERNAL_DVO1:
	case ENCODER_OBJECT_ID_INTERNAL_KLDSCP_DVO1:
		atombios_dvo_setup(encoder, ATOM_ENABLE);
		break;
	case ENCODER_OBJECT_ID_INTERNAL_DAC1:
	case ENCODER_OBJECT_ID_INTERNAL_KLDSCP_DAC1:
	case ENCODER_OBJECT_ID_INTERNAL_DAC2:
	case ENCODER_OBJECT_ID_INTERNAL_KLDSCP_DAC2:
		atombios_dac_setup(encoder, ATOM_ENABLE);
		if (radeon_encoder->devices & (ATOM_DEVICE_TV_SUPPORT | ATOM_DEVICE_CV_SUPPORT)) {
			if (radeon_encoder->active_device & (ATOM_DEVICE_TV_SUPPORT | ATOM_DEVICE_CV_SUPPORT))
				atombios_tv_setup(encoder, ATOM_ENABLE);
			else
				atombios_tv_setup(encoder, ATOM_DISABLE);
		}
		break;
	}

	atombios_apply_encoder_quirks(encoder, adjusted_mode);

	encoder_mode = atombios_get_encoder_mode(encoder);
	if (connector && (radeon_audio != 0) &&
	    ((encoder_mode == ATOM_ENCODER_MODE_HDMI) ||
	     (ENCODER_MODE_IS_DP(encoder_mode) &&
	      drm_detect_monitor_audio(radeon_connector_edid(connector)))))
		radeon_audio_mode_set(encoder, adjusted_mode);
}

static bool
atombios_dac_load_detect(struct drm_encoder *encoder, struct drm_connector *connector)
{
	struct drm_device *dev = encoder->dev;
	struct radeon_device *rdev = dev->dev_private;
	struct radeon_encoder *radeon_encoder = to_radeon_encoder(encoder);
	struct radeon_connector *radeon_connector = to_radeon_connector(connector);

	if (radeon_encoder->devices & (ATOM_DEVICE_TV_SUPPORT |
				       ATOM_DEVICE_CV_SUPPORT |
				       ATOM_DEVICE_CRT_SUPPORT)) {
		DAC_LOAD_DETECTION_PS_ALLOCATION args;
		int index = GetIndexIntoMasterTable(COMMAND, DAC_LoadDetection);
		uint8_t frev, crev;

		memset(&args, 0, sizeof(args));

		if (!atom_parse_cmd_header(rdev->mode_info.atom_context, index, &frev, &crev))
			return false;

		args.sDacload.ucMisc = 0;

		if ((radeon_encoder->encoder_id == ENCODER_OBJECT_ID_INTERNAL_DAC1) ||
		    (radeon_encoder->encoder_id == ENCODER_OBJECT_ID_INTERNAL_KLDSCP_DAC1))
			args.sDacload.ucDacType = ATOM_DAC_A;
		else
			args.sDacload.ucDacType = ATOM_DAC_B;

		if (radeon_connector->devices & ATOM_DEVICE_CRT1_SUPPORT)
			args.sDacload.usDeviceID = cpu_to_le16(ATOM_DEVICE_CRT1_SUPPORT);
		else if (radeon_connector->devices & ATOM_DEVICE_CRT2_SUPPORT)
			args.sDacload.usDeviceID = cpu_to_le16(ATOM_DEVICE_CRT2_SUPPORT);
		else if (radeon_connector->devices & ATOM_DEVICE_CV_SUPPORT) {
			args.sDacload.usDeviceID = cpu_to_le16(ATOM_DEVICE_CV_SUPPORT);
			if (crev >= 3)
				args.sDacload.ucMisc = DAC_LOAD_MISC_YPrPb;
		} else if (radeon_connector->devices & ATOM_DEVICE_TV1_SUPPORT) {
			args.sDacload.usDeviceID = cpu_to_le16(ATOM_DEVICE_TV1_SUPPORT);
			if (crev >= 3)
				args.sDacload.ucMisc = DAC_LOAD_MISC_YPrPb;
		}

		atom_execute_table(rdev->mode_info.atom_context, index, (uint32_t *)&args);

		return true;
	} else
		return false;
}

static enum drm_connector_status
radeon_atom_dac_detect(struct drm_encoder *encoder, struct drm_connector *connector)
{
	struct drm_device *dev = encoder->dev;
	struct radeon_device *rdev = dev->dev_private;
	struct radeon_encoder *radeon_encoder = to_radeon_encoder(encoder);
	struct radeon_connector *radeon_connector = to_radeon_connector(connector);
	uint32_t bios_0_scratch;

	if (!atombios_dac_load_detect(encoder, connector)) {
		DRM_DEBUG_KMS("detect returned false \n");
		return connector_status_unknown;
	}

	if (rdev->family >= CHIP_R600)
		bios_0_scratch = RREG32(R600_BIOS_0_SCRATCH);
	else
		bios_0_scratch = RREG32(RADEON_BIOS_0_SCRATCH);

	DRM_DEBUG_KMS("Bios 0 scratch %x %08x\n", bios_0_scratch, radeon_encoder->devices);
	if (radeon_connector->devices & ATOM_DEVICE_CRT1_SUPPORT) {
		if (bios_0_scratch & ATOM_S0_CRT1_MASK)
			return connector_status_connected;
	}
	if (radeon_connector->devices & ATOM_DEVICE_CRT2_SUPPORT) {
		if (bios_0_scratch & ATOM_S0_CRT2_MASK)
			return connector_status_connected;
	}
	if (radeon_connector->devices & ATOM_DEVICE_CV_SUPPORT) {
		if (bios_0_scratch & (ATOM_S0_CV_MASK|ATOM_S0_CV_MASK_A))
			return connector_status_connected;
	}
	if (radeon_connector->devices & ATOM_DEVICE_TV1_SUPPORT) {
		if (bios_0_scratch & (ATOM_S0_TV1_COMPOSITE | ATOM_S0_TV1_COMPOSITE_A))
			return connector_status_connected; /* CTV */
		else if (bios_0_scratch & (ATOM_S0_TV1_SVIDEO | ATOM_S0_TV1_SVIDEO_A))
			return connector_status_connected; /* STV */
	}
	return connector_status_disconnected;
}

static enum drm_connector_status
radeon_atom_dig_detect(struct drm_encoder *encoder, struct drm_connector *connector)
{
	struct drm_device *dev = encoder->dev;
	struct radeon_device *rdev = dev->dev_private;
	struct radeon_encoder *radeon_encoder = to_radeon_encoder(encoder);
	struct radeon_connector *radeon_connector = to_radeon_connector(connector);
	struct drm_encoder *ext_encoder = radeon_get_external_encoder(encoder);
	u32 bios_0_scratch;

	if (!ASIC_IS_DCE4(rdev))
		return connector_status_unknown;

	if (!ext_encoder)
		return connector_status_unknown;

	if ((radeon_connector->devices & ATOM_DEVICE_CRT_SUPPORT) == 0)
		return connector_status_unknown;

	/* load detect on the dp bridge */
	atombios_external_encoder_setup(encoder, ext_encoder,
					EXTERNAL_ENCODER_ACTION_V3_DACLOAD_DETECTION);

	bios_0_scratch = RREG32(R600_BIOS_0_SCRATCH);

	DRM_DEBUG_KMS("Bios 0 scratch %x %08x\n", bios_0_scratch, radeon_encoder->devices);
	if (radeon_connector->devices & ATOM_DEVICE_CRT1_SUPPORT) {
		if (bios_0_scratch & ATOM_S0_CRT1_MASK)
			return connector_status_connected;
	}
	if (radeon_connector->devices & ATOM_DEVICE_CRT2_SUPPORT) {
		if (bios_0_scratch & ATOM_S0_CRT2_MASK)
			return connector_status_connected;
	}
	if (radeon_connector->devices & ATOM_DEVICE_CV_SUPPORT) {
		if (bios_0_scratch & (ATOM_S0_CV_MASK|ATOM_S0_CV_MASK_A))
			return connector_status_connected;
	}
	if (radeon_connector->devices & ATOM_DEVICE_TV1_SUPPORT) {
		if (bios_0_scratch & (ATOM_S0_TV1_COMPOSITE | ATOM_S0_TV1_COMPOSITE_A))
			return connector_status_connected; /* CTV */
		else if (bios_0_scratch & (ATOM_S0_TV1_SVIDEO | ATOM_S0_TV1_SVIDEO_A))
			return connector_status_connected; /* STV */
	}
	return connector_status_disconnected;
}

void
radeon_atom_ext_encoder_setup_ddc(struct drm_encoder *encoder)
{
	struct drm_encoder *ext_encoder = radeon_get_external_encoder(encoder);

	if (ext_encoder)
		/* ddc_setup on the dp bridge */
		atombios_external_encoder_setup(encoder, ext_encoder,
						EXTERNAL_ENCODER_ACTION_V3_DDC_SETUP);

}

static void radeon_atom_encoder_prepare(struct drm_encoder *encoder)
{
	struct radeon_device *rdev = encoder->dev->dev_private;
	struct radeon_encoder *radeon_encoder = to_radeon_encoder(encoder);
	struct drm_connector *connector = radeon_get_connector_for_encoder(encoder);

	if ((radeon_encoder->active_device &
	     (ATOM_DEVICE_DFP_SUPPORT | ATOM_DEVICE_LCD_SUPPORT)) ||
	    (radeon_encoder_get_dp_bridge_encoder_id(encoder) !=
	     ENCODER_OBJECT_ID_NONE)) {
		struct radeon_encoder_atom_dig *dig = radeon_encoder->enc_priv;
		if (dig) {
			dig->dig_encoder = radeon_atom_pick_dig_encoder(encoder);
			if (radeon_encoder->active_device & ATOM_DEVICE_DFP_SUPPORT) {
				if (rdev->family >= CHIP_R600)
					dig->afmt = rdev->mode_info.afmt[dig->dig_encoder];
				else
					/* RS600/690/740 have only 1 afmt block */
					dig->afmt = rdev->mode_info.afmt[0];
			}
		}
	}

	radeon_atom_output_lock(encoder, true);

	if (connector) {
		struct radeon_connector *radeon_connector = to_radeon_connector(connector);

		/* select the clock/data port if it uses a router */
		if (radeon_connector->router.cd_valid)
			radeon_router_select_cd_port(radeon_connector);

		/* turn eDP panel on for mode set */
		if (connector->connector_type == DRM_MODE_CONNECTOR_eDP)
			atombios_set_edp_panel_power(connector,
						     ATOM_TRANSMITTER_ACTION_POWER_ON);
	}

	/* this is needed for the pll/ss setup to work correctly in some cases */
	atombios_set_encoder_crtc_source(encoder);
	/* set up the FMT blocks */
	if (ASIC_IS_DCE8(rdev))
		dce8_program_fmt(encoder);
	else if (ASIC_IS_DCE4(rdev))
		dce4_program_fmt(encoder);
	else if (ASIC_IS_DCE3(rdev))
		dce3_program_fmt(encoder);
	else if (ASIC_IS_AVIVO(rdev))
		avivo_program_fmt(encoder);
}

static void radeon_atom_encoder_commit(struct drm_encoder *encoder)
{
	/* need to call this here as we need the crtc set up */
	radeon_atom_encoder_dpms(encoder, DRM_MODE_DPMS_ON);
	radeon_atom_output_lock(encoder, false);
}

static void radeon_atom_encoder_disable(struct drm_encoder *encoder)
{
	struct drm_device *dev = encoder->dev;
	struct radeon_device *rdev = dev->dev_private;
	struct radeon_encoder *radeon_encoder = to_radeon_encoder(encoder);
	struct radeon_encoder_atom_dig *dig;

	/* check for pre-DCE3 cards with shared encoders;
	 * can't really use the links individually, so don't disable
	 * the encoder if it's in use by another connector
	 */
	if (!ASIC_IS_DCE3(rdev)) {
		struct drm_encoder *other_encoder;
		struct radeon_encoder *other_radeon_encoder;

		list_for_each_entry(other_encoder, &dev->mode_config.encoder_list, head) {
			other_radeon_encoder = to_radeon_encoder(other_encoder);
			if ((radeon_encoder->encoder_id == other_radeon_encoder->encoder_id) &&
			    drm_helper_encoder_in_use(other_encoder))
				goto disable_done;
		}
	}

	radeon_atom_encoder_dpms(encoder, DRM_MODE_DPMS_OFF);

	switch (radeon_encoder->encoder_id) {
	case ENCODER_OBJECT_ID_INTERNAL_TMDS1:
	case ENCODER_OBJECT_ID_INTERNAL_KLDSCP_TMDS1:
	case ENCODER_OBJECT_ID_INTERNAL_LVDS:
	case ENCODER_OBJECT_ID_INTERNAL_LVTM1:
		atombios_digital_setup(encoder, PANEL_ENCODER_ACTION_DISABLE);
		break;
	case ENCODER_OBJECT_ID_INTERNAL_UNIPHY:
	case ENCODER_OBJECT_ID_INTERNAL_UNIPHY1:
	case ENCODER_OBJECT_ID_INTERNAL_UNIPHY2:
	case ENCODER_OBJECT_ID_INTERNAL_UNIPHY3:
	case ENCODER_OBJECT_ID_INTERNAL_KLDSCP_LVTMA:
		/* handled in dpms */
		break;
	case ENCODER_OBJECT_ID_INTERNAL_DDI:
	case ENCODER_OBJECT_ID_INTERNAL_DVO1:
	case ENCODER_OBJECT_ID_INTERNAL_KLDSCP_DVO1:
		atombios_dvo_setup(encoder, ATOM_DISABLE);
		break;
	case ENCODER_OBJECT_ID_INTERNAL_DAC1:
	case ENCODER_OBJECT_ID_INTERNAL_KLDSCP_DAC1:
	case ENCODER_OBJECT_ID_INTERNAL_DAC2:
	case ENCODER_OBJECT_ID_INTERNAL_KLDSCP_DAC2:
		atombios_dac_setup(encoder, ATOM_DISABLE);
		if (radeon_encoder->devices & (ATOM_DEVICE_TV_SUPPORT | ATOM_DEVICE_CV_SUPPORT))
			atombios_tv_setup(encoder, ATOM_DISABLE);
		break;
	}

disable_done:
	if (radeon_encoder_is_digital(encoder)) {
		dig = radeon_encoder->enc_priv;
		dig->dig_encoder = -1;
	}
	radeon_encoder->active_device = 0;
}

/* these are handled by the primary encoders */
static void radeon_atom_ext_prepare(struct drm_encoder *encoder)
{

}

static void radeon_atom_ext_commit(struct drm_encoder *encoder)
{

}

static void
radeon_atom_ext_mode_set(struct drm_encoder *encoder,
			 struct drm_display_mode *mode,
			 struct drm_display_mode *adjusted_mode)
{

}

static void radeon_atom_ext_disable(struct drm_encoder *encoder)
{

}

static void
radeon_atom_ext_dpms(struct drm_encoder *encoder, int mode)
{

}

static bool radeon_atom_ext_mode_fixup(struct drm_encoder *encoder,
				       const struct drm_display_mode *mode,
				       struct drm_display_mode *adjusted_mode)
{
	return true;
}

static const struct drm_encoder_helper_funcs radeon_atom_ext_helper_funcs = {
	.dpms = radeon_atom_ext_dpms,
	.mode_fixup = radeon_atom_ext_mode_fixup,
	.prepare = radeon_atom_ext_prepare,
	.mode_set = radeon_atom_ext_mode_set,
	.commit = radeon_atom_ext_commit,
	.disable = radeon_atom_ext_disable,
	/* no detect for TMDS/LVDS yet */
};

static const struct drm_encoder_helper_funcs radeon_atom_dig_helper_funcs = {
	.dpms = radeon_atom_encoder_dpms,
	.mode_fixup = radeon_atom_mode_fixup,
	.prepare = radeon_atom_encoder_prepare,
	.mode_set = radeon_atom_encoder_mode_set,
	.commit = radeon_atom_encoder_commit,
	.disable = radeon_atom_encoder_disable,
	.detect = radeon_atom_dig_detect,
};

static const struct drm_encoder_helper_funcs radeon_atom_dac_helper_funcs = {
	.dpms = radeon_atom_encoder_dpms,
	.mode_fixup = radeon_atom_mode_fixup,
	.prepare = radeon_atom_encoder_prepare,
	.mode_set = radeon_atom_encoder_mode_set,
	.commit = radeon_atom_encoder_commit,
	.detect = radeon_atom_dac_detect,
};

void radeon_enc_destroy(struct drm_encoder *encoder)
{
	struct radeon_encoder *radeon_encoder = to_radeon_encoder(encoder);
	if (radeon_encoder->devices & (ATOM_DEVICE_LCD_SUPPORT))
		radeon_atom_backlight_exit(radeon_encoder);
	kfree(radeon_encoder->enc_priv);
	drm_encoder_cleanup(encoder);
	kfree(radeon_encoder);
}

static const struct drm_encoder_funcs radeon_atom_enc_funcs = {
	.destroy = radeon_enc_destroy,
};

static struct radeon_encoder_atom_dac *
radeon_atombios_set_dac_info(struct radeon_encoder *radeon_encoder)
{
	struct drm_device *dev = radeon_encoder->base.dev;
	struct radeon_device *rdev = dev->dev_private;
	struct radeon_encoder_atom_dac *dac = kzalloc(sizeof(struct radeon_encoder_atom_dac), GFP_KERNEL);

	if (!dac)
		return NULL;

	dac->tv_std = radeon_atombios_get_tv_info(rdev);
	return dac;
}

static struct radeon_encoder_atom_dig *
radeon_atombios_set_dig_info(struct radeon_encoder *radeon_encoder)
{
	int encoder_enum = (radeon_encoder->encoder_enum & ENUM_ID_MASK) >> ENUM_ID_SHIFT;
	struct radeon_encoder_atom_dig *dig = kzalloc(sizeof(struct radeon_encoder_atom_dig), GFP_KERNEL);

	if (!dig)
		return NULL;

	/* coherent mode by default */
	dig->coherent_mode = true;
	dig->dig_encoder = -1;

	if (encoder_enum == 2)
		dig->linkb = true;
	else
		dig->linkb = false;

	return dig;
}

void
radeon_add_atom_encoder(struct drm_device *dev,
			uint32_t encoder_enum,
			uint32_t supported_device,
			u16 caps)
{
	struct radeon_device *rdev = dev->dev_private;
	struct drm_encoder *encoder;
	struct radeon_encoder *radeon_encoder;

	/* see if we already added it */
	list_for_each_entry(encoder, &dev->mode_config.encoder_list, head) {
		radeon_encoder = to_radeon_encoder(encoder);
		if (radeon_encoder->encoder_enum == encoder_enum) {
			radeon_encoder->devices |= supported_device;
			return;
		}

	}

	/* add a new one */
	radeon_encoder = kzalloc(sizeof(struct radeon_encoder), GFP_KERNEL);
	if (!radeon_encoder)
		return;

	encoder = &radeon_encoder->base;
	switch (rdev->num_crtc) {
	case 1:
		encoder->possible_crtcs = 0x1;
		break;
	case 2:
	default:
		encoder->possible_crtcs = 0x3;
		break;
	case 4:
		encoder->possible_crtcs = 0xf;
		break;
	case 6:
		encoder->possible_crtcs = 0x3f;
		break;
	}

	radeon_encoder->enc_priv = NULL;

	radeon_encoder->encoder_enum = encoder_enum;
	radeon_encoder->encoder_id = (encoder_enum & OBJECT_ID_MASK) >> OBJECT_ID_SHIFT;
	radeon_encoder->devices = supported_device;
	radeon_encoder->rmx_type = RMX_OFF;
	radeon_encoder->underscan_type = UNDERSCAN_OFF;
	radeon_encoder->is_ext_encoder = false;
	radeon_encoder->caps = caps;

	switch (radeon_encoder->encoder_id) {
	case ENCODER_OBJECT_ID_INTERNAL_LVDS:
	case ENCODER_OBJECT_ID_INTERNAL_TMDS1:
	case ENCODER_OBJECT_ID_INTERNAL_KLDSCP_TMDS1:
	case ENCODER_OBJECT_ID_INTERNAL_LVTM1:
		if (radeon_encoder->devices & (ATOM_DEVICE_LCD_SUPPORT)) {
			radeon_encoder->rmx_type = RMX_FULL;
			drm_encoder_init(dev, encoder, &radeon_atom_enc_funcs, DRM_MODE_ENCODER_LVDS);
			radeon_encoder->enc_priv = radeon_atombios_get_lvds_info(radeon_encoder);
		} else {
			drm_encoder_init(dev, encoder, &radeon_atom_enc_funcs, DRM_MODE_ENCODER_TMDS);
			radeon_encoder->enc_priv = radeon_atombios_set_dig_info(radeon_encoder);
		}
		drm_encoder_helper_add(encoder, &radeon_atom_dig_helper_funcs);
		break;
	case ENCODER_OBJECT_ID_INTERNAL_DAC1:
		drm_encoder_init(dev, encoder, &radeon_atom_enc_funcs, DRM_MODE_ENCODER_DAC);
		radeon_encoder->enc_priv = radeon_atombios_set_dac_info(radeon_encoder);
		drm_encoder_helper_add(encoder, &radeon_atom_dac_helper_funcs);
		break;
	case ENCODER_OBJECT_ID_INTERNAL_DAC2:
	case ENCODER_OBJECT_ID_INTERNAL_KLDSCP_DAC1:
	case ENCODER_OBJECT_ID_INTERNAL_KLDSCP_DAC2:
		drm_encoder_init(dev, encoder, &radeon_atom_enc_funcs, DRM_MODE_ENCODER_TVDAC);
		radeon_encoder->enc_priv = radeon_atombios_set_dac_info(radeon_encoder);
		drm_encoder_helper_add(encoder, &radeon_atom_dac_helper_funcs);
		break;
	case ENCODER_OBJECT_ID_INTERNAL_DVO1:
	case ENCODER_OBJECT_ID_INTERNAL_KLDSCP_DVO1:
	case ENCODER_OBJECT_ID_INTERNAL_DDI:
	case ENCODER_OBJECT_ID_INTERNAL_UNIPHY:
	case ENCODER_OBJECT_ID_INTERNAL_KLDSCP_LVTMA:
	case ENCODER_OBJECT_ID_INTERNAL_UNIPHY1:
	case ENCODER_OBJECT_ID_INTERNAL_UNIPHY2:
	case ENCODER_OBJECT_ID_INTERNAL_UNIPHY3:
		if (radeon_encoder->devices & (ATOM_DEVICE_LCD_SUPPORT)) {
			radeon_encoder->rmx_type = RMX_FULL;
			drm_encoder_init(dev, encoder, &radeon_atom_enc_funcs, DRM_MODE_ENCODER_LVDS);
			radeon_encoder->enc_priv = radeon_atombios_get_lvds_info(radeon_encoder);
		} else if (radeon_encoder->devices & (ATOM_DEVICE_CRT_SUPPORT)) {
			drm_encoder_init(dev, encoder, &radeon_atom_enc_funcs, DRM_MODE_ENCODER_DAC);
			radeon_encoder->enc_priv = radeon_atombios_set_dig_info(radeon_encoder);
		} else {
			drm_encoder_init(dev, encoder, &radeon_atom_enc_funcs, DRM_MODE_ENCODER_TMDS);
			radeon_encoder->enc_priv = radeon_atombios_set_dig_info(radeon_encoder);
		}
		drm_encoder_helper_add(encoder, &radeon_atom_dig_helper_funcs);
		break;
	case ENCODER_OBJECT_ID_SI170B:
	case ENCODER_OBJECT_ID_CH7303:
	case ENCODER_OBJECT_ID_EXTERNAL_SDVOA:
	case ENCODER_OBJECT_ID_EXTERNAL_SDVOB:
	case ENCODER_OBJECT_ID_TITFP513:
	case ENCODER_OBJECT_ID_VT1623:
	case ENCODER_OBJECT_ID_HDMI_SI1930:
	case ENCODER_OBJECT_ID_TRAVIS:
	case ENCODER_OBJECT_ID_NUTMEG:
		/* these are handled by the primary encoders */
		radeon_encoder->is_ext_encoder = true;
		if (radeon_encoder->devices & (ATOM_DEVICE_LCD_SUPPORT))
			drm_encoder_init(dev, encoder, &radeon_atom_enc_funcs, DRM_MODE_ENCODER_LVDS);
		else if (radeon_encoder->devices & (ATOM_DEVICE_CRT_SUPPORT))
			drm_encoder_init(dev, encoder, &radeon_atom_enc_funcs, DRM_MODE_ENCODER_DAC);
		else
			drm_encoder_init(dev, encoder, &radeon_atom_enc_funcs, DRM_MODE_ENCODER_TMDS);
		drm_encoder_helper_add(encoder, &radeon_atom_ext_helper_funcs);
		break;
	}
}<|MERGE_RESOLUTION|>--- conflicted
+++ resolved
@@ -1721,16 +1721,6 @@
 		}
 		break;
 	}
-<<<<<<< HEAD
-
-	encoder_mode = atombios_get_encoder_mode(encoder);
-	if (connector && (radeon_audio != 0) &&
-	    ((encoder_mode == ATOM_ENCODER_MODE_HDMI) ||
-	     (ENCODER_MODE_IS_DP(encoder_mode) &&
-	      drm_detect_monitor_audio(radeon_connector_edid(connector)))))
-		radeon_audio_dpms(encoder, mode);
-=======
->>>>>>> 83c3a7d4
 }
 
 static void
@@ -2181,15 +2171,6 @@
 	case ENCODER_OBJECT_ID_INTERNAL_UNIPHY3:
 	case ENCODER_OBJECT_ID_INTERNAL_KLDSCP_LVTMA:
 		/* handled in dpms */
-<<<<<<< HEAD
-		encoder_mode = atombios_get_encoder_mode(encoder);
-		if (connector && (radeon_audio != 0) &&
-		    ((encoder_mode == ATOM_ENCODER_MODE_HDMI) ||
-		     (ENCODER_MODE_IS_DP(encoder_mode) &&
-		      drm_detect_monitor_audio(radeon_connector_edid(connector)))))
-			radeon_audio_mode_set(encoder, adjusted_mode);
-=======
->>>>>>> 83c3a7d4
 		break;
 	case ENCODER_OBJECT_ID_INTERNAL_DDI:
 	case ENCODER_OBJECT_ID_INTERNAL_DVO1:
