--- conflicted
+++ resolved
@@ -978,7 +978,6 @@
 	const char *name = "null";
 
 	if (pm_wakeup_irq == 0) {
-<<<<<<< HEAD
 		if (msm_show_resume_irq_mask) {
 			desc = irq_to_desc(irq_number);
 			if (desc == NULL)
@@ -990,20 +989,6 @@
 					irq_number, name);
 
 		}
-=======
-		struct irq_desc *desc;
-		const char *name = "null";
-
-		desc = irq_to_desc(irq_number);
-		if (desc == NULL)
-			name = "stray irq";
-		else if (desc->action && desc->action->name)
-			name = desc->action->name;
-
-		log_irq_wakeup_reason(irq_number);
-		pr_warn("%s: %d triggered %s\n", __func__, irq_number, name);
-
->>>>>>> d6fb2070
 		pm_wakeup_irq = irq_number;
 		pm_system_wakeup();
 	}
