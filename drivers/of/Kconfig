config DTC
	bool

menuconfig OF
	bool "Device Tree and Open Firmware support"
	help
	  This option enables the device tree infrastructure.
	  It is automatically selected by platforms that need it or can
	  be enabled manually for unittests, overlays or
	  compile-coverage.

if OF

config OF_UNITTEST
	bool "Device Tree runtime unit tests"
	depends on OF_IRQ
	select OF_EARLY_FLATTREE
	select OF_RESOLVE
	help
	  This option builds in test cases for the device tree infrastructure
	  that are executed once at boot time, and the results dumped to the
	  console.

	  If unsure, say N here, but this option is safe to enable.

config OF_ALL_DTBS
	bool "Build all Device Tree Blobs"
	depends on COMPILE_TEST
	select DTC
	help
	  This option builds all possible Device Tree Blobs (DTBs) for the
	  current architecture.

	  If unsure, say N here, but this option is safe to enable.

config OF_FLATTREE
	bool
	select DTC
	select LIBFDT
	select CRC32

config OF_EARLY_FLATTREE
	bool
	select OF_FLATTREE

config OF_PROMTREE
	bool

config OF_KOBJ
	bool "Display devicetree in sysfs"
	def_bool SYSFS
	help
	  Some embedded platforms have no need to display the devicetree
	  nodes and properties in sysfs. Disabling this option will save
	  a small amount of memory, as well as decrease boot time. By
	  default this option will be enabled if SYSFS is enabled.

# Hardly any platforms need this.  It is safe to select, but only do so if you
# need it.
config OF_DYNAMIC
	bool "Support for dynamic device trees" if OF_UNITTEST
	select OF_KOBJ
	help
	  On some platforms, the device tree can be manipulated at runtime.
	  While this option is selected automatically on such platforms, you
	  can enable it manually to improve device tree unit test coverage.

config OF_ADDRESS
	def_bool y
	depends on !SPARC && HAS_IOMEM
	select OF_ADDRESS_PCI if PCI

config OF_ADDRESS_PCI
	bool

config OF_IRQ
	def_bool y
	depends on !SPARC && IRQ_DOMAIN

config OF_NET
	depends on NETDEVICES
	def_bool y

config OF_MDIO
	def_tristate PHYLIB
	depends on PHYLIB
	select FIXED_PHY
	help
	  OpenFirmware MDIO bus (Ethernet PHY) accessors

config OF_PCI
	def_tristate PCI
	depends on PCI
	help
	  OpenFirmware PCI bus accessors

config OF_PCI_IRQ
	def_tristate PCI
	depends on OF_PCI && OF_IRQ
	help
	  OpenFirmware PCI IRQ routing helpers

config OF_RESERVED_MEM
	depends on OF_EARLY_FLATTREE
	bool
	help
	  Helpers to allow for reservation of memory regions

config OF_RESOLVE
	bool

config OF_SLIMBUS
	def_tristate SLIMBUS
	depends on SLIMBUS
	help
	  OpenFirmware SLIMBUS accessors

config OF_OVERLAY
	bool "Device Tree overlays"
	select OF_DYNAMIC
	select OF_RESOLVE
	help
	  Overlays are a method to dynamically modify part of the kernel's
	  device tree with dynamically loaded data.
	  While this option is selected automatically when needed, you can
	  enable it manually to improve device tree unit test coverage.

config OF_NUMA
	bool

<<<<<<< HEAD
config OF_BATTERYDATA
	def_bool y
	help
	  OpenFirmware BatteryData accessors
=======
config OF_DMA_DEFAULT_COHERENT
	# arches should select this if DMA is coherent by default for OF devices
	bool
>>>>>>> 4211691d

endif # OF<|MERGE_RESOLUTION|>--- conflicted
+++ resolved
@@ -128,15 +128,13 @@
 config OF_NUMA
 	bool
 
-<<<<<<< HEAD
 config OF_BATTERYDATA
 	def_bool y
 	help
 	  OpenFirmware BatteryData accessors
-=======
+
 config OF_DMA_DEFAULT_COHERENT
 	# arches should select this if DMA is coherent by default for OF devices
 	bool
->>>>>>> 4211691d
 
 endif # OF