/*
 * f_fs.c -- user mode file system API for USB composite function controllers
 *
 * Copyright (C) 2010 Samsung Electronics
 * Author: Michal Nazarewicz <mina86@mina86.com>
 *
 * Based on inode.c (GadgetFS) which was:
 * Copyright (C) 2003-2004 David Brownell
 * Copyright (C) 2003 Agilent Technologies
 *
 * This program is free software; you can redistribute it and/or modify
 * it under the terms of the GNU General Public License as published by
 * the Free Software Foundation; either version 2 of the License, or
 * (at your option) any later version.
 */


/* #define DEBUG */
/* #define VERBOSE_DEBUG */

#include <linux/blkdev.h>
#include <linux/pagemap.h>
#include <linux/export.h>
#include <linux/hid.h>
#include <linux/module.h>
#include <linux/sched/signal.h>
#include <linux/uio.h>
#include <asm/unaligned.h>

#include <linux/usb/composite.h>
#include <linux/usb/functionfs.h>

#include <linux/aio.h>
#include <linux/mmu_context.h>
#include <linux/poll.h>
#include <linux/eventfd.h>

#include "u_fs.h"
#include "u_f.h"
#include "u_os_desc.h"
#include "configfs.h"

#define FUNCTIONFS_MAGIC	0xa647361 /* Chosen by a honest dice roll ;) */

#define NUM_PAGES	10 /* # of pages for ipc logging */

#ifdef CONFIG_DYNAMIC_DEBUG
#define ffs_log(fmt, ...) do { \
	ipc_log_string(ffs->ipc_log, "%s: " fmt,  __func__, ##__VA_ARGS__); \
	dynamic_pr_debug("%s: " fmt, __func__, ##__VA_ARGS__); \
} while (0)
#else
#define ffs_log(fmt, ...) \
	ipc_log_string(ffs->ipc_log, "%s: " fmt,  __func__, ##__VA_ARGS__)
#endif

/* Reference counter handling */
static void ffs_data_get(struct ffs_data *ffs);
static void ffs_data_put(struct ffs_data *ffs);
/* Creates new ffs_data object. */
static struct ffs_data *__must_check ffs_data_new(const char *dev_name)
	__attribute__((malloc));

/* Opened counter handling. */
static void ffs_data_opened(struct ffs_data *ffs);
static void ffs_data_closed(struct ffs_data *ffs);

/* Called with ffs->mutex held; take over ownership of data. */
static int __must_check
__ffs_data_got_descs(struct ffs_data *ffs, char *data, size_t len);
static int __must_check
__ffs_data_got_strings(struct ffs_data *ffs, char *data, size_t len);


/* The function structure ***************************************************/

struct ffs_ep;

struct ffs_function {
	struct usb_configuration	*conf;
	struct usb_gadget		*gadget;
	struct ffs_data			*ffs;

	struct ffs_ep			*eps;
	u8				eps_revmap[16];
	short				*interfaces_nums;

	struct usb_function		function;
};


static struct ffs_function *ffs_func_from_usb(struct usb_function *f)
{
	return container_of(f, struct ffs_function, function);
}


static inline enum ffs_setup_state
ffs_setup_state_clear_cancelled(struct ffs_data *ffs)
{
	return (enum ffs_setup_state)
		cmpxchg(&ffs->setup_state, FFS_SETUP_CANCELLED, FFS_NO_SETUP);
}


static void ffs_func_eps_disable(struct ffs_function *func);
static int __must_check ffs_func_eps_enable(struct ffs_function *func);

static int ffs_func_bind(struct usb_configuration *,
			 struct usb_function *);
static int ffs_func_set_alt(struct usb_function *, unsigned, unsigned);
static void ffs_func_disable(struct usb_function *);
static int ffs_func_setup(struct usb_function *,
			  const struct usb_ctrlrequest *);
static bool ffs_func_req_match(struct usb_function *,
			       const struct usb_ctrlrequest *,
			       bool config0);
static void ffs_func_suspend(struct usb_function *);
static void ffs_func_resume(struct usb_function *);


static int ffs_func_revmap_ep(struct ffs_function *func, u8 num);
static int ffs_func_revmap_intf(struct ffs_function *func, u8 intf);


/* The endpoints structures *************************************************/

struct ffs_ep {
	struct usb_ep			*ep;	/* P: ffs->eps_lock */
	struct usb_request		*req;	/* P: epfile->mutex */

	/* [0]: full speed, [1]: high speed, [2]: super speed */
	struct usb_endpoint_descriptor	*descs[3];

	u8				num;

	int				status;	/* P: epfile->mutex */
};

struct ffs_epfile {
	/* Protects ep->ep and ep->req. */
	struct mutex			mutex;

	struct ffs_data			*ffs;
	struct ffs_ep			*ep;	/* P: ffs->eps_lock */
	atomic_t			opened;

	struct dentry			*dentry;

	/*
	 * Buffer for holding data from partial reads which may happen since
	 * we’re rounding user read requests to a multiple of a max packet size.
	 *
	 * The pointer is initialised with NULL value and may be set by
	 * __ffs_epfile_read_data function to point to a temporary buffer.
	 *
	 * In normal operation, calls to __ffs_epfile_read_buffered will consume
	 * data from said buffer and eventually free it.  Importantly, while the
	 * function is using the buffer, it sets the pointer to NULL.  This is
	 * all right since __ffs_epfile_read_data and __ffs_epfile_read_buffered
	 * can never run concurrently (they are synchronised by epfile->mutex)
	 * so the latter will not assign a new value to the pointer.
	 *
	 * Meanwhile ffs_func_eps_disable frees the buffer (if the pointer is
	 * valid) and sets the pointer to READ_BUFFER_DROP value.  This special
	 * value is crux of the synchronisation between ffs_func_eps_disable and
	 * __ffs_epfile_read_data.
	 *
	 * Once __ffs_epfile_read_data is about to finish it will try to set the
	 * pointer back to its old value (as described above), but seeing as the
	 * pointer is not-NULL (namely READ_BUFFER_DROP) it will instead free
	 * the buffer.
	 *
	 * == State transitions ==
	 *
	 * • ptr == NULL:  (initial state)
	 *   ◦ __ffs_epfile_read_buffer_free: go to ptr == DROP
	 *   ◦ __ffs_epfile_read_buffered:    nop
	 *   ◦ __ffs_epfile_read_data allocates temp buffer: go to ptr == buf
	 *   ◦ reading finishes:              n/a, not in ‘and reading’ state
	 * • ptr == DROP:
	 *   ◦ __ffs_epfile_read_buffer_free: nop
	 *   ◦ __ffs_epfile_read_buffered:    go to ptr == NULL
	 *   ◦ __ffs_epfile_read_data allocates temp buffer: free buf, nop
	 *   ◦ reading finishes:              n/a, not in ‘and reading’ state
	 * • ptr == buf:
	 *   ◦ __ffs_epfile_read_buffer_free: free buf, go to ptr == DROP
	 *   ◦ __ffs_epfile_read_buffered:    go to ptr == NULL and reading
	 *   ◦ __ffs_epfile_read_data:        n/a, __ffs_epfile_read_buffered
	 *                                    is always called first
	 *   ◦ reading finishes:              n/a, not in ‘and reading’ state
	 * • ptr == NULL and reading:
	 *   ◦ __ffs_epfile_read_buffer_free: go to ptr == DROP and reading
	 *   ◦ __ffs_epfile_read_buffered:    n/a, mutex is held
	 *   ◦ __ffs_epfile_read_data:        n/a, mutex is held
	 *   ◦ reading finishes and …
	 *     … all data read:               free buf, go to ptr == NULL
	 *     … otherwise:                   go to ptr == buf and reading
	 * • ptr == DROP and reading:
	 *   ◦ __ffs_epfile_read_buffer_free: nop
	 *   ◦ __ffs_epfile_read_buffered:    n/a, mutex is held
	 *   ◦ __ffs_epfile_read_data:        n/a, mutex is held
	 *   ◦ reading finishes:              free buf, go to ptr == DROP
	 */
	struct ffs_buffer		*read_buffer;
#define READ_BUFFER_DROP ((struct ffs_buffer *)ERR_PTR(-ESHUTDOWN))

	char				name[5];

	unsigned char			in;	/* P: ffs->eps_lock */
	unsigned char			isoc;	/* P: ffs->eps_lock */

	bool				invalid;
};

struct ffs_buffer {
	size_t length;
	char *data;
	char storage[];
};

/*  ffs_io_data structure ***************************************************/

struct ffs_io_data {
	bool aio;
	bool read;

	struct kiocb *kiocb;
	struct iov_iter data;
	const void *to_free;
	char *buf;

	struct mm_struct *mm;
	struct work_struct work;

	struct usb_ep *ep;
	struct usb_request *req;

	struct ffs_data *ffs;
};

struct ffs_desc_helper {
	struct ffs_data *ffs;
	unsigned interfaces_count;
	unsigned eps_count;
};

static int  __must_check ffs_epfiles_create(struct ffs_data *ffs);
static void ffs_epfiles_destroy(struct ffs_epfile *epfiles, unsigned count);

static struct dentry *
ffs_sb_create_file(struct super_block *sb, const char *name, void *data,
		   const struct file_operations *fops);

/* Devices management *******************************************************/

DEFINE_MUTEX(ffs_lock);
EXPORT_SYMBOL_GPL(ffs_lock);

static struct ffs_dev *_ffs_find_dev(const char *name);
static struct ffs_dev *_ffs_alloc_dev(void);
static void _ffs_free_dev(struct ffs_dev *dev);
static int ffs_acquire_dev(const char *dev_name, struct ffs_data *ffs_data);
static void ffs_release_dev(struct ffs_dev *ffs_dev);
static int ffs_ready(struct ffs_data *ffs);
static void ffs_closed(struct ffs_data *ffs);

/* Misc helper functions ****************************************************/

static int ffs_mutex_lock(struct mutex *mutex, unsigned nonblock)
	__attribute__((warn_unused_result, nonnull));
static char *ffs_prepare_buffer(const char __user *buf, size_t len)
	__attribute__((warn_unused_result, nonnull));


/* Control file aka ep0 *****************************************************/

static void ffs_ep0_complete(struct usb_ep *ep, struct usb_request *req)
{
	struct ffs_data *ffs = req->context;

	complete(&ffs->ep0req_completion);
}

static int __ffs_ep0_queue_wait(struct ffs_data *ffs, char *data, size_t len)
{
	struct usb_request *req = ffs->ep0req;
	int ret;

	req->zero     = len < le16_to_cpu(ffs->ev.setup.wLength);

	spin_unlock_irq(&ffs->ev.waitq.lock);

	ffs_log("enter: state %d setup_state %d flags %lu", ffs->state,
		ffs->setup_state, ffs->flags);

	req->buf      = data;
	req->length   = len;

	/*
	 * UDC layer requires to provide a buffer even for ZLP, but should
	 * not use it at all. Let's provide some poisoned pointer to catch
	 * possible bug in the driver.
	 */
	if (req->buf == NULL)
		req->buf = (void *)0xDEADBABE;

	reinit_completion(&ffs->ep0req_completion);

	ret = usb_ep_queue(ffs->gadget->ep0, req, GFP_ATOMIC);
	if (unlikely(ret < 0))
		return ret;

	ret = wait_for_completion_interruptible(&ffs->ep0req_completion);
	if (unlikely(ret)) {
		usb_ep_dequeue(ffs->gadget->ep0, req);
		return -EINTR;
	}

	ffs->setup_state = FFS_NO_SETUP;

	ffs_log("exit: state %d setup_state %d flags %lu", ffs->state,
		ffs->setup_state, ffs->flags);

	return req->status ? req->status : req->actual;
}

static int __ffs_ep0_stall(struct ffs_data *ffs)
{
	ffs_log("state %d setup_state %d flags %lu can_stall %d", ffs->state,
		ffs->setup_state, ffs->flags, ffs->ev.can_stall);

	if (ffs->ev.can_stall) {
		pr_vdebug("ep0 stall\n");
		usb_ep_set_halt(ffs->gadget->ep0);
		ffs->setup_state = FFS_NO_SETUP;
		return -EL2HLT;
	} else {
		pr_debug("bogus ep0 stall!\n");
		return -ESRCH;
	}
}

static ssize_t ffs_ep0_write(struct file *file, const char __user *buf,
			     size_t len, loff_t *ptr)
{
	struct ffs_data *ffs = file->private_data;
	ssize_t ret;
	char *data;

	ENTER();

	ffs_log("enter:len %zu state %d setup_state %d flags %lu", len,
		ffs->state, ffs->setup_state, ffs->flags);

	/* Fast check if setup was canceled */
	if (ffs_setup_state_clear_cancelled(ffs) == FFS_SETUP_CANCELLED)
		return -EIDRM;

	/* Acquire mutex */
	ret = ffs_mutex_lock(&ffs->mutex, file->f_flags & O_NONBLOCK);
	if (unlikely(ret < 0))
		return ret;

	/* Check state */
	switch (ffs->state) {
	case FFS_READ_DESCRIPTORS:
	case FFS_READ_STRINGS:
		/* Copy data */
		if (unlikely(len < 16)) {
			ret = -EINVAL;
			break;
		}

		data = ffs_prepare_buffer(buf, len);
		if (IS_ERR(data)) {
			ret = PTR_ERR(data);
			break;
		}

		/* Handle data */
		if (ffs->state == FFS_READ_DESCRIPTORS) {
			pr_info("read descriptors\n");
			ret = __ffs_data_got_descs(ffs, data, len);
			if (unlikely(ret < 0))
				break;

			ffs->state = FFS_READ_STRINGS;
			ret = len;
		} else {
			pr_info("read strings\n");
			ret = __ffs_data_got_strings(ffs, data, len);
			if (unlikely(ret < 0))
				break;

			ret = ffs_epfiles_create(ffs);
			if (unlikely(ret)) {
				ffs->state = FFS_CLOSING;
				break;
			}

			ffs->state = FFS_ACTIVE;
			mutex_unlock(&ffs->mutex);

			ret = ffs_ready(ffs);
			if (unlikely(ret < 0)) {
				ffs->state = FFS_CLOSING;
				return ret;
			}

			return len;
		}
		break;

	case FFS_ACTIVE:
		data = NULL;
		/*
		 * We're called from user space, we can use _irq
		 * rather then _irqsave
		 */
		spin_lock_irq(&ffs->ev.waitq.lock);
		switch (ffs_setup_state_clear_cancelled(ffs)) {
		case FFS_SETUP_CANCELLED:
			ret = -EIDRM;
			goto done_spin;

		case FFS_NO_SETUP:
			ret = -ESRCH;
			goto done_spin;

		case FFS_SETUP_PENDING:
			break;
		}

		/* FFS_SETUP_PENDING */
		if (!(ffs->ev.setup.bRequestType & USB_DIR_IN)) {
			spin_unlock_irq(&ffs->ev.waitq.lock);
			ret = __ffs_ep0_stall(ffs);
			break;
		}

		/* FFS_SETUP_PENDING and not stall */
		len = min(len, (size_t)le16_to_cpu(ffs->ev.setup.wLength));

		spin_unlock_irq(&ffs->ev.waitq.lock);

		data = ffs_prepare_buffer(buf, len);
		if (IS_ERR(data)) {
			ret = PTR_ERR(data);
			break;
		}

		spin_lock_irq(&ffs->ev.waitq.lock);

		/*
		 * We are guaranteed to be still in FFS_ACTIVE state
		 * but the state of setup could have changed from
		 * FFS_SETUP_PENDING to FFS_SETUP_CANCELLED so we need
		 * to check for that.  If that happened we copied data
		 * from user space in vain but it's unlikely.
		 *
		 * For sure we are not in FFS_NO_SETUP since this is
		 * the only place FFS_SETUP_PENDING -> FFS_NO_SETUP
		 * transition can be performed and it's protected by
		 * mutex.
		 */
		if (ffs_setup_state_clear_cancelled(ffs) ==
		    FFS_SETUP_CANCELLED) {
			ret = -EIDRM;
done_spin:
			spin_unlock_irq(&ffs->ev.waitq.lock);
		} else {
			/* unlocks spinlock */
			ret = __ffs_ep0_queue_wait(ffs, data, len);
		}
		kfree(data);
		break;

	default:
		ret = -EBADFD;
		break;
	}

	ffs_log("exit:ret %zd state %d setup_state %d flags %lu", ret,
		ffs->state, ffs->setup_state, ffs->flags);

	mutex_unlock(&ffs->mutex);
	return ret;
}

/* Called with ffs->ev.waitq.lock and ffs->mutex held, both released on exit. */
static ssize_t __ffs_ep0_read_events(struct ffs_data *ffs, char __user *buf,
				     size_t n)
{
	/*
	 * n cannot be bigger than ffs->ev.count, which cannot be bigger than
	 * size of ffs->ev.types array (which is four) so that's how much space
	 * we reserve.
	 */
	struct usb_functionfs_event events[ARRAY_SIZE(ffs->ev.types)];
	const size_t size = n * sizeof *events;
	unsigned i = 0;

	memset(events, 0, size);

	do {
		events[i].type = ffs->ev.types[i];
		if (events[i].type == FUNCTIONFS_SETUP) {
			events[i].u.setup = ffs->ev.setup;
			ffs->setup_state = FFS_SETUP_PENDING;
		}
	} while (++i < n);

	ffs->ev.count -= n;
	if (ffs->ev.count)
		memmove(ffs->ev.types, ffs->ev.types + n,
			ffs->ev.count * sizeof *ffs->ev.types);

	spin_unlock_irq(&ffs->ev.waitq.lock);

	ffs_log("state %d setup_state %d flags %lu #evt %zu", ffs->state,
		ffs->setup_state, ffs->flags, n);

	mutex_unlock(&ffs->mutex);

	return unlikely(copy_to_user(buf, events, size)) ? -EFAULT : size;
}

static ssize_t ffs_ep0_read(struct file *file, char __user *buf,
			    size_t len, loff_t *ptr)
{
	struct ffs_data *ffs = file->private_data;
	char *data = NULL;
	size_t n;
	int ret;

	ENTER();

	ffs_log("enter:len %zu state %d setup_state %d flags %lu", len,
		ffs->state, ffs->setup_state, ffs->flags);

	/* Fast check if setup was canceled */
	if (ffs_setup_state_clear_cancelled(ffs) == FFS_SETUP_CANCELLED)
		return -EIDRM;

	/* Acquire mutex */
	ret = ffs_mutex_lock(&ffs->mutex, file->f_flags & O_NONBLOCK);
	if (unlikely(ret < 0))
		return ret;

	/* Check state */
	if (ffs->state != FFS_ACTIVE) {
		ret = -EBADFD;
		goto done_mutex;
	}

	/*
	 * We're called from user space, we can use _irq rather then
	 * _irqsave
	 */
	spin_lock_irq(&ffs->ev.waitq.lock);

	switch (ffs_setup_state_clear_cancelled(ffs)) {
	case FFS_SETUP_CANCELLED:
		ret = -EIDRM;
		break;

	case FFS_NO_SETUP:
		n = len / sizeof(struct usb_functionfs_event);
		if (unlikely(!n)) {
			ret = -EINVAL;
			break;
		}

		if ((file->f_flags & O_NONBLOCK) && !ffs->ev.count) {
			ret = -EAGAIN;
			break;
		}

		if (wait_event_interruptible_exclusive_locked_irq(ffs->ev.waitq,
							ffs->ev.count)) {
			ret = -EINTR;
			break;
		}

		return __ffs_ep0_read_events(ffs, buf,
					     min(n, (size_t)ffs->ev.count));

	case FFS_SETUP_PENDING:
		if (ffs->ev.setup.bRequestType & USB_DIR_IN) {
			spin_unlock_irq(&ffs->ev.waitq.lock);
			ret = __ffs_ep0_stall(ffs);
			goto done_mutex;
		}

		len = min(len, (size_t)le16_to_cpu(ffs->ev.setup.wLength));

		spin_unlock_irq(&ffs->ev.waitq.lock);

		if (likely(len)) {
			data = kmalloc(len, GFP_KERNEL);
			if (unlikely(!data)) {
				ret = -ENOMEM;
				goto done_mutex;
			}
		}

		spin_lock_irq(&ffs->ev.waitq.lock);

		/* See ffs_ep0_write() */
		if (ffs_setup_state_clear_cancelled(ffs) ==
		    FFS_SETUP_CANCELLED) {
			ret = -EIDRM;
			break;
		}

		/* unlocks spinlock */
		ret = __ffs_ep0_queue_wait(ffs, data, len);
		if (likely(ret > 0) && unlikely(copy_to_user(buf, data, len)))
			ret = -EFAULT;
		goto done_mutex;

	default:
		ret = -EBADFD;
		break;
	}

	spin_unlock_irq(&ffs->ev.waitq.lock);
done_mutex:
	ffs_log("exit:ret %d state %d setup_state %d flags %lu", ret,
		ffs->state, ffs->setup_state, ffs->flags);

	mutex_unlock(&ffs->mutex);
	kfree(data);

	return ret;
}

static int ffs_ep0_open(struct inode *inode, struct file *file)
{
	struct ffs_data *ffs = inode->i_private;

	ENTER();

	ffs_log("state %d setup_state %d flags %lu opened %d", ffs->state,
		ffs->setup_state, ffs->flags, atomic_read(&ffs->opened));

	if (unlikely(ffs->state == FFS_CLOSING))
		return -EBUSY;

	file->private_data = ffs;
	ffs_data_opened(ffs);

	return 0;
}

static int ffs_ep0_release(struct inode *inode, struct file *file)
{
	struct ffs_data *ffs = file->private_data;

	ENTER();

	ffs_log("state %d setup_state %d flags %lu opened %d", ffs->state,
		ffs->setup_state, ffs->flags, atomic_read(&ffs->opened));

	ffs_data_closed(ffs);

	return 0;
}

static long ffs_ep0_ioctl(struct file *file, unsigned code, unsigned long value)
{
	struct ffs_data *ffs = file->private_data;
	struct usb_gadget *gadget = ffs->gadget;
	long ret;

	ENTER();

	ffs_log("state %d setup_state %d flags %lu opened %d", ffs->state,
		ffs->setup_state, ffs->flags, atomic_read(&ffs->opened));

	if (code == FUNCTIONFS_INTERFACE_REVMAP) {
		struct ffs_function *func = ffs->func;
		ret = func ? ffs_func_revmap_intf(func, value) : -ENODEV;
	} else if (gadget && gadget->ops->ioctl) {
		ret = gadget->ops->ioctl(gadget, code, value);
	} else {
		ret = -ENOTTY;
	}

	return ret;
}

static unsigned int ffs_ep0_poll(struct file *file, poll_table *wait)
{
	struct ffs_data *ffs = file->private_data;
	unsigned int mask = POLLWRNORM;
	int ret;

	ffs_log("enter:state %d setup_state %d flags %lu opened %d", ffs->state,
		ffs->setup_state, ffs->flags, atomic_read(&ffs->opened));

	poll_wait(file, &ffs->ev.waitq, wait);

	ret = ffs_mutex_lock(&ffs->mutex, file->f_flags & O_NONBLOCK);
	if (unlikely(ret < 0))
		return mask;

	switch (ffs->state) {
	case FFS_READ_DESCRIPTORS:
	case FFS_READ_STRINGS:
		mask |= POLLOUT;
		break;

	case FFS_ACTIVE:
		switch (ffs->setup_state) {
		case FFS_NO_SETUP:
			if (ffs->ev.count)
				mask |= POLLIN;
			break;

		case FFS_SETUP_PENDING:
		case FFS_SETUP_CANCELLED:
			mask |= (POLLIN | POLLOUT);
			break;
		}
	case FFS_CLOSING:
		break;
	case FFS_DEACTIVATED:
		break;
	}

	ffs_log("exit: mask %u", mask);

	mutex_unlock(&ffs->mutex);

	return mask;
}

static const struct file_operations ffs_ep0_operations = {
	.llseek =	no_llseek,

	.open =		ffs_ep0_open,
	.write =	ffs_ep0_write,
	.read =		ffs_ep0_read,
	.release =	ffs_ep0_release,
	.unlocked_ioctl =	ffs_ep0_ioctl,
	.poll =		ffs_ep0_poll,
};


/* "Normal" endpoints operations ********************************************/

static void ffs_epfile_io_complete(struct usb_ep *_ep, struct usb_request *req)
{
	ENTER();
	if (likely(req->context)) {
		struct ffs_ep *ep = _ep->driver_data;
		ep->status = req->status ? req->status : req->actual;
		complete(req->context);
	}
}

static ssize_t ffs_copy_to_iter(void *data, int data_len, struct iov_iter *iter)
{
	ssize_t ret = copy_to_iter(data, data_len, iter);
	if (likely(ret == data_len))
		return ret;

	if (unlikely(iov_iter_count(iter)))
		return -EFAULT;

	/*
	 * Dear user space developer!
	 *
	 * TL;DR: To stop getting below error message in your kernel log, change
	 * user space code using functionfs to align read buffers to a max
	 * packet size.
	 *
	 * Some UDCs (e.g. dwc3) require request sizes to be a multiple of a max
	 * packet size.  When unaligned buffer is passed to functionfs, it
	 * internally uses a larger, aligned buffer so that such UDCs are happy.
	 *
	 * Unfortunately, this means that host may send more data than was
	 * requested in read(2) system call.  f_fs doesn’t know what to do with
	 * that excess data so it simply drops it.
	 *
	 * Was the buffer aligned in the first place, no such problem would
	 * happen.
	 *
	 * Data may be dropped only in AIO reads.  Synchronous reads are handled
	 * by splitting a request into multiple parts.  This splitting may still
	 * be a problem though so it’s likely best to align the buffer
	 * regardless of it being AIO or not..
	 *
	 * This only affects OUT endpoints, i.e. reading data with a read(2),
	 * aio_read(2) etc. system calls.  Writing data to an IN endpoint is not
	 * affected.
	 */
	pr_err("functionfs read size %d > requested size %zd, dropping excess data. "
	       "Align read buffer size to max packet size to avoid the problem.\n",
	       data_len, ret);

	return ret;
}

static void ffs_user_copy_worker(struct work_struct *work)
{
	struct ffs_io_data *io_data = container_of(work, struct ffs_io_data,
						   work);
	struct ffs_data *ffs = io_data->ffs;
	int ret = io_data->req->status ? io_data->req->status :
					 io_data->req->actual;
	bool kiocb_has_eventfd = io_data->kiocb->ki_flags & IOCB_EVENTFD;

	ffs_log("enter: ret %d for %s", ret, io_data->read ? "read" : "write");

	if (io_data->read && ret > 0) {
		mm_segment_t oldfs = get_fs();

		set_fs(USER_DS);
		use_mm(io_data->mm);
		ret = ffs_copy_to_iter(io_data->buf, ret, &io_data->data);
		unuse_mm(io_data->mm);
		set_fs(oldfs);
	}

	io_data->kiocb->ki_complete(io_data->kiocb, ret, ret);

	if (io_data->ffs->ffs_eventfd && !kiocb_has_eventfd)
		eventfd_signal(io_data->ffs->ffs_eventfd, 1);

	usb_ep_free_request(io_data->ep, io_data->req);

	if (io_data->read)
		kfree(io_data->to_free);
	kfree(io_data->buf);
	kfree(io_data);

	ffs_log("exit");
}

static void ffs_epfile_async_io_complete(struct usb_ep *_ep,
					 struct usb_request *req)
{
	struct ffs_io_data *io_data = req->context;
	struct ffs_data *ffs = io_data->ffs;

	ENTER();

	ffs_log("enter");

	INIT_WORK(&io_data->work, ffs_user_copy_worker);
	queue_work(ffs->io_completion_wq, &io_data->work);
}

static void __ffs_epfile_read_buffer_free(struct ffs_epfile *epfile)
{
	/*
	 * See comment in struct ffs_epfile for full read_buffer pointer
	 * synchronisation story.
	 */
	struct ffs_buffer *buf = xchg(&epfile->read_buffer, READ_BUFFER_DROP);
	if (buf && buf != READ_BUFFER_DROP)
		kfree(buf);
}

/* Assumes epfile->mutex is held. */
static ssize_t __ffs_epfile_read_buffered(struct ffs_epfile *epfile,
					  struct iov_iter *iter)
{
	/*
	 * Null out epfile->read_buffer so ffs_func_eps_disable does not free
	 * the buffer while we are using it.  See comment in struct ffs_epfile
	 * for full read_buffer pointer synchronisation story.
	 */
	struct ffs_buffer *buf = xchg(&epfile->read_buffer, NULL);
	ssize_t ret;
	if (!buf || buf == READ_BUFFER_DROP)
		return 0;

	ret = copy_to_iter(buf->data, buf->length, iter);
	if (buf->length == ret) {
		kfree(buf);
		return ret;
	}

	if (unlikely(iov_iter_count(iter))) {
		ret = -EFAULT;
	} else {
		buf->length -= ret;
		buf->data += ret;
	}

	if (cmpxchg(&epfile->read_buffer, NULL, buf))
		kfree(buf);

	return ret;
}

/* Assumes epfile->mutex is held. */
static ssize_t __ffs_epfile_read_data(struct ffs_epfile *epfile,
				      void *data, int data_len,
				      struct iov_iter *iter)
{
	struct ffs_buffer *buf;

	ssize_t ret = copy_to_iter(data, data_len, iter);
	if (likely(data_len == ret))
		return ret;

	if (unlikely(iov_iter_count(iter)))
		return -EFAULT;

	/* See ffs_copy_to_iter for more context. */
	pr_warn("functionfs read size %d > requested size %zd, splitting request into multiple reads.",
		data_len, ret);

	data_len -= ret;
	buf = kmalloc(sizeof(*buf) + data_len, GFP_KERNEL);
	if (!buf)
		return -ENOMEM;
	buf->length = data_len;
	buf->data = buf->storage;
	memcpy(buf->storage, data + ret, data_len);

	/*
	 * At this point read_buffer is NULL or READ_BUFFER_DROP (if
	 * ffs_func_eps_disable has been called in the meanwhile).  See comment
	 * in struct ffs_epfile for full read_buffer pointer synchronisation
	 * story.
	 */
	if (unlikely(cmpxchg(&epfile->read_buffer, NULL, buf)))
		kfree(buf);

	return ret;
}

static ssize_t ffs_epfile_io(struct file *file, struct ffs_io_data *io_data)
{
	struct ffs_epfile *epfile = file->private_data;
	struct ffs_data *ffs = epfile->ffs;
	struct usb_request *req;
	struct ffs_ep *ep;
	char *data = NULL;
	ssize_t ret, data_len = -EINVAL;
	int halt;

	ffs_log("enter: %s", epfile->name);

	/* Are we still active? */
	if (WARN_ON(epfile->ffs->state != FFS_ACTIVE))
		return -ENODEV;

	/* Wait for endpoint to be enabled */
	ep = epfile->ep;
	if (!ep) {
		if (file->f_flags & O_NONBLOCK)
			return -EAGAIN;

		/*
		 * epfile->invalid is set when EPs are disabled. Userspace
		 * might have stale threads continuing to do I/O and may be
		 * unaware of that especially if we block here. Instead return
		 * an error immediately here and don't allow any more I/O
		 * until the epfile is reopened.
		 */
		if (epfile->invalid)
			return -ENODEV;

		ret = wait_event_interruptible(
				epfile->ffs->wait, (ep = epfile->ep));
		if (ret)
			return -EINTR;
	}

	/* Do we halt? */
	halt = (!io_data->read == !epfile->in);
	if (halt && epfile->isoc)
		return -EINVAL;

	/* We will be using request and read_buffer */
	ret = ffs_mutex_lock(&epfile->mutex, file->f_flags & O_NONBLOCK);
	if (unlikely(ret))
		goto error;

	/* Allocate & copy */
	if (!halt) {
		struct usb_gadget *gadget;

		/*
		 * Do we have buffered data from previous partial read?  Check
		 * that for synchronous case only because we do not have
		 * facility to ‘wake up’ a pending asynchronous read and push
		 * buffered data to it which we would need to make things behave
		 * consistently.
		 */
		if (!io_data->aio && io_data->read) {
			ret = __ffs_epfile_read_buffered(epfile, &io_data->data);
			if (ret)
				goto error_mutex;
		}

		/*
		 * if we _do_ wait above, the epfile->ffs->gadget might be NULL
		 * before the waiting completes, so do not assign to 'gadget'
		 * earlier
		 */
		gadget = epfile->ffs->gadget;

		spin_lock_irq(&epfile->ffs->eps_lock);
		/* In the meantime, endpoint got disabled or changed. */
		if (epfile->ep != ep) {
			ret = -ESHUTDOWN;
			goto error_lock;
		}
		data_len = iov_iter_count(&io_data->data);
		/*
		 * Controller may require buffer size to be aligned to
		 * maxpacketsize of an out endpoint.
		 */
		if (io_data->read)
			data_len = usb_ep_align_maybe(gadget, ep->ep, data_len);
		spin_unlock_irq(&epfile->ffs->eps_lock);

		data = kmalloc(data_len, GFP_KERNEL);
		if (unlikely(!data)) {
			ret = -ENOMEM;
			goto error_mutex;
		}
		if (!io_data->read &&
		    !copy_from_iter_full(data, data_len, &io_data->data)) {
			ret = -EFAULT;
			goto error_mutex;
		}
	}

	spin_lock_irq(&epfile->ffs->eps_lock);

	if (epfile->ep != ep) {
		/* In the meantime, endpoint got disabled or changed. */
		ret = -ESHUTDOWN;
	} else if (halt) {
		ret = usb_ep_set_halt(ep->ep);
		if (!ret)
			ret = -EBADMSG;
	} else if (unlikely(data_len == -EINVAL)) {
		/*
		 * Sanity Check: even though data_len can't be used
		 * uninitialized at the time I write this comment, some
		 * compilers complain about this situation.
		 * In order to keep the code clean from warnings, data_len is
		 * being initialized to -EINVAL during its declaration, which
		 * means we can't rely on compiler anymore to warn no future
		 * changes won't result in data_len being used uninitialized.
		 * For such reason, we're adding this redundant sanity check
		 * here.
		 */
		WARN(1, "%s: data_len == -EINVAL\n", __func__);
		ret = -EINVAL;
	} else if (!io_data->aio) {
		DECLARE_COMPLETION_ONSTACK(done);
		bool interrupted = false;

		req = ep->req;
		req->buf      = data;
		req->length   = data_len;

		req->context  = &done;
		req->complete = ffs_epfile_io_complete;

		ret = usb_ep_queue(ep->ep, req, GFP_ATOMIC);
		if (unlikely(ret < 0))
			goto error_lock;

		spin_unlock_irq(&epfile->ffs->eps_lock);

		ffs_log("queued %ld bytes on %s", data_len, epfile->name);

		if (unlikely(wait_for_completion_interruptible(&done))) {
			/*
			 * To avoid race condition with ffs_epfile_io_complete,
			 * dequeue the request first then check
			 * status. usb_ep_dequeue API should guarantee no race
			 * condition with req->complete callback.
			 */
			spin_lock_irq(&epfile->ffs->eps_lock);
			interrupted = true;
			/*
			 * While we were acquiring lock endpoint got
			 * disabled (disconnect) or changed
			 (composition switch) ?
			 */
			if (epfile->ep == ep) {
				usb_ep_dequeue(ep->ep, req);
				spin_unlock_irq(&epfile->ffs->eps_lock);
				wait_for_completion(&done);
				interrupted = ep->status < 0;
			} else {
				spin_unlock_irq(&epfile->ffs->eps_lock);
			}
		}

		if (interrupted) {
			ret = -EINTR;
			goto error_mutex;
		}

		ret = -ENODEV;
		spin_lock_irq(&epfile->ffs->eps_lock);
		/*
		 * While we were acquiring lock endpoint got
		 * disabled (disconnect) or changed
		 * (composition switch) ?
		 */
		if (epfile->ep == ep) {
			ret = ep->status;
			ffs_log("ep status %d for req %pK", ep->status, req);
		}
		spin_unlock_irq(&epfile->ffs->eps_lock);
		if (io_data->read && ret > 0)
			ret = __ffs_epfile_read_data(epfile, data, ep->status,
						     &io_data->data);
		goto error_mutex;
	} else if (!(req = usb_ep_alloc_request(ep->ep, GFP_ATOMIC))) {
		ret = -ENOMEM;
	} else {
		req->buf      = data;
		req->length   = data_len;

		io_data->buf = data;
		io_data->ep = ep->ep;
		io_data->req = req;
		io_data->ffs = epfile->ffs;

		req->context  = io_data;
		req->complete = ffs_epfile_async_io_complete;

		ret = usb_ep_queue(ep->ep, req, GFP_ATOMIC);
		if (unlikely(ret)) {
			io_data->req = NULL;
			usb_ep_free_request(ep->ep, req);
			goto error_lock;
		}

		ffs_log("queued %ld bytes on %s", data_len, epfile->name);

		ret = -EIOCBQUEUED;
		/*
		 * Do not kfree the buffer in this function.  It will be freed
		 * by ffs_user_copy_worker.
		 */
		data = NULL;
	}

error_lock:
	spin_unlock_irq(&epfile->ffs->eps_lock);
error_mutex:
	mutex_unlock(&epfile->mutex);
error:
	kfree(data);

	ffs_log("exit: %s ret %zd", epfile->name, ret);

	return ret;
}

static int
ffs_epfile_open(struct inode *inode, struct file *file)
{
	struct ffs_epfile *epfile = inode->i_private;
	struct ffs_data *ffs = epfile->ffs;

	ENTER();

	ffs_log("%s: state %d setup_state %d flag %lu opened %u",
		epfile->name, epfile->ffs->state, epfile->ffs->setup_state,
		epfile->ffs->flags, atomic_read(&epfile->opened));

	if (WARN_ON(epfile->ffs->state != FFS_ACTIVE))
		return -ENODEV;

	file->private_data = epfile;
	ffs_data_opened(epfile->ffs);
	atomic_inc(&epfile->opened);

	return 0;
}

static int ffs_aio_cancel(struct kiocb *kiocb)
{
	struct ffs_io_data *io_data = kiocb->private;
	struct ffs_epfile *epfile = kiocb->ki_filp->private_data;
	struct ffs_data *ffs = epfile->ffs;
	unsigned long flags;
	int value;

	ENTER();

	ffs_log("enter:state %d setup_state %d flag %lu", ffs->state,
		ffs->setup_state, ffs->flags);

	spin_lock_irqsave(&epfile->ffs->eps_lock, flags);

	if (likely(io_data && io_data->ep && io_data->req))
		value = usb_ep_dequeue(io_data->ep, io_data->req);
	else
		value = -EINVAL;

	spin_unlock_irqrestore(&epfile->ffs->eps_lock, flags);

	ffs_log("exit: value %d", value);

	return value;
}

static ssize_t ffs_epfile_write_iter(struct kiocb *kiocb, struct iov_iter *from)
{
	struct ffs_epfile *epfile = kiocb->ki_filp->private_data;
	struct ffs_data *ffs = epfile->ffs;
	struct ffs_io_data io_data, *p = &io_data;
	ssize_t res;

	ENTER();

	ffs_log("enter");

	if (!is_sync_kiocb(kiocb)) {
		p = kzalloc(sizeof(io_data), GFP_KERNEL);
		if (unlikely(!p))
			return -ENOMEM;
		p->aio = true;
	} else {
		memset(p, 0, sizeof(*p));
		p->aio = false;
	}

	p->read = false;
	p->kiocb = kiocb;
	p->data = *from;
	p->mm = current->mm;

	kiocb->private = p;

	if (p->aio)
		kiocb_set_cancel_fn(kiocb, ffs_aio_cancel);

	res = ffs_epfile_io(kiocb->ki_filp, p);
	if (res == -EIOCBQUEUED)
		return res;
	if (p->aio)
		kfree(p);
	else
		*from = p->data;

	ffs_log("exit: ret %zd", res);

	return res;
}

static ssize_t ffs_epfile_read_iter(struct kiocb *kiocb, struct iov_iter *to)
{
	struct ffs_epfile *epfile = kiocb->ki_filp->private_data;
	struct ffs_data *ffs = epfile->ffs;
	struct ffs_io_data io_data, *p = &io_data;
	ssize_t res;

	ENTER();

	ffs_log("enter");

	if (!is_sync_kiocb(kiocb)) {
		p = kzalloc(sizeof(io_data), GFP_KERNEL);
		if (unlikely(!p))
			return -ENOMEM;
		p->aio = true;
	} else {
		memset(p, 0, sizeof(*p));
		p->aio = false;
	}

	p->read = true;
	p->kiocb = kiocb;
	if (p->aio) {
		p->to_free = dup_iter(&p->data, to, GFP_KERNEL);
		if (!p->to_free) {
			kfree(p);
			return -ENOMEM;
		}
	} else {
		p->data = *to;
		p->to_free = NULL;
	}
	p->mm = current->mm;

	kiocb->private = p;

	if (p->aio)
		kiocb_set_cancel_fn(kiocb, ffs_aio_cancel);

	res = ffs_epfile_io(kiocb->ki_filp, p);
	if (res == -EIOCBQUEUED)
		return res;

	if (p->aio) {
		kfree(p->to_free);
		kfree(p);
	} else {
		*to = p->data;
	}

	ffs_log("exit: ret %zd", res);

	return res;
}

static int
ffs_epfile_release(struct inode *inode, struct file *file)
{
	struct ffs_epfile *epfile = inode->i_private;
	struct ffs_data *ffs = epfile->ffs;

	ENTER();

	__ffs_epfile_read_buffer_free(epfile);
	ffs_log("%s: state %d setup_state %d flag %lu opened %u",
		epfile->name, epfile->ffs->state, epfile->ffs->setup_state,
		epfile->ffs->flags, atomic_read(&epfile->opened));

	if (atomic_dec_and_test(&epfile->opened))
		epfile->invalid = false;

	ffs_data_closed(epfile->ffs);

	return 0;
}

static long ffs_epfile_ioctl(struct file *file, unsigned code,
			     unsigned long value)
{
	struct ffs_epfile *epfile = file->private_data;
	struct ffs_data *ffs = epfile->ffs;
	struct ffs_ep *ep;
	int ret;

	ENTER();

	ffs_log("%s: code 0x%08x value %#lx state %d setup_state %d flag %lu",
		epfile->name, code, value, epfile->ffs->state,
		epfile->ffs->setup_state, epfile->ffs->flags);

	if (WARN_ON(epfile->ffs->state != FFS_ACTIVE))
		return -ENODEV;

	/* Wait for endpoint to be enabled */
	ep = epfile->ep;
	if (!ep) {
		if (file->f_flags & O_NONBLOCK)
			return -EAGAIN;

		/* don't allow any I/O until file is reopened */
		if (epfile->invalid)
			return -ENODEV;

		ret = wait_event_interruptible(
				epfile->ffs->wait, (ep = epfile->ep));
		if (ret)
			return -EINTR;
	}

	spin_lock_irq(&epfile->ffs->eps_lock);

	/* In the meantime, endpoint got disabled or changed. */
	if (epfile->ep != ep) {
		spin_unlock_irq(&epfile->ffs->eps_lock);
		return -ESHUTDOWN;
	}

	switch (code) {
	case FUNCTIONFS_FIFO_STATUS:
		ret = usb_ep_fifo_status(epfile->ep->ep);
		break;
	case FUNCTIONFS_FIFO_FLUSH:
		usb_ep_fifo_flush(epfile->ep->ep);
		ret = 0;
		break;
	case FUNCTIONFS_CLEAR_HALT:
		ret = usb_ep_clear_halt(epfile->ep->ep);
		break;
	case FUNCTIONFS_ENDPOINT_REVMAP:
		ret = epfile->ep->num;
		break;
	case FUNCTIONFS_ENDPOINT_DESC:
	{
		int desc_idx;
		struct usb_endpoint_descriptor desc1, *desc;

		switch (epfile->ffs->gadget->speed) {
		case USB_SPEED_SUPER_PLUS:
		case USB_SPEED_SUPER:
		case USB_SPEED_SUPER_PLUS:
			desc_idx = 2;
			break;
		case USB_SPEED_HIGH:
			desc_idx = 1;
			break;
		default:
			desc_idx = 0;
		}

		desc = epfile->ep->descs[desc_idx];
		memcpy(&desc1, desc, desc->bLength);

		spin_unlock_irq(&epfile->ffs->eps_lock);
		ret = copy_to_user((void *)value, &desc1, desc1.bLength);
		if (ret)
			ret = -EFAULT;
		return ret;
	}
	default:
		ret = -ENOTTY;
	}
	spin_unlock_irq(&epfile->ffs->eps_lock);

	ffs_log("exit: %s: ret %d\n", epfile->name, ret);

	return ret;
}

static const struct file_operations ffs_epfile_operations = {
	.llseek =	no_llseek,

	.open =		ffs_epfile_open,
	.write_iter =	ffs_epfile_write_iter,
	.read_iter =	ffs_epfile_read_iter,
	.release =	ffs_epfile_release,
	.unlocked_ioctl =	ffs_epfile_ioctl,
};


/* File system and super block operations ***********************************/

/*
 * Mounting the file system creates a controller file, used first for
 * function configuration then later for event monitoring.
 */

static struct inode *__must_check
ffs_sb_make_inode(struct super_block *sb, void *data,
		  const struct file_operations *fops,
		  const struct inode_operations *iops,
		  struct ffs_file_perms *perms)
{
	struct ffs_data	*ffs = sb->s_fs_info;
	struct inode *inode;

	ENTER();

	ffs_log("enter");

	inode = new_inode(sb);

	if (likely(inode)) {
		struct timespec ts = current_time(inode);

		inode->i_ino	 = get_next_ino();
		inode->i_mode    = perms->mode;
		inode->i_uid     = perms->uid;
		inode->i_gid     = perms->gid;
		inode->i_atime   = ts;
		inode->i_mtime   = ts;
		inode->i_ctime   = ts;
		inode->i_private = data;
		if (fops)
			inode->i_fop = fops;
		if (iops)
			inode->i_op  = iops;
	}

	return inode;
}

/* Create "regular" file */
static struct dentry *ffs_sb_create_file(struct super_block *sb,
					const char *name, void *data,
					const struct file_operations *fops)
{
	struct ffs_data	*ffs = sb->s_fs_info;
	struct dentry	*dentry;
	struct inode	*inode;

	ENTER();

	ffs_log("enter");

	dentry = d_alloc_name(sb->s_root, name);
	if (unlikely(!dentry))
		return NULL;

	inode = ffs_sb_make_inode(sb, data, fops, NULL, &ffs->file_perms);
	if (unlikely(!inode)) {
		dput(dentry);
		return NULL;
	}

	d_add(dentry, inode);

	return dentry;
}

/* Super block */
static const struct super_operations ffs_sb_operations = {
	.statfs =	simple_statfs,
	.drop_inode =	generic_delete_inode,
};

struct ffs_sb_fill_data {
	struct ffs_file_perms perms;
	umode_t root_mode;
	const char *dev_name;
	bool no_disconnect;
	struct ffs_data *ffs_data;
};

static int ffs_sb_fill(struct super_block *sb, void *_data, int silent)
{
	struct ffs_sb_fill_data *data = _data;
	struct inode	*inode;
	struct ffs_data	*ffs = data->ffs_data;

	ENTER();

	ffs_log("enter");

	ffs->sb              = sb;
	data->ffs_data       = NULL;
	sb->s_fs_info        = ffs;
	sb->s_blocksize      = PAGE_SIZE;
	sb->s_blocksize_bits = PAGE_SHIFT;
	sb->s_magic          = FUNCTIONFS_MAGIC;
	sb->s_op             = &ffs_sb_operations;
	sb->s_time_gran      = 1;

	/* Root inode */
	data->perms.mode = data->root_mode;
	inode = ffs_sb_make_inode(sb, NULL,
				  &simple_dir_operations,
				  &simple_dir_inode_operations,
				  &data->perms);
	sb->s_root = d_make_root(inode);
	if (unlikely(!sb->s_root))
		return -ENOMEM;

	/* EP0 file */
	if (unlikely(!ffs_sb_create_file(sb, "ep0", ffs,
					 &ffs_ep0_operations)))
		return -ENOMEM;

	return 0;
}

static int ffs_fs_parse_opts(struct ffs_sb_fill_data *data, char *opts)
{
	ENTER();

	if (!opts || !*opts)
		return 0;

	for (;;) {
		unsigned long value;
		char *eq, *comma;

		/* Option limit */
		comma = strchr(opts, ',');
		if (comma)
			*comma = 0;

		/* Value limit */
		eq = strchr(opts, '=');
		if (unlikely(!eq)) {
			pr_err("'=' missing in %s\n", opts);
			return -EINVAL;
		}
		*eq = 0;

		/* Parse value */
		if (kstrtoul(eq + 1, 0, &value)) {
			pr_err("%s: invalid value: %s\n", opts, eq + 1);
			return -EINVAL;
		}

		/* Interpret option */
		switch (eq - opts) {
		case 13:
			if (!memcmp(opts, "no_disconnect", 13))
				data->no_disconnect = !!value;
			else
				goto invalid;
			break;
		case 5:
			if (!memcmp(opts, "rmode", 5))
				data->root_mode  = (value & 0555) | S_IFDIR;
			else if (!memcmp(opts, "fmode", 5))
				data->perms.mode = (value & 0666) | S_IFREG;
			else
				goto invalid;
			break;

		case 4:
			if (!memcmp(opts, "mode", 4)) {
				data->root_mode  = (value & 0555) | S_IFDIR;
				data->perms.mode = (value & 0666) | S_IFREG;
			} else {
				goto invalid;
			}
			break;

		case 3:
			if (!memcmp(opts, "uid", 3)) {
				data->perms.uid = make_kuid(current_user_ns(), value);
				if (!uid_valid(data->perms.uid)) {
					pr_err("%s: unmapped value: %lu\n", opts, value);
					return -EINVAL;
				}
			} else if (!memcmp(opts, "gid", 3)) {
				data->perms.gid = make_kgid(current_user_ns(), value);
				if (!gid_valid(data->perms.gid)) {
					pr_err("%s: unmapped value: %lu\n", opts, value);
					return -EINVAL;
				}
			} else {
				goto invalid;
			}
			break;

		default:
invalid:
			pr_err("%s: invalid option\n", opts);
			return -EINVAL;
		}

		/* Next iteration */
		if (!comma)
			break;
		opts = comma + 1;
	}

	return 0;
}

/* "mount -t functionfs dev_name /dev/function" ends up here */

static struct dentry *
ffs_fs_mount(struct file_system_type *t, int flags,
	      const char *dev_name, void *opts)
{
	struct ffs_sb_fill_data data = {
		.perms = {
			.mode = S_IFREG | 0600,
			.uid = GLOBAL_ROOT_UID,
			.gid = GLOBAL_ROOT_GID,
		},
		.root_mode = S_IFDIR | 0500,
		.no_disconnect = false,
	};
	struct dentry *rv;
	int ret;
	struct ffs_data	*ffs;

	ENTER();

	ret = ffs_fs_parse_opts(&data, opts);
	if (unlikely(ret < 0))
		return ERR_PTR(ret);

	ffs = ffs_data_new(dev_name);
	if (unlikely(!ffs))
		return ERR_PTR(-ENOMEM);
	ffs->file_perms = data.perms;
	ffs->no_disconnect = data.no_disconnect;

	ffs->dev_name = kstrdup(dev_name, GFP_KERNEL);
	if (unlikely(!ffs->dev_name)) {
		ffs_data_put(ffs);
		return ERR_PTR(-ENOMEM);
	}

	ret = ffs_acquire_dev(dev_name, ffs);
	if (ret) {
		ffs_data_put(ffs);
		return ERR_PTR(ret);
	}
	data.ffs_data = ffs;

	rv = mount_nodev(t, flags, &data, ffs_sb_fill);
	if (IS_ERR(rv) && data.ffs_data)
		ffs_data_put(data.ffs_data);
<<<<<<< HEAD
	}

=======
>>>>>>> 4b5389d3
	return rv;
}

static void
ffs_fs_kill_sb(struct super_block *sb)
{
	ENTER();

	kill_litter_super(sb);
	if (sb->s_fs_info)
		ffs_data_closed(sb->s_fs_info);
}

static struct file_system_type ffs_fs_type = {
	.owner		= THIS_MODULE,
	.name		= "functionfs",
	.mount		= ffs_fs_mount,
	.kill_sb	= ffs_fs_kill_sb,
};
MODULE_ALIAS_FS("functionfs");


/* Driver's main init/cleanup functions *************************************/

static int functionfs_init(void)
{
	int ret;

	ENTER();

	ret = register_filesystem(&ffs_fs_type);
	if (likely(!ret))
		pr_info("file system registered\n");
	else
		pr_err("failed registering file system (%d)\n", ret);

	return ret;
}

static void functionfs_cleanup(void)
{
	ENTER();

	pr_info("unloading\n");
	unregister_filesystem(&ffs_fs_type);
}


/* ffs_data and ffs_function construction and destruction code **************/

static void ffs_data_clear(struct ffs_data *ffs);
static void ffs_data_reset(struct ffs_data *ffs);

static void ffs_data_get(struct ffs_data *ffs)
{
	ENTER();

	ffs_log("ref %u", refcount_read(&ffs->ref));

	refcount_inc(&ffs->ref);
}

static void ffs_data_opened(struct ffs_data *ffs)
{
	ENTER();

	ffs_log("enter: state %d setup_state %d flag %lu opened %d ref %d",
		ffs->state, ffs->setup_state, ffs->flags,
		atomic_read(&ffs->opened), refcount_read(&ffs->ref));

	refcount_inc(&ffs->ref);
	if (atomic_add_return(1, &ffs->opened) == 1 &&
			ffs->state == FFS_DEACTIVATED) {
		ffs->state = FFS_CLOSING;
		ffs_data_reset(ffs);
	}
}

static void ffs_data_put(struct ffs_data *ffs)
{
	ENTER();

	ffs_log("ref %u", refcount_read(&ffs->ref));

	if (unlikely(refcount_dec_and_test(&ffs->ref))) {
		pr_info("%s(): freeing\n", __func__);
		ffs_data_clear(ffs);
		ffs_release_dev(ffs->private_data);
		BUG_ON(waitqueue_active(&ffs->ev.waitq) ||
		       waitqueue_active(&ffs->ep0req_completion.wait) ||
		       waitqueue_active(&ffs->wait));
		destroy_workqueue(ffs->io_completion_wq);
		ipc_log_context_destroy(ffs->ipc_log);
		kfree(ffs->dev_name);
		kfree(ffs);
	}
}

static void ffs_data_closed(struct ffs_data *ffs)
{
	ENTER();

	ffs_log("state %d setup_state %d flag %lu opened %d", ffs->state,
		ffs->setup_state, ffs->flags, atomic_read(&ffs->opened));

	if (atomic_dec_and_test(&ffs->opened)) {
		if (ffs->no_disconnect) {
			ffs->state = FFS_DEACTIVATED;
			if (ffs->epfiles) {
				ffs_epfiles_destroy(ffs->epfiles,
						   ffs->eps_count);
				ffs->epfiles = NULL;
			}
			if (ffs->setup_state == FFS_SETUP_PENDING)
				__ffs_ep0_stall(ffs);
		} else {
			ffs->state = FFS_CLOSING;
			ffs_data_reset(ffs);
		}
	}
	if (atomic_read(&ffs->opened) < 0) {
		ffs->state = FFS_CLOSING;
		ffs_data_reset(ffs);
	}

	ffs_data_put(ffs);
}

static struct ffs_data *ffs_data_new(const char *dev_name)
{
	char ipcname[24] = "usb_ffs_";
	struct ffs_dev *ffs_dev;
	struct ffs_data *ffs = kzalloc(sizeof *ffs, GFP_KERNEL);
	if (unlikely(!ffs))
		return NULL;

	ffs_dev = _ffs_find_dev(dev_name);
	if (ffs_dev && ffs_dev->mounted) {
		pr_info("%s(): %s Already mounted\n", __func__, dev_name);
		kfree(ffs);
		return ERR_PTR(-EBUSY);
	}

	ENTER();

	ffs->io_completion_wq = alloc_ordered_workqueue("%s", 0, dev_name);
	if (!ffs->io_completion_wq) {
		kfree(ffs);
		return NULL;
	}

	refcount_set(&ffs->ref, 1);
	atomic_set(&ffs->opened, 0);
	ffs->state = FFS_READ_DESCRIPTORS;
	mutex_init(&ffs->mutex);
	spin_lock_init(&ffs->eps_lock);
	init_waitqueue_head(&ffs->ev.waitq);
	init_waitqueue_head(&ffs->wait);
	init_completion(&ffs->ep0req_completion);

	/* XXX REVISIT need to update it in some places, or do we? */
	ffs->ev.can_stall = 1;

	strlcat(ipcname, dev_name, sizeof(ipcname));
	ffs->ipc_log = ipc_log_context_create(NUM_PAGES, ipcname, 0);
	if (IS_ERR_OR_NULL(ffs->ipc_log))
		ffs->ipc_log =  NULL;

	return ffs;
}

static void ffs_data_clear(struct ffs_data *ffs)
{
	ENTER();

	ffs_log("enter: state %d setup_state %d flag %lu", ffs->state,
		ffs->setup_state, ffs->flags);

	pr_debug("%s: ffs->gadget= %pK, ffs->flags= %lu\n",
				__func__, ffs->gadget, ffs->flags);
	ffs_closed(ffs);

	BUG_ON(ffs->gadget);

	if (ffs->epfiles)
		ffs_epfiles_destroy(ffs->epfiles, ffs->eps_count);

	if (ffs->ffs_eventfd)
		eventfd_ctx_put(ffs->ffs_eventfd);

	kfree(ffs->raw_descs_data);
	kfree(ffs->raw_strings);
	kfree(ffs->stringtabs);
}

static void ffs_data_reset(struct ffs_data *ffs)
{
	ENTER();

	ffs_log("enter: state %d setup_state %d flag %lu", ffs->state,
		ffs->setup_state, ffs->flags);

	ffs_data_clear(ffs);

	ffs->epfiles = NULL;
	ffs->raw_descs_data = NULL;
	ffs->raw_descs = NULL;
	ffs->raw_strings = NULL;
	ffs->stringtabs = NULL;

	ffs->raw_descs_length = 0;
	ffs->fs_descs_count = 0;
	ffs->hs_descs_count = 0;
	ffs->ss_descs_count = 0;

	ffs->strings_count = 0;
	ffs->interfaces_count = 0;
	ffs->eps_count = 0;

	ffs->ev.count = 0;

	ffs->state = FFS_READ_DESCRIPTORS;
	ffs->setup_state = FFS_NO_SETUP;
	ffs->flags = 0;

	ffs->ms_os_descs_ext_prop_count = 0;
	ffs->ms_os_descs_ext_prop_name_len = 0;
	ffs->ms_os_descs_ext_prop_data_len = 0;
}


static int functionfs_bind(struct ffs_data *ffs, struct usb_composite_dev *cdev)
{
	struct usb_gadget_strings **lang;
	int first_id;

	ENTER();

	ffs_log("enter: state %d setup_state %d flag %lu", ffs->state,
		ffs->setup_state, ffs->flags);

	if (WARN_ON(ffs->state != FFS_ACTIVE
		 || test_and_set_bit(FFS_FL_BOUND, &ffs->flags)))
		return -EBADFD;

	first_id = usb_string_ids_n(cdev, ffs->strings_count);
	if (unlikely(first_id < 0))
		return first_id;

	ffs->ep0req = usb_ep_alloc_request(cdev->gadget->ep0, GFP_KERNEL);
	if (unlikely(!ffs->ep0req))
		return -ENOMEM;
	ffs->ep0req->complete = ffs_ep0_complete;
	ffs->ep0req->context = ffs;

	lang = ffs->stringtabs;
	if (lang) {
		for (; *lang; ++lang) {
			struct usb_string *str = (*lang)->strings;
			int id = first_id;
			for (; str->s; ++id, ++str)
				str->id = id;
		}
	}

	ffs->gadget = cdev->gadget;

	ffs_data_get(ffs);
	return 0;
}

static void functionfs_unbind(struct ffs_data *ffs)
{
	ENTER();

	if (!WARN_ON(!ffs->gadget)) {
		usb_ep_free_request(ffs->gadget->ep0, ffs->ep0req);
		ffs->ep0req = NULL;
		ffs->gadget = NULL;
		clear_bit(FFS_FL_BOUND, &ffs->flags);
		ffs_log("state %d setup_state %d flag %lu gadget %pK\n",
			ffs->state, ffs->setup_state, ffs->flags, ffs->gadget);
		ffs_data_put(ffs);
	}
}

static int ffs_epfiles_create(struct ffs_data *ffs)
{
	struct ffs_epfile *epfile, *epfiles;
	unsigned i, count;

	ENTER();

	ffs_log("enter: eps_count %u state %d setup_state %d flag %lu",
		ffs->eps_count, ffs->state, ffs->setup_state, ffs->flags);

	count = ffs->eps_count;
	epfiles = kcalloc(count, sizeof(*epfiles), GFP_KERNEL);
	if (!epfiles)
		return -ENOMEM;

	epfile = epfiles;
	for (i = 1; i <= count; ++i, ++epfile) {
		epfile->ffs = ffs;
		mutex_init(&epfile->mutex);
		if (ffs->user_flags & FUNCTIONFS_VIRTUAL_ADDR)
			sprintf(epfile->name, "ep%02x", ffs->eps_addrmap[i]);
		else
			sprintf(epfile->name, "ep%u", i);
		epfile->dentry = ffs_sb_create_file(ffs->sb, epfile->name,
						 epfile,
						 &ffs_epfile_operations);
		if (unlikely(!epfile->dentry)) {
			ffs_epfiles_destroy(epfiles, i - 1);
			return -ENOMEM;
		}

		atomic_set(&epfile->opened, 0);
	}

	ffs->epfiles = epfiles;

	return 0;
}

static void ffs_epfiles_destroy(struct ffs_epfile *epfiles, unsigned count)
{
	struct ffs_epfile *epfile = epfiles;
	struct ffs_data *ffs = epfiles->ffs;

	ENTER();

	ffs_log("enter: count %u", count);

	for (; count; --count, ++epfile) {
		BUG_ON(mutex_is_locked(&epfile->mutex));
		if (epfile->dentry) {
			d_delete(epfile->dentry);
			dput(epfile->dentry);
			epfile->dentry = NULL;
		}
	}

	kfree(epfiles);
}

static void ffs_func_eps_disable(struct ffs_function *func)
{
	struct ffs_ep *ep         = func->eps;
	struct ffs_data *ffs      = func->ffs;
	struct ffs_epfile *epfile = func->ffs->epfiles;
	unsigned count            = func->ffs->eps_count;
	unsigned long flags;

	ffs_log("enter: state %d setup_state %d flag %lu", func->ffs->state,
		func->ffs->setup_state, func->ffs->flags);

	spin_lock_irqsave(&func->ffs->eps_lock, flags);
	while (count--) {
		/* pending requests get nuked */
		if (likely(ep->ep))
			usb_ep_disable(ep->ep);
		++ep;

		if (epfile) {
			epfile->invalid = true; /* until file is reopened */
			epfile->ep = NULL;
			__ffs_epfile_read_buffer_free(epfile);
			++epfile;
		}
	}
	spin_unlock_irqrestore(&func->ffs->eps_lock, flags);
}

static int ffs_func_eps_enable(struct ffs_function *func)
{
	struct ffs_data *ffs      = func->ffs;
	struct ffs_ep *ep         = func->eps;
	struct ffs_epfile *epfile = ffs->epfiles;
	unsigned count            = ffs->eps_count;
	unsigned long flags;
	int ret = 0;

	ffs_log("enter: state %d setup_state %d flag %lu", func->ffs->state,
		func->ffs->setup_state, func->ffs->flags);

	spin_lock_irqsave(&func->ffs->eps_lock, flags);
	while(count--) {
		ep->ep->driver_data = ep;

		ret = config_ep_by_speed(func->gadget, &func->function, ep->ep);
		if (ret) {
			pr_err("%s: config_ep_by_speed(%s) returned %d\n",
					__func__, ep->ep->name, ret);
			break;
		}

		ret = usb_ep_enable(ep->ep);
		if (likely(!ret)) {
			epfile->ep = ep;
			epfile->in = usb_endpoint_dir_in(ep->ep->desc);
			epfile->isoc = usb_endpoint_xfer_isoc(ep->ep->desc);
			ffs_log("usb_ep_enable %s", ep->ep->name);
		} else {
			ffs_log("usb_ep_enable %s ret %d", ep->ep->name, ret);
			break;
		}

		++ep;
		++epfile;
	}

	wake_up_interruptible(&ffs->wait);
	spin_unlock_irqrestore(&func->ffs->eps_lock, flags);

	return ret;
}


/* Parsing and building descriptors and strings *****************************/

/*
 * This validates if data pointed by data is a valid USB descriptor as
 * well as record how many interfaces, endpoints and strings are
 * required by given configuration.  Returns address after the
 * descriptor or NULL if data is invalid.
 */

enum ffs_entity_type {
	FFS_DESCRIPTOR, FFS_INTERFACE, FFS_STRING, FFS_ENDPOINT
};

enum ffs_os_desc_type {
	FFS_OS_DESC, FFS_OS_DESC_EXT_COMPAT, FFS_OS_DESC_EXT_PROP
};

typedef int (*ffs_entity_callback)(enum ffs_entity_type entity,
				   u8 *valuep,
				   struct usb_descriptor_header *desc,
				   void *priv);

typedef int (*ffs_os_desc_callback)(enum ffs_os_desc_type entity,
				    struct usb_os_desc_header *h, void *data,
				    unsigned len, void *priv);

static int __must_check ffs_do_single_desc(struct ffs_data *ffs,
					   char *data, unsigned int len,
					   ffs_entity_callback entity,
					   void *priv)
{
	struct usb_descriptor_header *_ds = (void *)data;
	u8 length;
	int ret;

	ENTER();

	ffs_log("enter: len %u", len);

	/* At least two bytes are required: length and type */
	if (len < 2) {
		pr_vdebug("descriptor too short\n");
		return -EINVAL;
	}

	/* If we have at least as many bytes as the descriptor takes? */
	length = _ds->bLength;
	if (len < length) {
		pr_vdebug("descriptor longer then available data\n");
		return -EINVAL;
	}

#define __entity_check_INTERFACE(val)  1
#define __entity_check_STRING(val)     (val)
#define __entity_check_ENDPOINT(val)   ((val) & USB_ENDPOINT_NUMBER_MASK)
#define __entity(type, val) do {					\
		pr_vdebug("entity " #type "(%02x)\n", (val));		\
		if (unlikely(!__entity_check_ ##type(val))) {		\
			pr_vdebug("invalid entity's value\n");		\
			return -EINVAL;					\
		}							\
		ret = entity(FFS_ ##type, &val, _ds, priv);		\
		if (unlikely(ret < 0)) {				\
			pr_debug("entity " #type "(%02x); ret = %d\n",	\
				 (val), ret);				\
			return ret;					\
		}							\
	} while (0)

	/* Parse descriptor depending on type. */
	switch (_ds->bDescriptorType) {
	case USB_DT_DEVICE:
	case USB_DT_CONFIG:
	case USB_DT_STRING:
	case USB_DT_DEVICE_QUALIFIER:
		/* function can't have any of those */
		pr_vdebug("descriptor reserved for gadget: %d\n",
		      _ds->bDescriptorType);
		return -EINVAL;

	case USB_DT_INTERFACE: {
		struct usb_interface_descriptor *ds = (void *)_ds;
		pr_vdebug("interface descriptor\n");
		if (length != sizeof *ds)
			goto inv_length;

		__entity(INTERFACE, ds->bInterfaceNumber);
		if (ds->iInterface)
			__entity(STRING, ds->iInterface);
	}
		break;

	case USB_DT_ENDPOINT: {
		struct usb_endpoint_descriptor *ds = (void *)_ds;
		pr_vdebug("endpoint descriptor\n");
		if (length != USB_DT_ENDPOINT_SIZE &&
		    length != USB_DT_ENDPOINT_AUDIO_SIZE)
			goto inv_length;
		__entity(ENDPOINT, ds->bEndpointAddress);
	}
		break;

	case HID_DT_HID:
		pr_vdebug("hid descriptor\n");
		if (length != sizeof(struct hid_descriptor))
			goto inv_length;
		break;

	case USB_DT_OTG:
		if (length != sizeof(struct usb_otg_descriptor))
			goto inv_length;
		break;

	case USB_DT_INTERFACE_ASSOCIATION: {
		struct usb_interface_assoc_descriptor *ds = (void *)_ds;
		pr_vdebug("interface association descriptor\n");
		if (length != sizeof *ds)
			goto inv_length;
		if (ds->iFunction)
			__entity(STRING, ds->iFunction);
	}
		break;

	case USB_DT_SS_ENDPOINT_COMP:
		pr_vdebug("EP SS companion descriptor\n");
		if (length != sizeof(struct usb_ss_ep_comp_descriptor))
			goto inv_length;
		break;

	case USB_DT_OTHER_SPEED_CONFIG:
	case USB_DT_INTERFACE_POWER:
	case USB_DT_DEBUG:
	case USB_DT_SECURITY:
	case USB_DT_CS_RADIO_CONTROL:
		/* TODO */
		pr_vdebug("unimplemented descriptor: %d\n", _ds->bDescriptorType);
		return -EINVAL;

	default:
		/* We should never be here */
		pr_vdebug("unknown descriptor: %d\n", _ds->bDescriptorType);
		return -EINVAL;

inv_length:
		pr_vdebug("invalid length: %d (descriptor %d)\n",
			  _ds->bLength, _ds->bDescriptorType);
		return -EINVAL;
	}

#undef __entity
#undef __entity_check_DESCRIPTOR
#undef __entity_check_INTERFACE
#undef __entity_check_STRING
#undef __entity_check_ENDPOINT

	ffs_log("exit: desc type %d length %d", _ds->bDescriptorType, length);

	return length;
}

static int __must_check ffs_do_descs(struct ffs_data *ffs, unsigned int count,
				     char *data, unsigned int len,
				     ffs_entity_callback entity, void *priv)
{
	const unsigned _len = len;
	unsigned long num = 0;

	ENTER();

	ffs_log("enter: len %u", len);

	for (;;) {
		int ret;

		if (num == count)
			data = NULL;

		/* Record "descriptor" entity */
		ret = entity(FFS_DESCRIPTOR, (u8 *)num, (void *)data, priv);
		if (unlikely(ret < 0)) {
			pr_debug("entity DESCRIPTOR(%02lx); ret = %d\n",
				 num, ret);
			return ret;
		}

		if (!data)
			return _len - len;

		ret = ffs_do_single_desc(ffs, data, len, entity, priv);
		if (unlikely(ret < 0)) {
			pr_debug("%s returns %d\n", __func__, ret);
			return ret;
		}

		len -= ret;
		data += ret;
		++num;
	}
}

static int __ffs_data_do_entity(enum ffs_entity_type type,
				u8 *valuep, struct usb_descriptor_header *desc,
				void *priv)
{
	struct ffs_desc_helper *helper = priv;
	struct ffs_data *ffs = helper->ffs;
	struct usb_endpoint_descriptor *d;

	ENTER();

	ffs_log("enter: type %u", type);

	switch (type) {
	case FFS_DESCRIPTOR:
		break;

	case FFS_INTERFACE:
		/*
		 * Interfaces are indexed from zero so if we
		 * encountered interface "n" then there are at least
		 * "n+1" interfaces.
		 */
		if (*valuep >= helper->interfaces_count)
			helper->interfaces_count = *valuep + 1;
		break;

	case FFS_STRING:
		/*
		 * Strings are indexed from 1 (0 is reserved
		 * for languages list)
		 */
		if (*valuep > helper->ffs->strings_count)
			helper->ffs->strings_count = *valuep;
		break;

	case FFS_ENDPOINT:
		d = (void *)desc;
		helper->eps_count++;
		if (helper->eps_count >= FFS_MAX_EPS_COUNT)
			return -EINVAL;
		/* Check if descriptors for any speed were already parsed */
		if (!helper->ffs->eps_count && !helper->ffs->interfaces_count)
			helper->ffs->eps_addrmap[helper->eps_count] =
				d->bEndpointAddress;
		else if (helper->ffs->eps_addrmap[helper->eps_count] !=
				d->bEndpointAddress)
			return -EINVAL;
		break;
	}

	return 0;
}

static int __ffs_do_os_desc_header(struct ffs_data *ffs,
				   enum ffs_os_desc_type *next_type,
				   struct usb_os_desc_header *desc)
{
	u16 bcd_version = le16_to_cpu(desc->bcdVersion);
	u16 w_index = le16_to_cpu(desc->wIndex);

	ffs_log("enter: bcd:%x w_index:%d", bcd_version, w_index);

	if (bcd_version != 1) {
		pr_vdebug("unsupported os descriptors version: %d",
			  bcd_version);
		return -EINVAL;
	}
	switch (w_index) {
	case 0x4:
		*next_type = FFS_OS_DESC_EXT_COMPAT;
		break;
	case 0x5:
		*next_type = FFS_OS_DESC_EXT_PROP;
		break;
	default:
		pr_vdebug("unsupported os descriptor type: %d", w_index);
		return -EINVAL;
	}

	return sizeof(*desc);
}

/*
 * Process all extended compatibility/extended property descriptors
 * of a feature descriptor
 */
static int __must_check ffs_do_single_os_desc(struct ffs_data *ffs,
					      char *data, unsigned int len,
					      enum ffs_os_desc_type type,
					      u16 feature_count,
					      ffs_os_desc_callback entity,
					      void *priv,
					      struct usb_os_desc_header *h)
{
	int ret;
	const unsigned _len = len;

	ENTER();

	ffs_log("enter: len %u os desc type %d", len, type);

	/* loop over all ext compat/ext prop descriptors */
	while (feature_count--) {
		ret = entity(type, h, data, len, priv);
		if (unlikely(ret < 0)) {
			ffs_log("bad OS descriptor, type: %d\n", type);
			return ret;
		}
		data += ret;
		len -= ret;
	}


	return _len - len;
}

/* Process a number of complete Feature Descriptors (Ext Compat or Ext Prop) */
static int __must_check ffs_do_os_descs(struct ffs_data *ffs,
					unsigned int count, char *data,
					unsigned int len,
					ffs_os_desc_callback entity, void *priv)
{
	const unsigned _len = len;
	unsigned long num = 0;

	ENTER();

	ffs_log("enter: len %u", len);

	for (num = 0; num < count; ++num) {
		int ret;
		enum ffs_os_desc_type type;
		u16 feature_count;
		struct usb_os_desc_header *desc = (void *)data;

		if (len < sizeof(*desc))
			return -EINVAL;

		/*
		 * Record "descriptor" entity.
		 * Process dwLength, bcdVersion, wIndex, get b/wCount.
		 * Move the data pointer to the beginning of extended
		 * compatibilities proper or extended properties proper
		 * portions of the data
		 */
		if (le32_to_cpu(desc->dwLength) > len)
			return -EINVAL;

		ret = __ffs_do_os_desc_header(ffs, &type, desc);
		if (unlikely(ret < 0)) {
			ffs_log("entity OS_DESCRIPTOR(%02lx); ret = %d\n",
				 num, ret);
			return ret;
		}
		/*
		 * 16-bit hex "?? 00" Little Endian looks like 8-bit hex "??"
		 */
		feature_count = le16_to_cpu(desc->wCount);
		if (type == FFS_OS_DESC_EXT_COMPAT &&
		    (feature_count > 255 || desc->Reserved))
				return -EINVAL;
		len -= ret;
		data += ret;

		/*
		 * Process all function/property descriptors
		 * of this Feature Descriptor
		 */
		ret = ffs_do_single_os_desc(ffs, data, len, type,
					    feature_count, entity, priv, desc);
		if (unlikely(ret < 0)) {
			ffs_log("%s returns %d\n", __func__, ret);
			return ret;
		}

		len -= ret;
		data += ret;
	}

	return _len - len;
}

/**
 * Validate contents of the buffer from userspace related to OS descriptors.
 */
static int __ffs_data_do_os_desc(enum ffs_os_desc_type type,
				 struct usb_os_desc_header *h, void *data,
				 unsigned len, void *priv)
{
	struct ffs_data *ffs = priv;
	u8 length;

	ENTER();

	ffs_log("enter: type %d len %u", type, len);

	switch (type) {
	case FFS_OS_DESC_EXT_COMPAT: {
		struct usb_ext_compat_desc *d = data;
		int i;

		if (len < sizeof(*d) ||
		    d->bFirstInterfaceNumber >= ffs->interfaces_count)
			return -EINVAL;
		if (d->Reserved1 != 1) {
			/*
			 * According to the spec, Reserved1 must be set to 1
			 * but older kernels incorrectly rejected non-zero
			 * values.  We fix it here to avoid returning EINVAL
			 * in response to values we used to accept.
			 */
			pr_debug("usb_ext_compat_desc::Reserved1 forced to 1\n");
			d->Reserved1 = 1;
		}
		for (i = 0; i < ARRAY_SIZE(d->Reserved2); ++i)
			if (d->Reserved2[i])
				return -EINVAL;

		length = sizeof(struct usb_ext_compat_desc);
	}
		break;
	case FFS_OS_DESC_EXT_PROP: {
		struct usb_ext_prop_desc *d = data;
		u32 type, pdl;
		u16 pnl;

		if (len < sizeof(*d) || h->interface >= ffs->interfaces_count)
			return -EINVAL;
		length = le32_to_cpu(d->dwSize);
		if (len < length)
			return -EINVAL;
		type = le32_to_cpu(d->dwPropertyDataType);
		if (type < USB_EXT_PROP_UNICODE ||
		    type > USB_EXT_PROP_UNICODE_MULTI) {
			pr_vdebug("unsupported os descriptor property type: %d",
				  type);
			return -EINVAL;
		}
		pnl = le16_to_cpu(d->wPropertyNameLength);
		if (length < 14 + pnl) {
			pr_vdebug("invalid os descriptor length: %d pnl:%d (descriptor %d)\n",
				  length, pnl, type);
			return -EINVAL;
		}
		pdl = le32_to_cpu(*(u32 *)((u8 *)data + 10 + pnl));
		if (length != 14 + pnl + pdl) {
			pr_vdebug("invalid os descriptor length: %d pnl:%d pdl:%d (descriptor %d)\n",
				  length, pnl, pdl, type);
			return -EINVAL;
		}
		++ffs->ms_os_descs_ext_prop_count;
		/* property name reported to the host as "WCHAR"s */
		ffs->ms_os_descs_ext_prop_name_len += pnl * 2;
		ffs->ms_os_descs_ext_prop_data_len += pdl;
	}
		break;
	default:
		pr_vdebug("unknown descriptor: %d\n", type);
		return -EINVAL;
	}

	return length;
}

static int __ffs_data_got_descs(struct ffs_data *ffs,
				char *const _data, size_t len)
{
	char *data = _data, *raw_descs;
	unsigned os_descs_count = 0, counts[3], flags;
	int ret = -EINVAL, i;
	struct ffs_desc_helper helper;

	ENTER();

	ffs_log("enter: len %zu", len);

	if (get_unaligned_le32(data + 4) != len)
		goto error;

	switch (get_unaligned_le32(data)) {
	case FUNCTIONFS_DESCRIPTORS_MAGIC:
		flags = FUNCTIONFS_HAS_FS_DESC | FUNCTIONFS_HAS_HS_DESC;
		data += 8;
		len  -= 8;
		break;
	case FUNCTIONFS_DESCRIPTORS_MAGIC_V2:
		flags = get_unaligned_le32(data + 8);
		ffs->user_flags = flags;
		if (flags & ~(FUNCTIONFS_HAS_FS_DESC |
			      FUNCTIONFS_HAS_HS_DESC |
			      FUNCTIONFS_HAS_SS_DESC |
			      FUNCTIONFS_HAS_MS_OS_DESC |
			      FUNCTIONFS_VIRTUAL_ADDR |
			      FUNCTIONFS_EVENTFD |
			      FUNCTIONFS_ALL_CTRL_RECIP |
			      FUNCTIONFS_CONFIG0_SETUP)) {
			ret = -ENOSYS;
			goto error;
		}
		data += 12;
		len  -= 12;
		break;
	default:
		goto error;
	}

	if (flags & FUNCTIONFS_EVENTFD) {
		if (len < 4)
			goto error;
		ffs->ffs_eventfd =
			eventfd_ctx_fdget((int)get_unaligned_le32(data));
		if (IS_ERR(ffs->ffs_eventfd)) {
			ret = PTR_ERR(ffs->ffs_eventfd);
			ffs->ffs_eventfd = NULL;
			goto error;
		}
		data += 4;
		len  -= 4;
	}

	/* Read fs_count, hs_count and ss_count (if present) */
	for (i = 0; i < 3; ++i) {
		if (!(flags & (1 << i))) {
			counts[i] = 0;
		} else if (len < 4) {
			goto error;
		} else {
			counts[i] = get_unaligned_le32(data);
			data += 4;
			len  -= 4;
		}
	}
	if (flags & (1 << i)) {
		if (len < 4) {
			goto error;
		}
		os_descs_count = get_unaligned_le32(data);
		data += 4;
		len -= 4;
	};

	/* Read descriptors */
	raw_descs = data;
	helper.ffs = ffs;
	for (i = 0; i < 3; ++i) {
		if (!counts[i])
			continue;
		helper.interfaces_count = 0;
		helper.eps_count = 0;
		ret = ffs_do_descs(ffs, counts[i], data, len,
				   __ffs_data_do_entity, &helper);
		if (ret < 0)
			goto error;
		if (!ffs->eps_count && !ffs->interfaces_count) {
			ffs->eps_count = helper.eps_count;
			ffs->interfaces_count = helper.interfaces_count;
		} else {
			if (ffs->eps_count != helper.eps_count) {
				ret = -EINVAL;
				goto error;
			}
			if (ffs->interfaces_count != helper.interfaces_count) {
				ret = -EINVAL;
				goto error;
			}
		}
		data += ret;
		len  -= ret;
	}
	if (os_descs_count) {
		ret = ffs_do_os_descs(ffs, os_descs_count, data, len,
				      __ffs_data_do_os_desc, ffs);
		if (ret < 0)
			goto error;
		data += ret;
		len -= ret;
	}

	if (raw_descs == data || len) {
		ret = -EINVAL;
		goto error;
	}

	ffs->raw_descs_data	= _data;
	ffs->raw_descs		= raw_descs;
	ffs->raw_descs_length	= data - raw_descs;
	ffs->fs_descs_count	= counts[0];
	ffs->hs_descs_count	= counts[1];
	ffs->ss_descs_count	= counts[2];
	ffs->ms_os_descs_count	= os_descs_count;

	return 0;

error:
	kfree(_data);
	return ret;
}

static int __ffs_data_got_strings(struct ffs_data *ffs,
				  char *const _data, size_t len)
{
	u32 str_count, needed_count, lang_count;
	struct usb_gadget_strings **stringtabs, *t;
	const char *data = _data;
	struct usb_string *s;

	ENTER();

	ffs_log("enter: len %zu", len);

	if (unlikely(len < 16 ||
		     get_unaligned_le32(data) != FUNCTIONFS_STRINGS_MAGIC ||
		     get_unaligned_le32(data + 4) != len))
		goto error;
	str_count  = get_unaligned_le32(data + 8);
	lang_count = get_unaligned_le32(data + 12);

	/* if one is zero the other must be zero */
	if (unlikely(!str_count != !lang_count))
		goto error;

	/* Do we have at least as many strings as descriptors need? */
	needed_count = ffs->strings_count;
	if (unlikely(str_count < needed_count))
		goto error;

	/*
	 * If we don't need any strings just return and free all
	 * memory.
	 */
	if (!needed_count) {
		kfree(_data);
		return 0;
	}

	/* Allocate everything in one chunk so there's less maintenance. */
	{
		unsigned i = 0;
		vla_group(d);
		vla_item(d, struct usb_gadget_strings *, stringtabs,
			lang_count + 1);
		vla_item(d, struct usb_gadget_strings, stringtab, lang_count);
		vla_item(d, struct usb_string, strings,
			lang_count*(needed_count+1));

		char *vlabuf = kmalloc(vla_group_size(d), GFP_KERNEL);

		if (unlikely(!vlabuf)) {
			kfree(_data);
			return -ENOMEM;
		}

		/* Initialize the VLA pointers */
		stringtabs = vla_ptr(vlabuf, d, stringtabs);
		t = vla_ptr(vlabuf, d, stringtab);
		i = lang_count;
		do {
			*stringtabs++ = t++;
		} while (--i);
		*stringtabs = NULL;

		/* stringtabs = vlabuf = d_stringtabs for later kfree */
		stringtabs = vla_ptr(vlabuf, d, stringtabs);
		t = vla_ptr(vlabuf, d, stringtab);
		s = vla_ptr(vlabuf, d, strings);
	}

	/* For each language */
	data += 16;
	len -= 16;

	do { /* lang_count > 0 so we can use do-while */
		unsigned needed = needed_count;
		u32 str_per_lang = str_count;

		if (unlikely(len < 3))
			goto error_free;
		t->language = get_unaligned_le16(data);
		t->strings  = s;
		++t;

		data += 2;
		len -= 2;

		/* For each string */
		do { /* str_count > 0 so we can use do-while */
			size_t length = strnlen(data, len);

			if (unlikely(length == len))
				goto error_free;

			/*
			 * User may provide more strings then we need,
			 * if that's the case we simply ignore the
			 * rest
			 */
			if (likely(needed)) {
				/*
				 * s->id will be set while adding
				 * function to configuration so for
				 * now just leave garbage here.
				 */
				s->s = data;
				--needed;
				++s;
			}

			data += length + 1;
			len -= length + 1;
		} while (--str_per_lang);

		s->id = 0;   /* terminator */
		s->s = NULL;
		++s;

	} while (--lang_count);

	/* Some garbage left? */
	if (unlikely(len))
		goto error_free;

	/* Done! */
	ffs->stringtabs = stringtabs;
	ffs->raw_strings = _data;

	return 0;

error_free:
	kfree(stringtabs);
error:
	kfree(_data);
	return -EINVAL;
}


/* Events handling and management *******************************************/

static void __ffs_event_add(struct ffs_data *ffs,
			    enum usb_functionfs_event_type type)
{
	enum usb_functionfs_event_type rem_type1, rem_type2 = type;
	int neg = 0;

	ffs_log("enter: type %d state %d setup_state %d flag %lu", type,
		ffs->state, ffs->setup_state, ffs->flags);

	/*
	 * Abort any unhandled setup
	 *
	 * We do not need to worry about some cmpxchg() changing value
	 * of ffs->setup_state without holding the lock because when
	 * state is FFS_SETUP_PENDING cmpxchg() in several places in
	 * the source does nothing.
	 */
	if (ffs->setup_state == FFS_SETUP_PENDING)
		ffs->setup_state = FFS_SETUP_CANCELLED;

	/*
	 * Logic of this function guarantees that there are at most four pending
	 * evens on ffs->ev.types queue.  This is important because the queue
	 * has space for four elements only and __ffs_ep0_read_events function
	 * depends on that limit as well.  If more event types are added, those
	 * limits have to be revisited or guaranteed to still hold.
	 */
	switch (type) {
	case FUNCTIONFS_RESUME:
		rem_type2 = FUNCTIONFS_SUSPEND;
		/* FALL THROUGH */
	case FUNCTIONFS_SUSPEND:
	case FUNCTIONFS_SETUP:
		rem_type1 = type;
		/* Discard all similar events */
		break;

	case FUNCTIONFS_BIND:
	case FUNCTIONFS_UNBIND:
	case FUNCTIONFS_DISABLE:
	case FUNCTIONFS_ENABLE:
		/* Discard everything other then power management. */
		rem_type1 = FUNCTIONFS_SUSPEND;
		rem_type2 = FUNCTIONFS_RESUME;
		neg = 1;
		break;

	default:
		WARN(1, "%d: unknown event, this should not happen\n", type);
		return;
	}

	{
		u8 *ev  = ffs->ev.types, *out = ev;
		unsigned n = ffs->ev.count;
		for (; n; --n, ++ev)
			if ((*ev == rem_type1 || *ev == rem_type2) == neg)
				*out++ = *ev;
			else
				pr_vdebug("purging event %d\n", *ev);
		ffs->ev.count = out - ffs->ev.types;
	}

	pr_vdebug("adding event %d\n", type);
	ffs->ev.types[ffs->ev.count++] = type;
	wake_up_locked(&ffs->ev.waitq);
	if (ffs->ffs_eventfd)
		eventfd_signal(ffs->ffs_eventfd, 1);
}

static void ffs_event_add(struct ffs_data *ffs,
			  enum usb_functionfs_event_type type)
{
	unsigned long flags;
	spin_lock_irqsave(&ffs->ev.waitq.lock, flags);
	__ffs_event_add(ffs, type);
	spin_unlock_irqrestore(&ffs->ev.waitq.lock, flags);
}

/* Bind/unbind USB function hooks *******************************************/

static int ffs_ep_addr2idx(struct ffs_data *ffs, u8 endpoint_address)
{
	int i;

	for (i = 1; i < ARRAY_SIZE(ffs->eps_addrmap); ++i)
		if (ffs->eps_addrmap[i] == endpoint_address)
			return i;
	return -ENOENT;
}

static int __ffs_func_bind_do_descs(enum ffs_entity_type type, u8 *valuep,
				    struct usb_descriptor_header *desc,
				    void *priv)
{
	struct usb_endpoint_descriptor *ds = (void *)desc;
	struct ffs_function *func = priv;
	struct ffs_data *ffs = func->ffs;
	struct ffs_ep *ffs_ep;
	unsigned ep_desc_id;
	int idx;
	static const char *speed_names[] = { "full", "high", "super" };

	ffs_log("enter");

	if (type != FFS_DESCRIPTOR)
		return 0;

	/*
	 * If ss_descriptors is not NULL, we are reading super speed
	 * descriptors; if hs_descriptors is not NULL, we are reading high
	 * speed descriptors; otherwise, we are reading full speed
	 * descriptors.
	 */
	if (func->function.ss_descriptors) {
		ep_desc_id = 2;
		func->function.ss_descriptors[(long)valuep] = desc;
	} else if (func->function.hs_descriptors) {
		ep_desc_id = 1;
		func->function.hs_descriptors[(long)valuep] = desc;
	} else {
		ep_desc_id = 0;
		func->function.fs_descriptors[(long)valuep]    = desc;
	}

	if (!desc || desc->bDescriptorType != USB_DT_ENDPOINT)
		return 0;

	idx = ffs_ep_addr2idx(func->ffs, ds->bEndpointAddress) - 1;
	if (idx < 0)
		return idx;

	ffs_ep = func->eps + idx;

	if (unlikely(ffs_ep->descs[ep_desc_id])) {
		pr_err("two %sspeed descriptors for EP %d\n",
			  speed_names[ep_desc_id],
			  ds->bEndpointAddress & USB_ENDPOINT_NUMBER_MASK);
		return -EINVAL;
	}
	ffs_ep->descs[ep_desc_id] = ds;

	ffs_dump_mem(": Original  ep desc", ds, ds->bLength);
	if (ffs_ep->ep) {
		ds->bEndpointAddress = ffs_ep->descs[0]->bEndpointAddress;
		if (!ds->wMaxPacketSize)
			ds->wMaxPacketSize = ffs_ep->descs[0]->wMaxPacketSize;
	} else {
		struct usb_request *req;
		struct usb_ep *ep;
		u8 bEndpointAddress;

		/*
		 * We back up bEndpointAddress because autoconfig overwrites
		 * it with physical endpoint address.
		 */
		bEndpointAddress = ds->bEndpointAddress;
		pr_vdebug("autoconfig\n");
		ep = usb_ep_autoconfig(func->gadget, ds);
		if (unlikely(!ep))
			return -ENOTSUPP;
		ep->driver_data = func->eps + idx;

		req = usb_ep_alloc_request(ep, GFP_KERNEL);
		if (unlikely(!req))
			return -ENOMEM;

		ffs_ep->ep  = ep;
		ffs_ep->req = req;
		func->eps_revmap[ds->bEndpointAddress &
				 USB_ENDPOINT_NUMBER_MASK] = idx + 1;
		/*
		 * If we use virtual address mapping, we restore
		 * original bEndpointAddress value.
		 */
		if (func->ffs->user_flags & FUNCTIONFS_VIRTUAL_ADDR)
			ds->bEndpointAddress = bEndpointAddress;
	}
	ffs_dump_mem(": Rewritten ep desc", ds, ds->bLength);

	return 0;
}

static int __ffs_func_bind_do_nums(enum ffs_entity_type type, u8 *valuep,
				   struct usb_descriptor_header *desc,
				   void *priv)
{
	struct ffs_function *func = priv;
	struct ffs_data *ffs = func->ffs;
	unsigned idx;
	u8 newValue;

	ffs_log("enter: type %d", type);

	switch (type) {
	default:
	case FFS_DESCRIPTOR:
		/* Handled in previous pass by __ffs_func_bind_do_descs() */
		return 0;

	case FFS_INTERFACE:
		idx = *valuep;
		if (func->interfaces_nums[idx] < 0) {
			int id = usb_interface_id(func->conf, &func->function);
			if (unlikely(id < 0))
				return id;
			func->interfaces_nums[idx] = id;
		}
		newValue = func->interfaces_nums[idx];
		break;

	case FFS_STRING:
		/* String' IDs are allocated when fsf_data is bound to cdev */
		newValue = func->ffs->stringtabs[0]->strings[*valuep - 1].id;
		break;

	case FFS_ENDPOINT:
		/*
		 * USB_DT_ENDPOINT are handled in
		 * __ffs_func_bind_do_descs().
		 */
		if (desc->bDescriptorType == USB_DT_ENDPOINT)
			return 0;

		idx = (*valuep & USB_ENDPOINT_NUMBER_MASK) - 1;
		if (unlikely(!func->eps[idx].ep))
			return -EINVAL;

		{
			struct usb_endpoint_descriptor **descs;
			descs = func->eps[idx].descs;
			newValue = descs[descs[0] ? 0 : 1]->bEndpointAddress;
		}
		break;
	}

	pr_vdebug("%02x -> %02x\n", *valuep, newValue);
	*valuep = newValue;

	ffs_log("exit: newValue %d", newValue);

	return 0;
}

static int __ffs_func_bind_do_os_desc(enum ffs_os_desc_type type,
				      struct usb_os_desc_header *h, void *data,
				      unsigned len, void *priv)
{
	struct ffs_function *func = priv;
	struct ffs_data *ffs = func->ffs;
	u8 length = 0;

	ffs_log("enter: type %d", type);

	switch (type) {
	case FFS_OS_DESC_EXT_COMPAT: {
		struct usb_ext_compat_desc *desc = data;
		struct usb_os_desc_table *t;

		t = &func->function.os_desc_table[desc->bFirstInterfaceNumber];
		t->if_id = func->interfaces_nums[desc->bFirstInterfaceNumber];
		memcpy(t->os_desc->ext_compat_id, &desc->CompatibleID,
		       ARRAY_SIZE(desc->CompatibleID) +
		       ARRAY_SIZE(desc->SubCompatibleID));
		length = sizeof(*desc);
	}
		break;
	case FFS_OS_DESC_EXT_PROP: {
		struct usb_ext_prop_desc *desc = data;
		struct usb_os_desc_table *t;
		struct usb_os_desc_ext_prop *ext_prop;
		char *ext_prop_name;
		char *ext_prop_data;

		t = &func->function.os_desc_table[h->interface];
		t->if_id = func->interfaces_nums[h->interface];

		ext_prop = func->ffs->ms_os_descs_ext_prop_avail;
		func->ffs->ms_os_descs_ext_prop_avail += sizeof(*ext_prop);

		ext_prop->type = le32_to_cpu(desc->dwPropertyDataType);
		ext_prop->name_len = le16_to_cpu(desc->wPropertyNameLength);
		ext_prop->data_len = le32_to_cpu(*(u32 *)
			usb_ext_prop_data_len_ptr(data, ext_prop->name_len));
		length = ext_prop->name_len + ext_prop->data_len + 14;

		ext_prop_name = func->ffs->ms_os_descs_ext_prop_name_avail;
		func->ffs->ms_os_descs_ext_prop_name_avail +=
			ext_prop->name_len;

		ext_prop_data = func->ffs->ms_os_descs_ext_prop_data_avail;
		func->ffs->ms_os_descs_ext_prop_data_avail +=
			ext_prop->data_len;
		memcpy(ext_prop_data,
		       usb_ext_prop_data_ptr(data, ext_prop->name_len),
		       ext_prop->data_len);
		/* unicode data reported to the host as "WCHAR"s */
		switch (ext_prop->type) {
		case USB_EXT_PROP_UNICODE:
		case USB_EXT_PROP_UNICODE_ENV:
		case USB_EXT_PROP_UNICODE_LINK:
		case USB_EXT_PROP_UNICODE_MULTI:
			ext_prop->data_len *= 2;
			break;
		}
		ext_prop->data = ext_prop_data;

		memcpy(ext_prop_name, usb_ext_prop_name_ptr(data),
		       ext_prop->name_len);
		/* property name reported to the host as "WCHAR"s */
		ext_prop->name_len *= 2;
		ext_prop->name = ext_prop_name;

		t->os_desc->ext_prop_len +=
			ext_prop->name_len + ext_prop->data_len + 14;
		++t->os_desc->ext_prop_count;
		list_add_tail(&ext_prop->entry, &t->os_desc->ext_prop);
	}
		break;
	default:
		pr_vdebug("unknown descriptor: %d\n", type);
	}

	return length;
}

static inline struct f_fs_opts *ffs_do_functionfs_bind(struct usb_function *f,
						struct usb_configuration *c)
{
	struct ffs_function *func = ffs_func_from_usb(f);
	struct f_fs_opts *ffs_opts =
		container_of(f->fi, struct f_fs_opts, func_inst);
<<<<<<< HEAD
	struct ffs_data *ffs = ffs_opts->dev->ffs_data;
=======
	struct ffs_data *ffs_data;
>>>>>>> 4b5389d3
	int ret;

	ENTER();

	/*
	 * Legacy gadget triggers binding in functionfs_ready_callback,
	 * which already uses locking; taking the same lock here would
	 * cause a deadlock.
	 *
	 * Configfs-enabled gadgets however do need ffs_dev_lock.
	 */
	if (!ffs_opts->no_configfs)
		ffs_dev_lock();
	ret = ffs_opts->dev->desc_ready ? 0 : -ENODEV;
	ffs_data = ffs_opts->dev->ffs_data;
	if (!ffs_opts->no_configfs)
		ffs_dev_unlock();
	if (ret)
		return ERR_PTR(ret);

	func->ffs = ffs_data;
	func->conf = c;
	func->gadget = c->cdev->gadget;

	/*
	 * in drivers/usb/gadget/configfs.c:configfs_composite_bind()
	 * configurations are bound in sequence with list_for_each_entry,
	 * in each configuration its functions are bound in sequence
	 * with list_for_each_entry, so we assume no race condition
	 * with regard to ffs_opts->bound access
	 */
	if (!ffs_opts->refcnt) {
		ret = functionfs_bind(func->ffs, c->cdev);
		if (ret) {
			ffs_log("functionfs_bind returned %d", ret);
			return ERR_PTR(ret);
		}
	}
	ffs_opts->refcnt++;
	func->function.strings = func->ffs->stringtabs;

	return ffs_opts;
}

static int _ffs_func_bind(struct usb_configuration *c,
			  struct usb_function *f)
{
	struct ffs_function *func = ffs_func_from_usb(f);
	struct ffs_data *ffs = func->ffs;

	const int full = !!func->ffs->fs_descs_count;
	const int high = !!func->ffs->hs_descs_count;
	const int super = !!func->ffs->ss_descs_count;

	int fs_len, hs_len, ss_len, ret, i;
	struct ffs_ep *eps_ptr;

	/* Make it a single chunk, less management later on */
	vla_group(d);
	vla_item_with_sz(d, struct ffs_ep, eps, ffs->eps_count);
	vla_item_with_sz(d, struct usb_descriptor_header *, fs_descs,
		full ? ffs->fs_descs_count + 1 : 0);
	vla_item_with_sz(d, struct usb_descriptor_header *, hs_descs,
		high ? ffs->hs_descs_count + 1 : 0);
	vla_item_with_sz(d, struct usb_descriptor_header *, ss_descs,
		super ? ffs->ss_descs_count + 1 : 0);
	vla_item_with_sz(d, short, inums, ffs->interfaces_count);
	vla_item_with_sz(d, struct usb_os_desc_table, os_desc_table,
			 c->cdev->use_os_string ? ffs->interfaces_count : 0);
	vla_item_with_sz(d, char[16], ext_compat,
			 c->cdev->use_os_string ? ffs->interfaces_count : 0);
	vla_item_with_sz(d, struct usb_os_desc, os_desc,
			 c->cdev->use_os_string ? ffs->interfaces_count : 0);
	vla_item_with_sz(d, struct usb_os_desc_ext_prop, ext_prop,
			 ffs->ms_os_descs_ext_prop_count);
	vla_item_with_sz(d, char, ext_prop_name,
			 ffs->ms_os_descs_ext_prop_name_len);
	vla_item_with_sz(d, char, ext_prop_data,
			 ffs->ms_os_descs_ext_prop_data_len);
	vla_item_with_sz(d, char, raw_descs, ffs->raw_descs_length);
	char *vlabuf;

	ENTER();

	ffs_log("enter: state %d setup_state %d flag %lu", ffs->state,
		ffs->setup_state, ffs->flags);

	/* Has descriptors only for speeds gadget does not support */
	if (unlikely(!(full | high | super)))
		return -ENOTSUPP;

	/* Allocate a single chunk, less management later on */
	vlabuf = kzalloc(vla_group_size(d), GFP_KERNEL);
	if (unlikely(!vlabuf))
		return -ENOMEM;

	ffs->ms_os_descs_ext_prop_avail = vla_ptr(vlabuf, d, ext_prop);
	ffs->ms_os_descs_ext_prop_name_avail =
		vla_ptr(vlabuf, d, ext_prop_name);
	ffs->ms_os_descs_ext_prop_data_avail =
		vla_ptr(vlabuf, d, ext_prop_data);

	/* Copy descriptors  */
	memcpy(vla_ptr(vlabuf, d, raw_descs), ffs->raw_descs,
	       ffs->raw_descs_length);

	memset(vla_ptr(vlabuf, d, inums), 0xff, d_inums__sz);
	eps_ptr = vla_ptr(vlabuf, d, eps);
	for (i = 0; i < ffs->eps_count; i++)
		eps_ptr[i].num = -1;

	/* Save pointers
	 * d_eps == vlabuf, func->eps used to kfree vlabuf later
	*/
	func->eps             = vla_ptr(vlabuf, d, eps);
	func->interfaces_nums = vla_ptr(vlabuf, d, inums);

	/*
	 * Go through all the endpoint descriptors and allocate
	 * endpoints first, so that later we can rewrite the endpoint
	 * numbers without worrying that it may be described later on.
	 */
	if (likely(full)) {
		func->function.fs_descriptors = vla_ptr(vlabuf, d, fs_descs);
		fs_len = ffs_do_descs(ffs, ffs->fs_descs_count,
				      vla_ptr(vlabuf, d, raw_descs),
				      d_raw_descs__sz,
				      __ffs_func_bind_do_descs, func);
		if (unlikely(fs_len < 0)) {
			ret = fs_len;
			goto error;
		}
	} else {
		fs_len = 0;
	}

	if (likely(high)) {
		func->function.hs_descriptors = vla_ptr(vlabuf, d, hs_descs);
		hs_len = ffs_do_descs(ffs, ffs->hs_descs_count,
				      vla_ptr(vlabuf, d, raw_descs) + fs_len,
				      d_raw_descs__sz - fs_len,
				      __ffs_func_bind_do_descs, func);
		if (unlikely(hs_len < 0)) {
			ret = hs_len;
			goto error;
		}
	} else {
		hs_len = 0;
	}

	if (likely(super)) {
<<<<<<< HEAD
		func->function.ss_descriptors = vla_ptr(vlabuf, d, ss_descs);
		ss_len = ffs_do_descs(ffs, ffs->ss_descs_count,
=======
		func->function.ss_descriptors = func->function.ssp_descriptors =
			vla_ptr(vlabuf, d, ss_descs);
		ss_len = ffs_do_descs(ffs->ss_descs_count,
>>>>>>> 4b5389d3
				vla_ptr(vlabuf, d, raw_descs) + fs_len + hs_len,
				d_raw_descs__sz - fs_len - hs_len,
				__ffs_func_bind_do_descs, func);
		if (unlikely(ss_len < 0)) {
			ret = ss_len;
			goto error;
		}
		func->function.ssp_descriptors = func->function.ss_descriptors;
	} else {
		ss_len = 0;
	}

	/*
	 * Now handle interface numbers allocation and interface and
	 * endpoint numbers rewriting.  We can do that in one go
	 * now.
	 */
	ret = ffs_do_descs(ffs, ffs->fs_descs_count +
			   (high ? ffs->hs_descs_count : 0) +
			   (super ? ffs->ss_descs_count : 0),
			   vla_ptr(vlabuf, d, raw_descs), d_raw_descs__sz,
			   __ffs_func_bind_do_nums, func);
	if (unlikely(ret < 0))
		goto error;

	func->function.os_desc_table = vla_ptr(vlabuf, d, os_desc_table);
	if (c->cdev->use_os_string) {
		for (i = 0; i < ffs->interfaces_count; ++i) {
			struct usb_os_desc *desc;

			desc = func->function.os_desc_table[i].os_desc =
				vla_ptr(vlabuf, d, os_desc) +
				i * sizeof(struct usb_os_desc);
			desc->ext_compat_id =
				vla_ptr(vlabuf, d, ext_compat) + i * 16;
			INIT_LIST_HEAD(&desc->ext_prop);
		}
		ret = ffs_do_os_descs(ffs, ffs->ms_os_descs_count,
				      vla_ptr(vlabuf, d, raw_descs) +
				      fs_len + hs_len + ss_len,
				      d_raw_descs__sz - fs_len - hs_len -
				      ss_len,
				      __ffs_func_bind_do_os_desc, func);
		if (unlikely(ret < 0))
			goto error;
	}
	func->function.os_desc_n =
		c->cdev->use_os_string ? ffs->interfaces_count : 0;

	/* And we're done */
	ffs_event_add(ffs, FUNCTIONFS_BIND);

	return 0;

error:
	/* XXX Do we need to release all claimed endpoints here? */
	ffs_log("exit: ret %d", ret);
	return ret;
}

static int ffs_func_bind(struct usb_configuration *c,
			 struct usb_function *f)
{
	struct f_fs_opts *ffs_opts = ffs_do_functionfs_bind(f, c);
	struct ffs_function *func = ffs_func_from_usb(f);
	struct ffs_data *ffs = func->ffs;
	int ret;

	if (IS_ERR(ffs_opts))
		return PTR_ERR(ffs_opts);

	ffs_log("enter");

	ret = _ffs_func_bind(c, f);
	if (ret && !--ffs_opts->refcnt)
		functionfs_unbind(func->ffs);

	return ret;
}


/* Other USB function hooks *************************************************/

static void ffs_reset_work(struct work_struct *work)
{
	struct ffs_data *ffs = container_of(work,
		struct ffs_data, reset_work);

	ffs_log("enter");

	ffs_data_reset(ffs);
}

static int ffs_func_set_alt(struct usb_function *f,
			    unsigned interface, unsigned alt)
{
	struct ffs_function *func = ffs_func_from_usb(f);
	struct ffs_data *ffs = func->ffs;
	int ret = 0, intf;

	ffs_log("enter: alt %d", (int)alt);

	if (alt != (unsigned)-1) {
		intf = ffs_func_revmap_intf(func, interface);
		if (unlikely(intf < 0))
			return intf;
	}

	if (ffs->func) {
		ffs_func_eps_disable(ffs->func);
		ffs->func = NULL;
		/* matching put to allow LPM on disconnect */
		usb_gadget_autopm_put_async(ffs->gadget);
	}

	if (ffs->state == FFS_DEACTIVATED) {
		ffs->state = FFS_CLOSING;
		INIT_WORK(&ffs->reset_work, ffs_reset_work);
		schedule_work(&ffs->reset_work);
		return -ENODEV;
	}

	if (ffs->state != FFS_ACTIVE)
		return -ENODEV;

	if (alt == (unsigned)-1) {
		ffs->func = NULL;
		ffs_event_add(ffs, FUNCTIONFS_DISABLE);
		return 0;
	}

	ffs->func = func;
	ret = ffs_func_eps_enable(func);
	if (likely(ret >= 0)) {
		ffs_event_add(ffs, FUNCTIONFS_ENABLE);
		/* Disable USB LPM later on bus_suspend */
		usb_gadget_autopm_get_async(ffs->gadget);
	}

	return ret;
}

static void ffs_func_disable(struct usb_function *f)
{
	struct ffs_function *func = ffs_func_from_usb(f);
	struct ffs_data *ffs = func->ffs;

	ffs_log("enter");
	ffs_func_set_alt(f, 0, (unsigned)-1);
}

static int ffs_func_setup(struct usb_function *f,
			  const struct usb_ctrlrequest *creq)
{
	struct ffs_function *func = ffs_func_from_usb(f);
	struct ffs_data *ffs = func->ffs;
	unsigned long flags;
	int ret;

	ENTER();

	pr_vdebug("creq->bRequestType = %02x\n", creq->bRequestType);
	pr_vdebug("creq->bRequest     = %02x\n", creq->bRequest);
	pr_vdebug("creq->wValue       = %04x\n", le16_to_cpu(creq->wValue));
	pr_vdebug("creq->wIndex       = %04x\n", le16_to_cpu(creq->wIndex));
	pr_vdebug("creq->wLength      = %04x\n", le16_to_cpu(creq->wLength));

	ffs_log("enter: state %d reqtype=%02x req=%02x wv=%04x wi=%04x wl=%04x",
			ffs->state, creq->bRequestType, creq->bRequest,
			le16_to_cpu(creq->wValue), le16_to_cpu(creq->wIndex),
			le16_to_cpu(creq->wLength));

	/*
	 * Most requests directed to interface go through here
	 * (notable exceptions are set/get interface) so we need to
	 * handle them.  All other either handled by composite or
	 * passed to usb_configuration->setup() (if one is set).  No
	 * matter, we will handle requests directed to endpoint here
	 * as well (as it's straightforward).  Other request recipient
	 * types are only handled when the user flag FUNCTIONFS_ALL_CTRL_RECIP
	 * is being used.
	 */
	if (ffs->state != FFS_ACTIVE)
		return -ENODEV;

	switch (creq->bRequestType & USB_RECIP_MASK) {
	case USB_RECIP_INTERFACE:
		ret = ffs_func_revmap_intf(func, le16_to_cpu(creq->wIndex));
		if (unlikely(ret < 0))
			return ret;
		break;

	case USB_RECIP_ENDPOINT:
		ret = ffs_func_revmap_ep(func, le16_to_cpu(creq->wIndex));
		if (unlikely(ret < 0))
			return ret;
		if (func->ffs->user_flags & FUNCTIONFS_VIRTUAL_ADDR)
			ret = func->ffs->eps_addrmap[ret];
		break;

	default:
		if (func->ffs->user_flags & FUNCTIONFS_ALL_CTRL_RECIP)
			ret = le16_to_cpu(creq->wIndex);
		else
			return -EOPNOTSUPP;
	}

	spin_lock_irqsave(&ffs->ev.waitq.lock, flags);
	ffs->ev.setup = *creq;
	ffs->ev.setup.wIndex = cpu_to_le16(ret);
	__ffs_event_add(ffs, FUNCTIONFS_SETUP);
	spin_unlock_irqrestore(&ffs->ev.waitq.lock, flags);

	return creq->wLength == 0 ? USB_GADGET_DELAYED_STATUS : 0;
}

static bool ffs_func_req_match(struct usb_function *f,
			       const struct usb_ctrlrequest *creq,
			       bool config0)
{
	struct ffs_function *func = ffs_func_from_usb(f);
	struct ffs_data *ffs = func->ffs;

	if (!test_bit(FFS_FL_BOUND, &func->ffs->flags)) {
		ffs_log("ffs function do not bind yet.\n");
		return false;
	}

	if (config0 && !(func->ffs->user_flags & FUNCTIONFS_CONFIG0_SETUP))
		return false;

	switch (creq->bRequestType & USB_RECIP_MASK) {
	case USB_RECIP_INTERFACE:
		return (ffs_func_revmap_intf(func,
					     le16_to_cpu(creq->wIndex)) >= 0);
	case USB_RECIP_ENDPOINT:
		return (ffs_func_revmap_ep(func,
					   le16_to_cpu(creq->wIndex)) >= 0);
	default:
		return (bool) (func->ffs->user_flags &
			       FUNCTIONFS_ALL_CTRL_RECIP);
	}
}

static void ffs_func_suspend(struct usb_function *f)
{
	struct ffs_data *ffs = ffs_func_from_usb(f)->ffs;

	ENTER();

	ffs_log("enter");

	ffs_event_add(ffs_func_from_usb(f)->ffs, FUNCTIONFS_SUSPEND);
}

static void ffs_func_resume(struct usb_function *f)
{
	struct ffs_data *ffs = ffs_func_from_usb(f)->ffs;

	ENTER();

	ffs_log("enter");

	ffs_event_add(ffs_func_from_usb(f)->ffs, FUNCTIONFS_RESUME);
}


/* Endpoint and interface numbers reverse mapping ***************************/

static int ffs_func_revmap_ep(struct ffs_function *func, u8 num)
{
	num = func->eps_revmap[num & USB_ENDPOINT_NUMBER_MASK];
	return num ? num : -EDOM;
}

static int ffs_func_revmap_intf(struct ffs_function *func, u8 intf)
{
	short *nums = func->interfaces_nums;
	unsigned count = func->ffs->interfaces_count;

	for (; count; --count, ++nums) {
		if (*nums >= 0 && *nums == intf)
			return nums - func->interfaces_nums;
	}

	return -EDOM;
}


/* Devices management *******************************************************/

static LIST_HEAD(ffs_devices);

static struct ffs_dev *_ffs_do_find_dev(const char *name)
{
	struct ffs_dev *dev;

	if (!name)
		return NULL;

	list_for_each_entry(dev, &ffs_devices, entry) {
		if (strcmp(dev->name, name) == 0)
			return dev;
	}

	return NULL;
}

/*
 * ffs_lock must be taken by the caller of this function
 */
static struct ffs_dev *_ffs_get_single_dev(void)
{
	struct ffs_dev *dev;

	if (list_is_singular(&ffs_devices)) {
		dev = list_first_entry(&ffs_devices, struct ffs_dev, entry);
		if (dev->single)
			return dev;
	}

	return NULL;
}

/*
 * ffs_lock must be taken by the caller of this function
 */
static struct ffs_dev *_ffs_find_dev(const char *name)
{
	struct ffs_dev *dev;

	dev = _ffs_get_single_dev();
	if (dev)
		return dev;

	dev = _ffs_do_find_dev(name);

	return dev;
}

/* Configfs support *********************************************************/

static inline struct f_fs_opts *to_ffs_opts(struct config_item *item)
{
	return container_of(to_config_group(item), struct f_fs_opts,
			    func_inst.group);
}

static void ffs_attr_release(struct config_item *item)
{
	struct f_fs_opts *opts = to_ffs_opts(item);

	usb_put_function_instance(&opts->func_inst);
}

static struct configfs_item_operations ffs_item_ops = {
	.release	= ffs_attr_release,
};

static struct config_item_type ffs_func_type = {
	.ct_item_ops	= &ffs_item_ops,
	.ct_owner	= THIS_MODULE,
};


/* Function registration interface ******************************************/

static void ffs_free_inst(struct usb_function_instance *f)
{
	struct f_fs_opts *opts;

	opts = to_f_fs_opts(f);
	ffs_release_dev(opts->dev);
	ffs_dev_lock();
	_ffs_free_dev(opts->dev);
	ffs_dev_unlock();
	kfree(opts);
}

static int ffs_set_inst_name(struct usb_function_instance *fi, const char *name)
{
	if (strlen(name) >= FIELD_SIZEOF(struct ffs_dev, name))
		return -ENAMETOOLONG;
	return ffs_name_dev(to_f_fs_opts(fi)->dev, name);
}

static struct usb_function_instance *ffs_alloc_inst(void)
{
	struct f_fs_opts *opts;
	struct ffs_dev *dev;

	opts = kzalloc(sizeof(*opts), GFP_KERNEL);
	if (!opts)
		return ERR_PTR(-ENOMEM);

	opts->func_inst.set_inst_name = ffs_set_inst_name;
	opts->func_inst.free_func_inst = ffs_free_inst;
	ffs_dev_lock();
	dev = _ffs_alloc_dev();
	ffs_dev_unlock();
	if (IS_ERR(dev)) {
		kfree(opts);
		return ERR_CAST(dev);
	}
	opts->dev = dev;
	dev->opts = opts;

	config_group_init_type_name(&opts->func_inst.group, "",
				    &ffs_func_type);
	return &opts->func_inst;
}

static void ffs_free(struct usb_function *f)
{
	kfree(ffs_func_from_usb(f));
}

static void ffs_func_unbind(struct usb_configuration *c,
			    struct usb_function *f)
{
	struct ffs_function *func = ffs_func_from_usb(f);
	struct ffs_data *ffs = func->ffs;
	struct f_fs_opts *opts =
		container_of(f->fi, struct f_fs_opts, func_inst);
	struct ffs_ep *ep = func->eps;
	unsigned count = ffs->eps_count;
	unsigned long flags;

	ENTER();

	ffs_log("enter: state %d setup_state %d flag %lu", ffs->state,
		ffs->setup_state, ffs->flags);

	if (ffs->func == func) {
		ffs_func_eps_disable(func);
		ffs->func = NULL;
	}

	/* Drain any pending AIO completions */
	drain_workqueue(ffs->io_completion_wq);

	if (!--opts->refcnt)
		functionfs_unbind(ffs);

	/* cleanup after autoconfig */
	spin_lock_irqsave(&func->ffs->eps_lock, flags);
	while (count--) {
		if (ep->ep && ep->req)
			usb_ep_free_request(ep->ep, ep->req);
		ep->req = NULL;
		ep->ep = NULL;
		++ep;
	}
	spin_unlock_irqrestore(&func->ffs->eps_lock, flags);
	kfree(func->eps);
	func->eps = NULL;
	/*
	 * eps, descriptors and interfaces_nums are allocated in the
	 * same chunk so only one free is required.
	 */
	func->function.fs_descriptors = NULL;
	func->function.hs_descriptors = NULL;
	func->function.ss_descriptors = NULL;
	func->function.ssp_descriptors = NULL;
	func->interfaces_nums = NULL;

	ffs_event_add(ffs, FUNCTIONFS_UNBIND);

	ffs_log("exit: state %d setup_state %d flag %lu", ffs->state,
		ffs->setup_state, ffs->flags);
}

static struct usb_function *ffs_alloc(struct usb_function_instance *fi)
{
	struct ffs_function *func;

	ENTER();

	func = kzalloc(sizeof(*func), GFP_KERNEL);
	if (unlikely(!func))
		return ERR_PTR(-ENOMEM);

	func->function.name    = "Function FS Gadget";

	func->function.bind    = ffs_func_bind;
	func->function.unbind  = ffs_func_unbind;
	func->function.set_alt = ffs_func_set_alt;
	func->function.disable = ffs_func_disable;
	func->function.setup   = ffs_func_setup;
	func->function.req_match = ffs_func_req_match;
	func->function.suspend = ffs_func_suspend;
	func->function.resume  = ffs_func_resume;
	func->function.free_func = ffs_free;

	return &func->function;
}

/*
 * ffs_lock must be taken by the caller of this function
 */
static struct ffs_dev *_ffs_alloc_dev(void)
{
	struct ffs_dev *dev;
	int ret;

	if (_ffs_get_single_dev())
			return ERR_PTR(-EBUSY);

	dev = kzalloc(sizeof(*dev), GFP_KERNEL);
	if (!dev)
		return ERR_PTR(-ENOMEM);

	if (list_empty(&ffs_devices)) {
		ret = functionfs_init();
		if (ret) {
			kfree(dev);
			return ERR_PTR(ret);
		}
	}

	list_add(&dev->entry, &ffs_devices);

	return dev;
}

int ffs_name_dev(struct ffs_dev *dev, const char *name)
{
	struct ffs_dev *existing;
	int ret = 0;

	ffs_dev_lock();

	existing = _ffs_do_find_dev(name);
	if (!existing)
		strlcpy(dev->name, name, ARRAY_SIZE(dev->name));
	else if (existing != dev)
		ret = -EBUSY;

	ffs_dev_unlock();

	return ret;
}
EXPORT_SYMBOL_GPL(ffs_name_dev);

int ffs_single_dev(struct ffs_dev *dev)
{
	int ret;

	ret = 0;
	ffs_dev_lock();

	if (!list_is_singular(&ffs_devices))
		ret = -EBUSY;
	else
		dev->single = true;

	ffs_dev_unlock();

	return ret;
}
EXPORT_SYMBOL_GPL(ffs_single_dev);

/*
 * ffs_lock must be taken by the caller of this function
 */
static void _ffs_free_dev(struct ffs_dev *dev)
{
	list_del(&dev->entry);

	kfree(dev);
	if (list_empty(&ffs_devices))
		functionfs_cleanup();
}

static int ffs_acquire_dev(const char *dev_name, struct ffs_data *ffs_data)
{
	int ret = 0;
	struct ffs_dev *ffs_dev;

	ENTER();

	ffs_dev_lock();

	ffs_dev = _ffs_find_dev(dev_name);
	if (!ffs_dev) {
		ret = -ENOENT;
	} else if (ffs_dev->mounted) {
		ret = -EBUSY;
	} else if (ffs_dev->ffs_acquire_dev_callback &&
		   ffs_dev->ffs_acquire_dev_callback(ffs_dev)) {
		ret = -ENOENT;
	} else {
		ffs_dev->mounted = true;
		ffs_dev->ffs_data = ffs_data;
		ffs_data->private_data = ffs_dev;
	}

	ffs_dev_unlock();
<<<<<<< HEAD

	return ffs_dev;
=======
	return ret;
>>>>>>> 4b5389d3
}

static void ffs_release_dev(struct ffs_dev *ffs_dev)
{
	ENTER();

	ffs_dev_lock();

	if (ffs_dev && ffs_dev->mounted) {
		ffs_dev->mounted = false;
		if (ffs_dev->ffs_data) {
			ffs_dev->ffs_data->private_data = NULL;
			ffs_dev->ffs_data = NULL;
		}

		if (ffs_dev->ffs_release_dev_callback)
			ffs_dev->ffs_release_dev_callback(ffs_dev);
	}

	ffs_dev_unlock();
}

static int ffs_ready(struct ffs_data *ffs)
{
	struct ffs_dev *ffs_obj;
	int ret = 0;

	ENTER();

	ffs_log("enter");

	ffs_dev_lock();

	ffs_obj = ffs->private_data;
	if (!ffs_obj) {
		ret = -EINVAL;
		goto done;
	}
	if (WARN_ON(ffs_obj->desc_ready)) {
		ret = -EBUSY;
		goto done;
	}

	ffs_obj->desc_ready = true;

	if (ffs_obj->ffs_ready_callback) {
		ret = ffs_obj->ffs_ready_callback(ffs);
		if (ret)
			goto done;
	}

	set_bit(FFS_FL_CALL_CLOSED_CALLBACK, &ffs->flags);
done:
	ffs_dev_unlock();

	ffs_log("exit: ret %d", ret);

	return ret;
}

static void ffs_closed(struct ffs_data *ffs)
{
	struct ffs_dev *ffs_obj;
	struct f_fs_opts *opts;
	struct config_item *ci;

	ENTER();

	ffs_log("enter");

	ffs_dev_lock();

	ffs_obj = ffs->private_data;
	if (!ffs_obj)
		goto done;

	ffs_obj->desc_ready = false;

	if (test_and_clear_bit(FFS_FL_CALL_CLOSED_CALLBACK, &ffs->flags) &&
	    ffs_obj->ffs_closed_callback)
		ffs_obj->ffs_closed_callback(ffs);

	if (ffs_obj->opts)
		opts = ffs_obj->opts;
	else
		goto done;

	if (opts->no_configfs || !opts->func_inst.group.cg_item.ci_parent
	    || !kref_read(&opts->func_inst.group.cg_item.ci_kref))
		goto done;

	ci = opts->func_inst.group.cg_item.ci_parent->ci_parent;
	ffs_dev_unlock();

	if (test_bit(FFS_FL_BOUND, &ffs->flags)) {
		unregister_gadget_item(ci);
		ffs_log("unreg gadget done");
	}

	return;
done:
	ffs_dev_unlock();

	ffs_log("exit error");
}

/* Misc helper functions ****************************************************/

static int ffs_mutex_lock(struct mutex *mutex, unsigned nonblock)
{
	return nonblock
		? likely(mutex_trylock(mutex)) ? 0 : -EAGAIN
		: mutex_lock_interruptible(mutex);
}

static char *ffs_prepare_buffer(const char __user *buf, size_t len)
{
	char *data;

	if (unlikely(!len))
		return NULL;

	data = kmalloc(len, GFP_KERNEL);
	if (unlikely(!data))
		return ERR_PTR(-ENOMEM);

	if (unlikely(copy_from_user(data, buf, len))) {
		kfree(data);
		return ERR_PTR(-EFAULT);
	}

	pr_vdebug("Buffer from user space:\n");
	ffs_dump_mem("", data, len);

	return data;
}

DECLARE_USB_FUNCTION_INIT(ffs, ffs_alloc_inst, ffs_alloc);
MODULE_LICENSE("GPL");
MODULE_AUTHOR("Michal Nazarewicz");<|MERGE_RESOLUTION|>--- conflicted
+++ resolved
@@ -1398,7 +1398,6 @@
 		switch (epfile->ffs->gadget->speed) {
 		case USB_SPEED_SUPER_PLUS:
 		case USB_SPEED_SUPER:
-		case USB_SPEED_SUPER_PLUS:
 			desc_idx = 2;
 			break;
 		case USB_SPEED_HIGH:
@@ -1695,11 +1694,6 @@
 	rv = mount_nodev(t, flags, &data, ffs_sb_fill);
 	if (IS_ERR(rv) && data.ffs_data)
 		ffs_data_put(data.ffs_data);
-<<<<<<< HEAD
-	}
-
-=======
->>>>>>> 4b5389d3
 	return rv;
 }
 
@@ -3188,11 +3182,7 @@
 	struct ffs_function *func = ffs_func_from_usb(f);
 	struct f_fs_opts *ffs_opts =
 		container_of(f->fi, struct f_fs_opts, func_inst);
-<<<<<<< HEAD
-	struct ffs_data *ffs = ffs_opts->dev->ffs_data;
-=======
-	struct ffs_data *ffs_data;
->>>>>>> 4b5389d3
+	struct ffs_data *ffs;
 	int ret;
 
 	ENTER();
@@ -3207,13 +3197,13 @@
 	if (!ffs_opts->no_configfs)
 		ffs_dev_lock();
 	ret = ffs_opts->dev->desc_ready ? 0 : -ENODEV;
-	ffs_data = ffs_opts->dev->ffs_data;
+	ffs = ffs_opts->dev->ffs_data;
 	if (!ffs_opts->no_configfs)
 		ffs_dev_unlock();
 	if (ret)
 		return ERR_PTR(ret);
 
-	func->ffs = ffs_data;
+	func->ffs = ffs;
 	func->conf = c;
 	func->gadget = c->cdev->gadget;
 
@@ -3344,14 +3334,9 @@
 	}
 
 	if (likely(super)) {
-<<<<<<< HEAD
-		func->function.ss_descriptors = vla_ptr(vlabuf, d, ss_descs);
-		ss_len = ffs_do_descs(ffs, ffs->ss_descs_count,
-=======
 		func->function.ss_descriptors = func->function.ssp_descriptors =
 			vla_ptr(vlabuf, d, ss_descs);
-		ss_len = ffs_do_descs(ffs->ss_descs_count,
->>>>>>> 4b5389d3
+		ss_len = ffs_do_descs(ffs, ffs->ss_descs_count,
 				vla_ptr(vlabuf, d, raw_descs) + fs_len + hs_len,
 				d_raw_descs__sz - fs_len - hs_len,
 				__ffs_func_bind_do_descs, func);
@@ -3950,12 +3935,7 @@
 	}
 
 	ffs_dev_unlock();
-<<<<<<< HEAD
-
-	return ffs_dev;
-=======
 	return ret;
->>>>>>> 4b5389d3
 }
 
 static void ffs_release_dev(struct ffs_dev *ffs_dev)
