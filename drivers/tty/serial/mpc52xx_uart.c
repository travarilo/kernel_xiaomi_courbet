/*
 * Driver for the PSC of the Freescale MPC52xx PSCs configured as UARTs.
 *
 * FIXME According to the usermanual the status bits in the status register
 * are only updated when the peripherals access the FIFO and not when the
 * CPU access them. So since we use this bits to know when we stop writing
 * and reading, they may not be updated in-time and a race condition may
 * exists. But I haven't be able to prove this and I don't care. But if
 * any problem arises, it might worth checking. The TX/RX FIFO Stats
 * registers should be used in addition.
 * Update: Actually, they seem updated ... At least the bits we use.
 *
 *
 * Maintainer : Sylvain Munaut <tnt@246tNt.com>
 *
 * Some of the code has been inspired/copied from the 2.4 code written
 * by Dale Farnsworth <dfarnsworth@mvista.com>.
 *
 * Copyright (C) 2008 Freescale Semiconductor Inc.
 *                    John Rigby <jrigby@gmail.com>
 * Added support for MPC5121
 * Copyright (C) 2006 Secret Lab Technologies Ltd.
 *                    Grant Likely <grant.likely@secretlab.ca>
 * Copyright (C) 2004-2006 Sylvain Munaut <tnt@246tNt.com>
 * Copyright (C) 2003 MontaVista, Software, Inc.
 *
 * This file is licensed under the terms of the GNU General Public License
 * version 2. This program is licensed "as is" without any warranty of any
 * kind, whether express or implied.
 */

#undef DEBUG

#include <linux/device.h>
#include <linux/module.h>
#include <linux/tty.h>
#include <linux/tty_flip.h>
#include <linux/serial.h>
#include <linux/sysrq.h>
#include <linux/console.h>
#include <linux/delay.h>
#include <linux/io.h>
#include <linux/of.h>
#include <linux/of_platform.h>
#include <linux/clk.h>

#include <asm/mpc52xx.h>
#include <asm/mpc52xx_psc.h>

#if defined(CONFIG_SERIAL_MPC52xx_CONSOLE) && defined(CONFIG_MAGIC_SYSRQ)
#define SUPPORT_SYSRQ
#endif

#include <linux/serial_core.h>


/* We've been assigned a range on the "Low-density serial ports" major */
#define SERIAL_PSC_MAJOR	204
#define SERIAL_PSC_MINOR	148


#define ISR_PASS_LIMIT 256	/* Max number of iteration in the interrupt */


static struct uart_port mpc52xx_uart_ports[MPC52xx_PSC_MAXNUM];
	/* Rem: - We use the read_status_mask as a shadow of
	 *        psc->mpc52xx_psc_imr
	 *      - It's important that is array is all zero on start as we
	 *        use it to know if it's initialized or not ! If it's not sure
	 *        it's cleared, then a memset(...,0,...) should be added to
	 *        the console_init
	 */

/* lookup table for matching device nodes to index numbers */
static struct device_node *mpc52xx_uart_nodes[MPC52xx_PSC_MAXNUM];

static void mpc52xx_uart_of_enumerate(void);


#define PSC(port) ((struct mpc52xx_psc __iomem *)((port)->membase))


/* Forward declaration of the interruption handling routine */
static irqreturn_t mpc52xx_uart_int(int irq, void *dev_id);
static irqreturn_t mpc5xxx_uart_process_int(struct uart_port *port);

/* ======================================================================== */
/* PSC fifo operations for isolating differences between 52xx and 512x      */
/* ======================================================================== */

struct psc_ops {
	void		(*fifo_init)(struct uart_port *port);
	int		(*raw_rx_rdy)(struct uart_port *port);
	int		(*raw_tx_rdy)(struct uart_port *port);
	int		(*rx_rdy)(struct uart_port *port);
	int		(*tx_rdy)(struct uart_port *port);
	int		(*tx_empty)(struct uart_port *port);
	void		(*stop_rx)(struct uart_port *port);
	void		(*start_tx)(struct uart_port *port);
	void		(*stop_tx)(struct uart_port *port);
	void		(*rx_clr_irq)(struct uart_port *port);
	void		(*tx_clr_irq)(struct uart_port *port);
	void		(*write_char)(struct uart_port *port, unsigned char c);
	unsigned char	(*read_char)(struct uart_port *port);
	void		(*cw_disable_ints)(struct uart_port *port);
	void		(*cw_restore_ints)(struct uart_port *port);
	unsigned int	(*set_baudrate)(struct uart_port *port,
					struct ktermios *new,
					struct ktermios *old);
	int		(*clock_alloc)(struct uart_port *port);
	void		(*clock_relse)(struct uart_port *port);
	int		(*clock)(struct uart_port *port, int enable);
	int		(*fifoc_init)(void);
	void		(*fifoc_uninit)(void);
	void		(*get_irq)(struct uart_port *, struct device_node *);
	irqreturn_t	(*handle_irq)(struct uart_port *port);
	u16		(*get_status)(struct uart_port *port);
	u8		(*get_ipcr)(struct uart_port *port);
	void		(*command)(struct uart_port *port, u8 cmd);
	void		(*set_mode)(struct uart_port *port, u8 mr1, u8 mr2);
	void		(*set_rts)(struct uart_port *port, int state);
	void		(*enable_ms)(struct uart_port *port);
	void		(*set_sicr)(struct uart_port *port, u32 val);
	void		(*set_imr)(struct uart_port *port, u16 val);
	u8		(*get_mr1)(struct uart_port *port);
};

/* setting the prescaler and divisor reg is common for all chips */
static inline void mpc52xx_set_divisor(struct mpc52xx_psc __iomem *psc,
				       u16 prescaler, unsigned int divisor)
{
	/* select prescaler */
	out_be16(&psc->mpc52xx_psc_clock_select, prescaler);
	out_8(&psc->ctur, divisor >> 8);
	out_8(&psc->ctlr, divisor & 0xff);
}

static u16 mpc52xx_psc_get_status(struct uart_port *port)
{
	return in_be16(&PSC(port)->mpc52xx_psc_status);
}

static u8 mpc52xx_psc_get_ipcr(struct uart_port *port)
{
	return in_8(&PSC(port)->mpc52xx_psc_ipcr);
}

static void mpc52xx_psc_command(struct uart_port *port, u8 cmd)
{
	out_8(&PSC(port)->command, cmd);
}

static void mpc52xx_psc_set_mode(struct uart_port *port, u8 mr1, u8 mr2)
{
	out_8(&PSC(port)->command, MPC52xx_PSC_SEL_MODE_REG_1);
	out_8(&PSC(port)->mode, mr1);
	out_8(&PSC(port)->mode, mr2);
}

static void mpc52xx_psc_set_rts(struct uart_port *port, int state)
{
	if (state)
		out_8(&PSC(port)->op1, MPC52xx_PSC_OP_RTS);
	else
		out_8(&PSC(port)->op0, MPC52xx_PSC_OP_RTS);
}

static void mpc52xx_psc_enable_ms(struct uart_port *port)
{
	struct mpc52xx_psc __iomem *psc = PSC(port);

	/* clear D_*-bits by reading them */
	in_8(&psc->mpc52xx_psc_ipcr);
	/* enable CTS and DCD as IPC interrupts */
	out_8(&psc->mpc52xx_psc_acr, MPC52xx_PSC_IEC_CTS | MPC52xx_PSC_IEC_DCD);

	port->read_status_mask |= MPC52xx_PSC_IMR_IPC;
	out_be16(&psc->mpc52xx_psc_imr, port->read_status_mask);
}

static void mpc52xx_psc_set_sicr(struct uart_port *port, u32 val)
{
	out_be32(&PSC(port)->sicr, val);
}

static void mpc52xx_psc_set_imr(struct uart_port *port, u16 val)
{
	out_be16(&PSC(port)->mpc52xx_psc_imr, val);
}

static u8 mpc52xx_psc_get_mr1(struct uart_port *port)
{
	out_8(&PSC(port)->command, MPC52xx_PSC_SEL_MODE_REG_1);
	return in_8(&PSC(port)->mode);
}

#ifdef CONFIG_PPC_MPC52xx
#define FIFO_52xx(port) ((struct mpc52xx_psc_fifo __iomem *)(PSC(port)+1))
static void mpc52xx_psc_fifo_init(struct uart_port *port)
{
	struct mpc52xx_psc __iomem *psc = PSC(port);
	struct mpc52xx_psc_fifo __iomem *fifo = FIFO_52xx(port);

	out_8(&fifo->rfcntl, 0x00);
	out_be16(&fifo->rfalarm, 0x1ff);
	out_8(&fifo->tfcntl, 0x07);
	out_be16(&fifo->tfalarm, 0x80);

	port->read_status_mask |= MPC52xx_PSC_IMR_RXRDY | MPC52xx_PSC_IMR_TXRDY;
	out_be16(&psc->mpc52xx_psc_imr, port->read_status_mask);
}

static int mpc52xx_psc_raw_rx_rdy(struct uart_port *port)
{
	return in_be16(&PSC(port)->mpc52xx_psc_status)
	    & MPC52xx_PSC_SR_RXRDY;
}

static int mpc52xx_psc_raw_tx_rdy(struct uart_port *port)
{
	return in_be16(&PSC(port)->mpc52xx_psc_status)
	    & MPC52xx_PSC_SR_TXRDY;
}


static int mpc52xx_psc_rx_rdy(struct uart_port *port)
{
	return in_be16(&PSC(port)->mpc52xx_psc_isr)
	    & port->read_status_mask
	    & MPC52xx_PSC_IMR_RXRDY;
}

static int mpc52xx_psc_tx_rdy(struct uart_port *port)
{
	return in_be16(&PSC(port)->mpc52xx_psc_isr)
	    & port->read_status_mask
	    & MPC52xx_PSC_IMR_TXRDY;
}

static int mpc52xx_psc_tx_empty(struct uart_port *port)
{
	return in_be16(&PSC(port)->mpc52xx_psc_status)
	    & MPC52xx_PSC_SR_TXEMP;
}

static void mpc52xx_psc_start_tx(struct uart_port *port)
{
	port->read_status_mask |= MPC52xx_PSC_IMR_TXRDY;
	out_be16(&PSC(port)->mpc52xx_psc_imr, port->read_status_mask);
}

static void mpc52xx_psc_stop_tx(struct uart_port *port)
{
	port->read_status_mask &= ~MPC52xx_PSC_IMR_TXRDY;
	out_be16(&PSC(port)->mpc52xx_psc_imr, port->read_status_mask);
}

static void mpc52xx_psc_stop_rx(struct uart_port *port)
{
	port->read_status_mask &= ~MPC52xx_PSC_IMR_RXRDY;
	out_be16(&PSC(port)->mpc52xx_psc_imr, port->read_status_mask);
}

static void mpc52xx_psc_rx_clr_irq(struct uart_port *port)
{
}

static void mpc52xx_psc_tx_clr_irq(struct uart_port *port)
{
}

static void mpc52xx_psc_write_char(struct uart_port *port, unsigned char c)
{
	out_8(&PSC(port)->mpc52xx_psc_buffer_8, c);
}

static unsigned char mpc52xx_psc_read_char(struct uart_port *port)
{
	return in_8(&PSC(port)->mpc52xx_psc_buffer_8);
}

static void mpc52xx_psc_cw_disable_ints(struct uart_port *port)
{
	out_be16(&PSC(port)->mpc52xx_psc_imr, 0);
}

static void mpc52xx_psc_cw_restore_ints(struct uart_port *port)
{
	out_be16(&PSC(port)->mpc52xx_psc_imr, port->read_status_mask);
}

static unsigned int mpc5200_psc_set_baudrate(struct uart_port *port,
					     struct ktermios *new,
					     struct ktermios *old)
{
	unsigned int baud;
	unsigned int divisor;

	/* The 5200 has a fixed /32 prescaler, uartclk contains the ipb freq */
	baud = uart_get_baud_rate(port, new, old,
				  port->uartclk / (32 * 0xffff) + 1,
				  port->uartclk / 32);
	divisor = (port->uartclk + 16 * baud) / (32 * baud);

	/* enable the /32 prescaler and set the divisor */
	mpc52xx_set_divisor(PSC(port), 0xdd00, divisor);
	return baud;
}

static unsigned int mpc5200b_psc_set_baudrate(struct uart_port *port,
					      struct ktermios *new,
					      struct ktermios *old)
{
	unsigned int baud;
	unsigned int divisor;
	u16 prescaler;

	/* The 5200B has a selectable /4 or /32 prescaler, uartclk contains the
	 * ipb freq */
	baud = uart_get_baud_rate(port, new, old,
				  port->uartclk / (32 * 0xffff) + 1,
				  port->uartclk / 4);
	divisor = (port->uartclk + 2 * baud) / (4 * baud);

	/* select the proper prescaler and set the divisor
	 * prefer high prescaler for more tolerance on low baudrates */
	if (divisor > 0xffff || baud <= 115200) {
		divisor = (divisor + 4) / 8;
		prescaler = 0xdd00; /* /32 */
	} else
		prescaler = 0xff00; /* /4 */
	mpc52xx_set_divisor(PSC(port), prescaler, divisor);
	return baud;
}

static void mpc52xx_psc_get_irq(struct uart_port *port, struct device_node *np)
{
	port->irqflags = 0;
	port->irq = irq_of_parse_and_map(np, 0);
}

/* 52xx specific interrupt handler. The caller holds the port lock */
static irqreturn_t mpc52xx_psc_handle_irq(struct uart_port *port)
{
	return mpc5xxx_uart_process_int(port);
}

static struct psc_ops mpc52xx_psc_ops = {
	.fifo_init = mpc52xx_psc_fifo_init,
	.raw_rx_rdy = mpc52xx_psc_raw_rx_rdy,
	.raw_tx_rdy = mpc52xx_psc_raw_tx_rdy,
	.rx_rdy = mpc52xx_psc_rx_rdy,
	.tx_rdy = mpc52xx_psc_tx_rdy,
	.tx_empty = mpc52xx_psc_tx_empty,
	.stop_rx = mpc52xx_psc_stop_rx,
	.start_tx = mpc52xx_psc_start_tx,
	.stop_tx = mpc52xx_psc_stop_tx,
	.rx_clr_irq = mpc52xx_psc_rx_clr_irq,
	.tx_clr_irq = mpc52xx_psc_tx_clr_irq,
	.write_char = mpc52xx_psc_write_char,
	.read_char = mpc52xx_psc_read_char,
	.cw_disable_ints = mpc52xx_psc_cw_disable_ints,
	.cw_restore_ints = mpc52xx_psc_cw_restore_ints,
	.set_baudrate = mpc5200_psc_set_baudrate,
	.get_irq = mpc52xx_psc_get_irq,
	.handle_irq = mpc52xx_psc_handle_irq,
	.get_status = mpc52xx_psc_get_status,
	.get_ipcr = mpc52xx_psc_get_ipcr,
	.command = mpc52xx_psc_command,
	.set_mode = mpc52xx_psc_set_mode,
	.set_rts = mpc52xx_psc_set_rts,
	.enable_ms = mpc52xx_psc_enable_ms,
	.set_sicr = mpc52xx_psc_set_sicr,
	.set_imr = mpc52xx_psc_set_imr,
	.get_mr1 = mpc52xx_psc_get_mr1,
};

static struct psc_ops mpc5200b_psc_ops = {
	.fifo_init = mpc52xx_psc_fifo_init,
	.raw_rx_rdy = mpc52xx_psc_raw_rx_rdy,
	.raw_tx_rdy = mpc52xx_psc_raw_tx_rdy,
	.rx_rdy = mpc52xx_psc_rx_rdy,
	.tx_rdy = mpc52xx_psc_tx_rdy,
	.tx_empty = mpc52xx_psc_tx_empty,
	.stop_rx = mpc52xx_psc_stop_rx,
	.start_tx = mpc52xx_psc_start_tx,
	.stop_tx = mpc52xx_psc_stop_tx,
	.rx_clr_irq = mpc52xx_psc_rx_clr_irq,
	.tx_clr_irq = mpc52xx_psc_tx_clr_irq,
	.write_char = mpc52xx_psc_write_char,
	.read_char = mpc52xx_psc_read_char,
	.cw_disable_ints = mpc52xx_psc_cw_disable_ints,
	.cw_restore_ints = mpc52xx_psc_cw_restore_ints,
	.set_baudrate = mpc5200b_psc_set_baudrate,
	.get_irq = mpc52xx_psc_get_irq,
	.handle_irq = mpc52xx_psc_handle_irq,
	.get_status = mpc52xx_psc_get_status,
	.get_ipcr = mpc52xx_psc_get_ipcr,
	.command = mpc52xx_psc_command,
	.set_mode = mpc52xx_psc_set_mode,
	.set_rts = mpc52xx_psc_set_rts,
	.enable_ms = mpc52xx_psc_enable_ms,
	.set_sicr = mpc52xx_psc_set_sicr,
	.set_imr = mpc52xx_psc_set_imr,
	.get_mr1 = mpc52xx_psc_get_mr1,
};

#endif /* CONFIG_MPC52xx */

#ifdef CONFIG_PPC_MPC512x
#define FIFO_512x(port) ((struct mpc512x_psc_fifo __iomem *)(PSC(port)+1))

/* PSC FIFO Controller for mpc512x */
struct psc_fifoc {
	u32 fifoc_cmd;
	u32 fifoc_int;
	u32 fifoc_dma;
	u32 fifoc_axe;
	u32 fifoc_debug;
};

static struct psc_fifoc __iomem *psc_fifoc;
static unsigned int psc_fifoc_irq;

static void mpc512x_psc_fifo_init(struct uart_port *port)
{
	/* /32 prescaler */
	out_be16(&PSC(port)->mpc52xx_psc_clock_select, 0xdd00);

	out_be32(&FIFO_512x(port)->txcmd, MPC512x_PSC_FIFO_RESET_SLICE);
	out_be32(&FIFO_512x(port)->txcmd, MPC512x_PSC_FIFO_ENABLE_SLICE);
	out_be32(&FIFO_512x(port)->txalarm, 1);
	out_be32(&FIFO_512x(port)->tximr, 0);

	out_be32(&FIFO_512x(port)->rxcmd, MPC512x_PSC_FIFO_RESET_SLICE);
	out_be32(&FIFO_512x(port)->rxcmd, MPC512x_PSC_FIFO_ENABLE_SLICE);
	out_be32(&FIFO_512x(port)->rxalarm, 1);
	out_be32(&FIFO_512x(port)->rximr, 0);

	out_be32(&FIFO_512x(port)->tximr, MPC512x_PSC_FIFO_ALARM);
	out_be32(&FIFO_512x(port)->rximr, MPC512x_PSC_FIFO_ALARM);
}

static int mpc512x_psc_raw_rx_rdy(struct uart_port *port)
{
	return !(in_be32(&FIFO_512x(port)->rxsr) & MPC512x_PSC_FIFO_EMPTY);
}

static int mpc512x_psc_raw_tx_rdy(struct uart_port *port)
{
	return !(in_be32(&FIFO_512x(port)->txsr) & MPC512x_PSC_FIFO_FULL);
}

static int mpc512x_psc_rx_rdy(struct uart_port *port)
{
	return in_be32(&FIFO_512x(port)->rxsr)
	    & in_be32(&FIFO_512x(port)->rximr)
	    & MPC512x_PSC_FIFO_ALARM;
}

static int mpc512x_psc_tx_rdy(struct uart_port *port)
{
	return in_be32(&FIFO_512x(port)->txsr)
	    & in_be32(&FIFO_512x(port)->tximr)
	    & MPC512x_PSC_FIFO_ALARM;
}

static int mpc512x_psc_tx_empty(struct uart_port *port)
{
	return in_be32(&FIFO_512x(port)->txsr)
	    & MPC512x_PSC_FIFO_EMPTY;
}

static void mpc512x_psc_stop_rx(struct uart_port *port)
{
	unsigned long rx_fifo_imr;

	rx_fifo_imr = in_be32(&FIFO_512x(port)->rximr);
	rx_fifo_imr &= ~MPC512x_PSC_FIFO_ALARM;
	out_be32(&FIFO_512x(port)->rximr, rx_fifo_imr);
}

static void mpc512x_psc_start_tx(struct uart_port *port)
{
	unsigned long tx_fifo_imr;

	tx_fifo_imr = in_be32(&FIFO_512x(port)->tximr);
	tx_fifo_imr |= MPC512x_PSC_FIFO_ALARM;
	out_be32(&FIFO_512x(port)->tximr, tx_fifo_imr);
}

static void mpc512x_psc_stop_tx(struct uart_port *port)
{
	unsigned long tx_fifo_imr;

	tx_fifo_imr = in_be32(&FIFO_512x(port)->tximr);
	tx_fifo_imr &= ~MPC512x_PSC_FIFO_ALARM;
	out_be32(&FIFO_512x(port)->tximr, tx_fifo_imr);
}

static void mpc512x_psc_rx_clr_irq(struct uart_port *port)
{
	out_be32(&FIFO_512x(port)->rxisr, in_be32(&FIFO_512x(port)->rxisr));
}

static void mpc512x_psc_tx_clr_irq(struct uart_port *port)
{
	out_be32(&FIFO_512x(port)->txisr, in_be32(&FIFO_512x(port)->txisr));
}

static void mpc512x_psc_write_char(struct uart_port *port, unsigned char c)
{
	out_8(&FIFO_512x(port)->txdata_8, c);
}

static unsigned char mpc512x_psc_read_char(struct uart_port *port)
{
	return in_8(&FIFO_512x(port)->rxdata_8);
}

static void mpc512x_psc_cw_disable_ints(struct uart_port *port)
{
	port->read_status_mask =
		in_be32(&FIFO_512x(port)->tximr) << 16 |
		in_be32(&FIFO_512x(port)->rximr);
	out_be32(&FIFO_512x(port)->tximr, 0);
	out_be32(&FIFO_512x(port)->rximr, 0);
}

static void mpc512x_psc_cw_restore_ints(struct uart_port *port)
{
	out_be32(&FIFO_512x(port)->tximr,
		(port->read_status_mask >> 16) & 0x7f);
	out_be32(&FIFO_512x(port)->rximr, port->read_status_mask & 0x7f);
}

static unsigned int mpc512x_psc_set_baudrate(struct uart_port *port,
					     struct ktermios *new,
					     struct ktermios *old)
{
	unsigned int baud;
	unsigned int divisor;

	/*
	 * The "MPC5121e Microcontroller Reference Manual, Rev. 3" says on
	 * pg. 30-10 that the chip supports a /32 and a /10 prescaler.
	 * Furthermore, it states that "After reset, the prescaler by 10
	 * for the UART mode is selected", but the reset register value is
	 * 0x0000 which means a /32 prescaler. This is wrong.
	 *
	 * In reality using /32 prescaler doesn't work, as it is not supported!
	 * Use /16 or /10 prescaler, see "MPC5121e Hardware Design Guide",
	 * Chapter 4.1 PSC in UART Mode.
	 * Calculate with a /16 prescaler here.
	 */

	/* uartclk contains the ips freq */
	baud = uart_get_baud_rate(port, new, old,
				  port->uartclk / (16 * 0xffff) + 1,
				  port->uartclk / 16);
	divisor = (port->uartclk + 8 * baud) / (16 * baud);

	/* enable the /16 prescaler and set the divisor */
	mpc52xx_set_divisor(PSC(port), 0xdd00, divisor);
	return baud;
}

/* Init PSC FIFO Controller */
static int __init mpc512x_psc_fifoc_init(void)
{
	struct device_node *np;

	np = of_find_compatible_node(NULL, NULL,
				     "fsl,mpc5121-psc-fifo");
	if (!np) {
		pr_err("%s: Can't find FIFOC node\n", __func__);
		return -ENODEV;
	}

	psc_fifoc = of_iomap(np, 0);
	if (!psc_fifoc) {
		pr_err("%s: Can't map FIFOC\n", __func__);
		of_node_put(np);
		return -ENODEV;
	}

	psc_fifoc_irq = irq_of_parse_and_map(np, 0);
	of_node_put(np);
	if (psc_fifoc_irq == 0) {
		pr_err("%s: Can't get FIFOC irq\n", __func__);
		iounmap(psc_fifoc);
		return -ENODEV;
	}

	return 0;
}

static void __exit mpc512x_psc_fifoc_uninit(void)
{
	iounmap(psc_fifoc);
}

/* 512x specific interrupt handler. The caller holds the port lock */
static irqreturn_t mpc512x_psc_handle_irq(struct uart_port *port)
{
	unsigned long fifoc_int;
	int psc_num;

	/* Read pending PSC FIFOC interrupts */
	fifoc_int = in_be32(&psc_fifoc->fifoc_int);

	/* Check if it is an interrupt for this port */
	psc_num = (port->mapbase & 0xf00) >> 8;
	if (test_bit(psc_num, &fifoc_int) ||
	    test_bit(psc_num + 16, &fifoc_int))
		return mpc5xxx_uart_process_int(port);

	return IRQ_NONE;
}

static struct clk *psc_mclk_clk[MPC52xx_PSC_MAXNUM];

/* called from within the .request_port() callback (allocation) */
static int mpc512x_psc_alloc_clock(struct uart_port *port)
<<<<<<< HEAD
{
	int psc_num;
	char clk_name[16];
	struct clk *clk;
	int err;

	psc_num = (port->mapbase & 0xf00) >> 8;
	snprintf(clk_name, sizeof(clk_name), "psc%d_mclk", psc_num);
	clk = devm_clk_get(port->dev, clk_name);
	if (IS_ERR(clk)) {
		dev_err(port->dev, "Failed to get MCLK!\n");
		return PTR_ERR(clk);
	}
	err = clk_prepare_enable(clk);
	if (err) {
		dev_err(port->dev, "Failed to enable MCLK!\n");
		return err;
	}
	psc_mclk_clk[psc_num] = clk;
	return 0;
}

/* called from within the .release_port() callback (release) */
static void mpc512x_psc_relse_clock(struct uart_port *port)
{
	int psc_num;
=======
{
	int psc_num;
	char clk_name[16];
	struct clk *clk;
	int err;

	psc_num = (port->mapbase & 0xf00) >> 8;
	snprintf(clk_name, sizeof(clk_name), "psc%d_mclk", psc_num);
	clk = devm_clk_get(port->dev, clk_name);
	if (IS_ERR(clk)) {
		dev_err(port->dev, "Failed to get MCLK!\n");
		return PTR_ERR(clk);
	}
	err = clk_prepare_enable(clk);
	if (err) {
		dev_err(port->dev, "Failed to enable MCLK!\n");
		return err;
	}
	psc_mclk_clk[psc_num] = clk;
	return 0;
}

/* called from within the .release_port() callback (release) */
static void mpc512x_psc_relse_clock(struct uart_port *port)
{
	int psc_num;
>>>>>>> d8ec26d7
	struct clk *clk;

	psc_num = (port->mapbase & 0xf00) >> 8;
	clk = psc_mclk_clk[psc_num];
	if (clk) {
		clk_disable_unprepare(clk);
		psc_mclk_clk[psc_num] = NULL;
	}
}

/* implementation of the .clock() callback (enable/disable) */
static int mpc512x_psc_endis_clock(struct uart_port *port, int enable)
{
	int psc_num;
	struct clk *psc_clk;
	int ret;

	if (uart_console(port))
		return 0;

	psc_num = (port->mapbase & 0xf00) >> 8;
	psc_clk = psc_mclk_clk[psc_num];
	if (!psc_clk) {
		dev_err(port->dev, "Failed to get PSC clock entry!\n");
		return -ENODEV;
	}

	dev_dbg(port->dev, "mclk %sable\n", enable ? "en" : "dis");
	if (enable) {
		ret = clk_enable(psc_clk);
		if (ret)
			dev_err(port->dev, "Failed to enable MCLK!\n");
		return ret;
	} else {
		clk_disable(psc_clk);
		return 0;
	}
}

static void mpc512x_psc_get_irq(struct uart_port *port, struct device_node *np)
{
	port->irqflags = IRQF_SHARED;
	port->irq = psc_fifoc_irq;
}
#endif

#ifdef CONFIG_PPC_MPC512x

#define PSC_5125(port) ((struct mpc5125_psc __iomem *)((port)->membase))
#define FIFO_5125(port) ((struct mpc512x_psc_fifo __iomem *)(PSC_5125(port)+1))

static void mpc5125_psc_fifo_init(struct uart_port *port)
{
	/* /32 prescaler */
	out_8(&PSC_5125(port)->mpc52xx_psc_clock_select, 0xdd);

	out_be32(&FIFO_5125(port)->txcmd, MPC512x_PSC_FIFO_RESET_SLICE);
	out_be32(&FIFO_5125(port)->txcmd, MPC512x_PSC_FIFO_ENABLE_SLICE);
	out_be32(&FIFO_5125(port)->txalarm, 1);
	out_be32(&FIFO_5125(port)->tximr, 0);

	out_be32(&FIFO_5125(port)->rxcmd, MPC512x_PSC_FIFO_RESET_SLICE);
	out_be32(&FIFO_5125(port)->rxcmd, MPC512x_PSC_FIFO_ENABLE_SLICE);
	out_be32(&FIFO_5125(port)->rxalarm, 1);
	out_be32(&FIFO_5125(port)->rximr, 0);

	out_be32(&FIFO_5125(port)->tximr, MPC512x_PSC_FIFO_ALARM);
	out_be32(&FIFO_5125(port)->rximr, MPC512x_PSC_FIFO_ALARM);
}

static int mpc5125_psc_raw_rx_rdy(struct uart_port *port)
{
	return !(in_be32(&FIFO_5125(port)->rxsr) & MPC512x_PSC_FIFO_EMPTY);
}

static int mpc5125_psc_raw_tx_rdy(struct uart_port *port)
{
	return !(in_be32(&FIFO_5125(port)->txsr) & MPC512x_PSC_FIFO_FULL);
}

static int mpc5125_psc_rx_rdy(struct uart_port *port)
{
	return in_be32(&FIFO_5125(port)->rxsr) &
	       in_be32(&FIFO_5125(port)->rximr) & MPC512x_PSC_FIFO_ALARM;
}

static int mpc5125_psc_tx_rdy(struct uart_port *port)
{
	return in_be32(&FIFO_5125(port)->txsr) &
	       in_be32(&FIFO_5125(port)->tximr) & MPC512x_PSC_FIFO_ALARM;
}

static int mpc5125_psc_tx_empty(struct uart_port *port)
{
	return in_be32(&FIFO_5125(port)->txsr) & MPC512x_PSC_FIFO_EMPTY;
}

static void mpc5125_psc_stop_rx(struct uart_port *port)
{
	unsigned long rx_fifo_imr;

	rx_fifo_imr = in_be32(&FIFO_5125(port)->rximr);
	rx_fifo_imr &= ~MPC512x_PSC_FIFO_ALARM;
	out_be32(&FIFO_5125(port)->rximr, rx_fifo_imr);
}

static void mpc5125_psc_start_tx(struct uart_port *port)
{
	unsigned long tx_fifo_imr;

	tx_fifo_imr = in_be32(&FIFO_5125(port)->tximr);
	tx_fifo_imr |= MPC512x_PSC_FIFO_ALARM;
	out_be32(&FIFO_5125(port)->tximr, tx_fifo_imr);
}

static void mpc5125_psc_stop_tx(struct uart_port *port)
{
	unsigned long tx_fifo_imr;

	tx_fifo_imr = in_be32(&FIFO_5125(port)->tximr);
	tx_fifo_imr &= ~MPC512x_PSC_FIFO_ALARM;
	out_be32(&FIFO_5125(port)->tximr, tx_fifo_imr);
}

static void mpc5125_psc_rx_clr_irq(struct uart_port *port)
{
	out_be32(&FIFO_5125(port)->rxisr, in_be32(&FIFO_5125(port)->rxisr));
}

static void mpc5125_psc_tx_clr_irq(struct uart_port *port)
{
	out_be32(&FIFO_5125(port)->txisr, in_be32(&FIFO_5125(port)->txisr));
}

static void mpc5125_psc_write_char(struct uart_port *port, unsigned char c)
{
	out_8(&FIFO_5125(port)->txdata_8, c);
}

static unsigned char mpc5125_psc_read_char(struct uart_port *port)
{
	return in_8(&FIFO_5125(port)->rxdata_8);
}

static void mpc5125_psc_cw_disable_ints(struct uart_port *port)
{
	port->read_status_mask =
		in_be32(&FIFO_5125(port)->tximr) << 16 |
		in_be32(&FIFO_5125(port)->rximr);
	out_be32(&FIFO_5125(port)->tximr, 0);
	out_be32(&FIFO_5125(port)->rximr, 0);
}

static void mpc5125_psc_cw_restore_ints(struct uart_port *port)
{
	out_be32(&FIFO_5125(port)->tximr,
		(port->read_status_mask >> 16) & 0x7f);
	out_be32(&FIFO_5125(port)->rximr, port->read_status_mask & 0x7f);
}

static inline void mpc5125_set_divisor(struct mpc5125_psc __iomem *psc,
		u8 prescaler, unsigned int divisor)
{
	/* select prescaler */
	out_8(&psc->mpc52xx_psc_clock_select, prescaler);
	out_8(&psc->ctur, divisor >> 8);
	out_8(&psc->ctlr, divisor & 0xff);
}

static unsigned int mpc5125_psc_set_baudrate(struct uart_port *port,
					     struct ktermios *new,
					     struct ktermios *old)
{
	unsigned int baud;
	unsigned int divisor;

	/*
	 * Calculate with a /16 prescaler here.
	 */

	/* uartclk contains the ips freq */
	baud = uart_get_baud_rate(port, new, old,
				  port->uartclk / (16 * 0xffff) + 1,
				  port->uartclk / 16);
	divisor = (port->uartclk + 8 * baud) / (16 * baud);

	/* enable the /16 prescaler and set the divisor */
	mpc5125_set_divisor(PSC_5125(port), 0xdd, divisor);
	return baud;
}

/*
 * MPC5125 have compatible PSC FIFO Controller.
 * Special init not needed.
 */
static u16 mpc5125_psc_get_status(struct uart_port *port)
{
	return in_be16(&PSC_5125(port)->mpc52xx_psc_status);
}

static u8 mpc5125_psc_get_ipcr(struct uart_port *port)
{
	return in_8(&PSC_5125(port)->mpc52xx_psc_ipcr);
}

static void mpc5125_psc_command(struct uart_port *port, u8 cmd)
{
	out_8(&PSC_5125(port)->command, cmd);
}

static void mpc5125_psc_set_mode(struct uart_port *port, u8 mr1, u8 mr2)
{
	out_8(&PSC_5125(port)->mr1, mr1);
	out_8(&PSC_5125(port)->mr2, mr2);
}

static void mpc5125_psc_set_rts(struct uart_port *port, int state)
{
	if (state & TIOCM_RTS)
		out_8(&PSC_5125(port)->op1, MPC52xx_PSC_OP_RTS);
	else
		out_8(&PSC_5125(port)->op0, MPC52xx_PSC_OP_RTS);
}

static void mpc5125_psc_enable_ms(struct uart_port *port)
{
	struct mpc5125_psc __iomem *psc = PSC_5125(port);

	/* clear D_*-bits by reading them */
	in_8(&psc->mpc52xx_psc_ipcr);
	/* enable CTS and DCD as IPC interrupts */
	out_8(&psc->mpc52xx_psc_acr, MPC52xx_PSC_IEC_CTS | MPC52xx_PSC_IEC_DCD);

	port->read_status_mask |= MPC52xx_PSC_IMR_IPC;
	out_be16(&psc->mpc52xx_psc_imr, port->read_status_mask);
}

static void mpc5125_psc_set_sicr(struct uart_port *port, u32 val)
{
	out_be32(&PSC_5125(port)->sicr, val);
}

static void mpc5125_psc_set_imr(struct uart_port *port, u16 val)
{
	out_be16(&PSC_5125(port)->mpc52xx_psc_imr, val);
}

static u8 mpc5125_psc_get_mr1(struct uart_port *port)
{
	return in_8(&PSC_5125(port)->mr1);
}

static struct psc_ops mpc5125_psc_ops = {
	.fifo_init = mpc5125_psc_fifo_init,
	.raw_rx_rdy = mpc5125_psc_raw_rx_rdy,
	.raw_tx_rdy = mpc5125_psc_raw_tx_rdy,
	.rx_rdy = mpc5125_psc_rx_rdy,
	.tx_rdy = mpc5125_psc_tx_rdy,
	.tx_empty = mpc5125_psc_tx_empty,
	.stop_rx = mpc5125_psc_stop_rx,
	.start_tx = mpc5125_psc_start_tx,
	.stop_tx = mpc5125_psc_stop_tx,
	.rx_clr_irq = mpc5125_psc_rx_clr_irq,
	.tx_clr_irq = mpc5125_psc_tx_clr_irq,
	.write_char = mpc5125_psc_write_char,
	.read_char = mpc5125_psc_read_char,
	.cw_disable_ints = mpc5125_psc_cw_disable_ints,
	.cw_restore_ints = mpc5125_psc_cw_restore_ints,
	.set_baudrate = mpc5125_psc_set_baudrate,
	.clock_alloc = mpc512x_psc_alloc_clock,
	.clock_relse = mpc512x_psc_relse_clock,
	.clock = mpc512x_psc_endis_clock,
	.fifoc_init = mpc512x_psc_fifoc_init,
	.fifoc_uninit = mpc512x_psc_fifoc_uninit,
	.get_irq = mpc512x_psc_get_irq,
	.handle_irq = mpc512x_psc_handle_irq,
	.get_status = mpc5125_psc_get_status,
	.get_ipcr = mpc5125_psc_get_ipcr,
	.command = mpc5125_psc_command,
	.set_mode = mpc5125_psc_set_mode,
	.set_rts = mpc5125_psc_set_rts,
	.enable_ms = mpc5125_psc_enable_ms,
	.set_sicr = mpc5125_psc_set_sicr,
	.set_imr = mpc5125_psc_set_imr,
	.get_mr1 = mpc5125_psc_get_mr1,
};

static struct psc_ops mpc512x_psc_ops = {
	.fifo_init = mpc512x_psc_fifo_init,
	.raw_rx_rdy = mpc512x_psc_raw_rx_rdy,
	.raw_tx_rdy = mpc512x_psc_raw_tx_rdy,
	.rx_rdy = mpc512x_psc_rx_rdy,
	.tx_rdy = mpc512x_psc_tx_rdy,
	.tx_empty = mpc512x_psc_tx_empty,
	.stop_rx = mpc512x_psc_stop_rx,
	.start_tx = mpc512x_psc_start_tx,
	.stop_tx = mpc512x_psc_stop_tx,
	.rx_clr_irq = mpc512x_psc_rx_clr_irq,
	.tx_clr_irq = mpc512x_psc_tx_clr_irq,
	.write_char = mpc512x_psc_write_char,
	.read_char = mpc512x_psc_read_char,
	.cw_disable_ints = mpc512x_psc_cw_disable_ints,
	.cw_restore_ints = mpc512x_psc_cw_restore_ints,
	.set_baudrate = mpc512x_psc_set_baudrate,
	.clock_alloc = mpc512x_psc_alloc_clock,
	.clock_relse = mpc512x_psc_relse_clock,
	.clock = mpc512x_psc_endis_clock,
	.fifoc_init = mpc512x_psc_fifoc_init,
	.fifoc_uninit = mpc512x_psc_fifoc_uninit,
	.get_irq = mpc512x_psc_get_irq,
	.handle_irq = mpc512x_psc_handle_irq,
	.get_status = mpc52xx_psc_get_status,
	.get_ipcr = mpc52xx_psc_get_ipcr,
	.command = mpc52xx_psc_command,
	.set_mode = mpc52xx_psc_set_mode,
	.set_rts = mpc52xx_psc_set_rts,
	.enable_ms = mpc52xx_psc_enable_ms,
	.set_sicr = mpc52xx_psc_set_sicr,
	.set_imr = mpc52xx_psc_set_imr,
	.get_mr1 = mpc52xx_psc_get_mr1,
};
#endif /* CONFIG_PPC_MPC512x */


static const struct psc_ops *psc_ops;

/* ======================================================================== */
/* UART operations                                                          */
/* ======================================================================== */

static unsigned int
mpc52xx_uart_tx_empty(struct uart_port *port)
{
	return psc_ops->tx_empty(port) ? TIOCSER_TEMT : 0;
}

static void
mpc52xx_uart_set_mctrl(struct uart_port *port, unsigned int mctrl)
{
	psc_ops->set_rts(port, mctrl & TIOCM_RTS);
}

static unsigned int
mpc52xx_uart_get_mctrl(struct uart_port *port)
{
	unsigned int ret = TIOCM_DSR;
	u8 status = psc_ops->get_ipcr(port);

	if (!(status & MPC52xx_PSC_CTS))
		ret |= TIOCM_CTS;
	if (!(status & MPC52xx_PSC_DCD))
		ret |= TIOCM_CAR;

	return ret;
}

static void
mpc52xx_uart_stop_tx(struct uart_port *port)
{
	/* port->lock taken by caller */
	psc_ops->stop_tx(port);
}

static void
mpc52xx_uart_start_tx(struct uart_port *port)
{
	/* port->lock taken by caller */
	psc_ops->start_tx(port);
}

static void
mpc52xx_uart_send_xchar(struct uart_port *port, char ch)
{
	unsigned long flags;
	spin_lock_irqsave(&port->lock, flags);

	port->x_char = ch;
	if (ch) {
		/* Make sure tx interrupts are on */
		/* Truly necessary ??? They should be anyway */
		psc_ops->start_tx(port);
	}

	spin_unlock_irqrestore(&port->lock, flags);
}

static void
mpc52xx_uart_stop_rx(struct uart_port *port)
{
	/* port->lock taken by caller */
	psc_ops->stop_rx(port);
}

static void
mpc52xx_uart_enable_ms(struct uart_port *port)
{
	psc_ops->enable_ms(port);
}

static void
mpc52xx_uart_break_ctl(struct uart_port *port, int ctl)
{
	unsigned long flags;
	spin_lock_irqsave(&port->lock, flags);

	if (ctl == -1)
		psc_ops->command(port, MPC52xx_PSC_START_BRK);
	else
		psc_ops->command(port, MPC52xx_PSC_STOP_BRK);

	spin_unlock_irqrestore(&port->lock, flags);
}

static int
mpc52xx_uart_startup(struct uart_port *port)
{
	int ret;

	if (psc_ops->clock) {
		ret = psc_ops->clock(port, 1);
		if (ret)
			return ret;
	}

	/* Request IRQ */
	ret = request_irq(port->irq, mpc52xx_uart_int,
			  port->irqflags, "mpc52xx_psc_uart", port);
	if (ret)
		return ret;

	/* Reset/activate the port, clear and enable interrupts */
	psc_ops->command(port, MPC52xx_PSC_RST_RX);
	psc_ops->command(port, MPC52xx_PSC_RST_TX);

	psc_ops->set_sicr(port, 0);	/* UART mode DCD ignored */

	psc_ops->fifo_init(port);

	psc_ops->command(port, MPC52xx_PSC_TX_ENABLE);
	psc_ops->command(port, MPC52xx_PSC_RX_ENABLE);

	return 0;
}

static void
mpc52xx_uart_shutdown(struct uart_port *port)
{
	/* Shut down the port.  Leave TX active if on a console port */
	psc_ops->command(port, MPC52xx_PSC_RST_RX);
	if (!uart_console(port))
		psc_ops->command(port, MPC52xx_PSC_RST_TX);

	port->read_status_mask = 0;
	psc_ops->set_imr(port, port->read_status_mask);

	if (psc_ops->clock)
		psc_ops->clock(port, 0);

	/* Disable interrupt */
	psc_ops->cw_disable_ints(port);

	/* Release interrupt */
	free_irq(port->irq, port);
}

static void
mpc52xx_uart_set_termios(struct uart_port *port, struct ktermios *new,
			 struct ktermios *old)
{
	unsigned long flags;
	unsigned char mr1, mr2;
	unsigned int j;
	unsigned int baud;

	/* Prepare what we're gonna write */
	mr1 = 0;

	switch (new->c_cflag & CSIZE) {
	case CS5:	mr1 |= MPC52xx_PSC_MODE_5_BITS;
		break;
	case CS6:	mr1 |= MPC52xx_PSC_MODE_6_BITS;
		break;
	case CS7:	mr1 |= MPC52xx_PSC_MODE_7_BITS;
		break;
	case CS8:
	default:	mr1 |= MPC52xx_PSC_MODE_8_BITS;
	}

	if (new->c_cflag & PARENB) {
		if (new->c_cflag & CMSPAR)
			mr1 |= MPC52xx_PSC_MODE_PARFORCE;

		/* With CMSPAR, PARODD also means high parity (same as termios) */
		mr1 |= (new->c_cflag & PARODD) ?
			MPC52xx_PSC_MODE_PARODD : MPC52xx_PSC_MODE_PAREVEN;
	} else {
		mr1 |= MPC52xx_PSC_MODE_PARNONE;
	}

	mr2 = 0;

	if (new->c_cflag & CSTOPB)
		mr2 |= MPC52xx_PSC_MODE_TWO_STOP;
	else
		mr2 |= ((new->c_cflag & CSIZE) == CS5) ?
			MPC52xx_PSC_MODE_ONE_STOP_5_BITS :
			MPC52xx_PSC_MODE_ONE_STOP;

	if (new->c_cflag & CRTSCTS) {
		mr1 |= MPC52xx_PSC_MODE_RXRTS;
		mr2 |= MPC52xx_PSC_MODE_TXCTS;
	}

	/* Get the lock */
	spin_lock_irqsave(&port->lock, flags);

	/* Do our best to flush TX & RX, so we don't lose anything */
	/* But we don't wait indefinitely ! */
	j = 5000000;	/* Maximum wait */
	/* FIXME Can't receive chars since set_termios might be called at early
	 * boot for the console, all stuff is not yet ready to receive at that
	 * time and that just makes the kernel oops */
	/* while (j-- && mpc52xx_uart_int_rx_chars(port)); */
	while (!mpc52xx_uart_tx_empty(port) && --j)
		udelay(1);

	if (!j)
		printk(KERN_ERR "mpc52xx_uart.c: "
			"Unable to flush RX & TX fifos in-time in set_termios."
			"Some chars may have been lost.\n");

	/* Reset the TX & RX */
	psc_ops->command(port, MPC52xx_PSC_RST_RX);
	psc_ops->command(port, MPC52xx_PSC_RST_TX);

	/* Send new mode settings */
	psc_ops->set_mode(port, mr1, mr2);
	baud = psc_ops->set_baudrate(port, new, old);

	/* Update the per-port timeout */
	uart_update_timeout(port, new->c_cflag, baud);

	if (UART_ENABLE_MS(port, new->c_cflag))
		mpc52xx_uart_enable_ms(port);

	/* Reenable TX & RX */
	psc_ops->command(port, MPC52xx_PSC_TX_ENABLE);
	psc_ops->command(port, MPC52xx_PSC_RX_ENABLE);

	/* We're all set, release the lock */
	spin_unlock_irqrestore(&port->lock, flags);
}

static const char *
mpc52xx_uart_type(struct uart_port *port)
{
	/*
	 * We keep using PORT_MPC52xx for historic reasons although it applies
	 * for MPC512x, too, but print "MPC5xxx" to not irritate users
	 */
	return port->type == PORT_MPC52xx ? "MPC5xxx PSC" : NULL;
}

static void
mpc52xx_uart_release_port(struct uart_port *port)
{
	if (psc_ops->clock_relse)
		psc_ops->clock_relse(port);

	/* remapped by us ? */
	if (port->flags & UPF_IOREMAP) {
		iounmap(port->membase);
		port->membase = NULL;
	}

	release_mem_region(port->mapbase, sizeof(struct mpc52xx_psc));
}

static int
mpc52xx_uart_request_port(struct uart_port *port)
{
	int err;

	if (port->flags & UPF_IOREMAP) /* Need to remap ? */
		port->membase = ioremap(port->mapbase,
					sizeof(struct mpc52xx_psc));

	if (!port->membase)
		return -EINVAL;

	err = request_mem_region(port->mapbase, sizeof(struct mpc52xx_psc),
			"mpc52xx_psc_uart") != NULL ? 0 : -EBUSY;

	if (err)
		goto out_membase;

	if (psc_ops->clock_alloc) {
		err = psc_ops->clock_alloc(port);
		if (err)
			goto out_mapregion;
	}

	return 0;

out_mapregion:
	release_mem_region(port->mapbase, sizeof(struct mpc52xx_psc));
out_membase:
	if (port->flags & UPF_IOREMAP) {
		iounmap(port->membase);
		port->membase = NULL;
	}
	return err;
}

static void
mpc52xx_uart_config_port(struct uart_port *port, int flags)
{
	if ((flags & UART_CONFIG_TYPE)
		&& (mpc52xx_uart_request_port(port) == 0))
		port->type = PORT_MPC52xx;
}

static int
mpc52xx_uart_verify_port(struct uart_port *port, struct serial_struct *ser)
{
	if (ser->type != PORT_UNKNOWN && ser->type != PORT_MPC52xx)
		return -EINVAL;

	if ((ser->irq != port->irq) ||
	    (ser->io_type != UPIO_MEM) ||
	    (ser->baud_base != port->uartclk)  ||
	    (ser->iomem_base != (void *)port->mapbase) ||
	    (ser->hub6 != 0))
		return -EINVAL;

	return 0;
}


static struct uart_ops mpc52xx_uart_ops = {
	.tx_empty	= mpc52xx_uart_tx_empty,
	.set_mctrl	= mpc52xx_uart_set_mctrl,
	.get_mctrl	= mpc52xx_uart_get_mctrl,
	.stop_tx	= mpc52xx_uart_stop_tx,
	.start_tx	= mpc52xx_uart_start_tx,
	.send_xchar	= mpc52xx_uart_send_xchar,
	.stop_rx	= mpc52xx_uart_stop_rx,
	.enable_ms	= mpc52xx_uart_enable_ms,
	.break_ctl	= mpc52xx_uart_break_ctl,
	.startup	= mpc52xx_uart_startup,
	.shutdown	= mpc52xx_uart_shutdown,
	.set_termios	= mpc52xx_uart_set_termios,
/*	.pm		= mpc52xx_uart_pm,		Not supported yet */
	.type		= mpc52xx_uart_type,
	.release_port	= mpc52xx_uart_release_port,
	.request_port	= mpc52xx_uart_request_port,
	.config_port	= mpc52xx_uart_config_port,
	.verify_port	= mpc52xx_uart_verify_port
};


/* ======================================================================== */
/* Interrupt handling                                                       */
/* ======================================================================== */

static inline int
mpc52xx_uart_int_rx_chars(struct uart_port *port)
{
	struct tty_port *tport = &port->state->port;
	unsigned char ch, flag;
	unsigned short status;

	/* While we can read, do so ! */
	while (psc_ops->raw_rx_rdy(port)) {
		/* Get the char */
		ch = psc_ops->read_char(port);

		/* Handle sysreq char */
#ifdef SUPPORT_SYSRQ
		if (uart_handle_sysrq_char(port, ch)) {
			port->sysrq = 0;
			continue;
		}
#endif

		/* Store it */

		flag = TTY_NORMAL;
		port->icount.rx++;

		status = psc_ops->get_status(port);

		if (status & (MPC52xx_PSC_SR_PE |
			      MPC52xx_PSC_SR_FE |
			      MPC52xx_PSC_SR_RB)) {

			if (status & MPC52xx_PSC_SR_RB) {
				flag = TTY_BREAK;
				uart_handle_break(port);
				port->icount.brk++;
			} else if (status & MPC52xx_PSC_SR_PE) {
				flag = TTY_PARITY;
				port->icount.parity++;
			}
			else if (status & MPC52xx_PSC_SR_FE) {
				flag = TTY_FRAME;
				port->icount.frame++;
			}

			/* Clear error condition */
			psc_ops->command(port, MPC52xx_PSC_RST_ERR_STAT);

		}
		tty_insert_flip_char(tport, ch, flag);
		if (status & MPC52xx_PSC_SR_OE) {
			/*
			 * Overrun is special, since it's
			 * reported immediately, and doesn't
			 * affect the current character
			 */
			tty_insert_flip_char(tport, 0, TTY_OVERRUN);
			port->icount.overrun++;
		}
	}

	spin_unlock(&port->lock);
	tty_flip_buffer_push(tport);
	spin_lock(&port->lock);

	return psc_ops->raw_rx_rdy(port);
}

static inline int
mpc52xx_uart_int_tx_chars(struct uart_port *port)
{
	struct circ_buf *xmit = &port->state->xmit;

	/* Process out of band chars */
	if (port->x_char) {
		psc_ops->write_char(port, port->x_char);
		port->icount.tx++;
		port->x_char = 0;
		return 1;
	}

	/* Nothing to do ? */
	if (uart_circ_empty(xmit) || uart_tx_stopped(port)) {
		mpc52xx_uart_stop_tx(port);
		return 0;
	}

	/* Send chars */
	while (psc_ops->raw_tx_rdy(port)) {
		psc_ops->write_char(port, xmit->buf[xmit->tail]);
		xmit->tail = (xmit->tail + 1) & (UART_XMIT_SIZE - 1);
		port->icount.tx++;
		if (uart_circ_empty(xmit))
			break;
	}

	/* Wake up */
	if (uart_circ_chars_pending(xmit) < WAKEUP_CHARS)
		uart_write_wakeup(port);

	/* Maybe we're done after all */
	if (uart_circ_empty(xmit)) {
		mpc52xx_uart_stop_tx(port);
		return 0;
	}

	return 1;
}

static irqreturn_t
mpc5xxx_uart_process_int(struct uart_port *port)
{
	unsigned long pass = ISR_PASS_LIMIT;
	unsigned int keepgoing;
	u8 status;

	/* While we have stuff to do, we continue */
	do {
		/* If we don't find anything to do, we stop */
		keepgoing = 0;

		psc_ops->rx_clr_irq(port);
		if (psc_ops->rx_rdy(port))
			keepgoing |= mpc52xx_uart_int_rx_chars(port);

		psc_ops->tx_clr_irq(port);
		if (psc_ops->tx_rdy(port))
			keepgoing |= mpc52xx_uart_int_tx_chars(port);

		status = psc_ops->get_ipcr(port);
		if (status & MPC52xx_PSC_D_DCD)
			uart_handle_dcd_change(port, !(status & MPC52xx_PSC_DCD));

		if (status & MPC52xx_PSC_D_CTS)
			uart_handle_cts_change(port, !(status & MPC52xx_PSC_CTS));

		/* Limit number of iteration */
		if (!(--pass))
			keepgoing = 0;

	} while (keepgoing);

	return IRQ_HANDLED;
}

static irqreturn_t
mpc52xx_uart_int(int irq, void *dev_id)
{
	struct uart_port *port = dev_id;
	irqreturn_t ret;

	spin_lock(&port->lock);

	ret = psc_ops->handle_irq(port);

	spin_unlock(&port->lock);

	return ret;
}

/* ======================================================================== */
/* Console ( if applicable )                                                */
/* ======================================================================== */

#ifdef CONFIG_SERIAL_MPC52xx_CONSOLE

static void __init
mpc52xx_console_get_options(struct uart_port *port,
			    int *baud, int *parity, int *bits, int *flow)
{
	unsigned char mr1;

	pr_debug("mpc52xx_console_get_options(port=%p)\n", port);

	/* Read the mode registers */
	mr1 = psc_ops->get_mr1(port);

	/* CT{U,L}R are write-only ! */
	*baud = CONFIG_SERIAL_MPC52xx_CONSOLE_BAUD;

	/* Parse them */
	switch (mr1 & MPC52xx_PSC_MODE_BITS_MASK) {
	case MPC52xx_PSC_MODE_5_BITS:
		*bits = 5;
		break;
	case MPC52xx_PSC_MODE_6_BITS:
		*bits = 6;
		break;
	case MPC52xx_PSC_MODE_7_BITS:
		*bits = 7;
		break;
	case MPC52xx_PSC_MODE_8_BITS:
	default:
		*bits = 8;
	}

	if (mr1 & MPC52xx_PSC_MODE_PARNONE)
		*parity = 'n';
	else
		*parity = mr1 & MPC52xx_PSC_MODE_PARODD ? 'o' : 'e';
}

static void
mpc52xx_console_write(struct console *co, const char *s, unsigned int count)
{
	struct uart_port *port = &mpc52xx_uart_ports[co->index];
	unsigned int i, j;

	/* Disable interrupts */
	psc_ops->cw_disable_ints(port);

	/* Wait the TX buffer to be empty */
	j = 5000000;	/* Maximum wait */
	while (!mpc52xx_uart_tx_empty(port) && --j)
		udelay(1);

	/* Write all the chars */
	for (i = 0; i < count; i++, s++) {
		/* Line return handling */
		if (*s == '\n')
			psc_ops->write_char(port, '\r');

		/* Send the char */
		psc_ops->write_char(port, *s);

		/* Wait the TX buffer to be empty */
		j = 20000;	/* Maximum wait */
		while (!mpc52xx_uart_tx_empty(port) && --j)
			udelay(1);
	}

	/* Restore interrupt state */
	psc_ops->cw_restore_ints(port);
}


static int __init
mpc52xx_console_setup(struct console *co, char *options)
{
	struct uart_port *port = &mpc52xx_uart_ports[co->index];
	struct device_node *np = mpc52xx_uart_nodes[co->index];
	unsigned int uartclk;
	struct resource res;
	int ret;

	int baud = CONFIG_SERIAL_MPC52xx_CONSOLE_BAUD;
	int bits = 8;
	int parity = 'n';
	int flow = 'n';

	pr_debug("mpc52xx_console_setup co=%p, co->index=%i, options=%s\n",
		 co, co->index, options);

	if ((co->index < 0) || (co->index >= MPC52xx_PSC_MAXNUM)) {
		pr_debug("PSC%x out of range\n", co->index);
		return -EINVAL;
	}

	if (!np) {
		pr_debug("PSC%x not found in device tree\n", co->index);
		return -EINVAL;
	}

	pr_debug("Console on ttyPSC%x is %s\n",
		 co->index, mpc52xx_uart_nodes[co->index]->full_name);

	/* Fetch register locations */
	ret = of_address_to_resource(np, 0, &res);
	if (ret) {
		pr_debug("Could not get resources for PSC%x\n", co->index);
		return ret;
	}

	uartclk = mpc5xxx_get_bus_frequency(np);
	if (uartclk == 0) {
		pr_debug("Could not find uart clock frequency!\n");
		return -EINVAL;
	}

	/* Basic port init. Needed since we use some uart_??? func before
	 * real init for early access */
	spin_lock_init(&port->lock);
	port->uartclk = uartclk;
	port->ops	= &mpc52xx_uart_ops;
	port->mapbase = res.start;
	port->membase = ioremap(res.start, sizeof(struct mpc52xx_psc));
	port->irq = irq_of_parse_and_map(np, 0);

	if (port->membase == NULL)
		return -EINVAL;

	pr_debug("mpc52xx-psc uart at %p, mapped to %p, irq=%x, freq=%i\n",
		 (void *)port->mapbase, port->membase,
		 port->irq, port->uartclk);

	/* Setup the port parameters accoding to options */
	if (options)
		uart_parse_options(options, &baud, &parity, &bits, &flow);
	else
		mpc52xx_console_get_options(port, &baud, &parity, &bits, &flow);

	pr_debug("Setting console parameters: %i %i%c1 flow=%c\n",
		 baud, bits, parity, flow);

	return uart_set_options(port, co, baud, parity, bits, flow);
}


static struct uart_driver mpc52xx_uart_driver;

static struct console mpc52xx_console = {
	.name	= "ttyPSC",
	.write	= mpc52xx_console_write,
	.device	= uart_console_device,
	.setup	= mpc52xx_console_setup,
	.flags	= CON_PRINTBUFFER,
	.index	= -1,	/* Specified on the cmdline (e.g. console=ttyPSC0) */
	.data	= &mpc52xx_uart_driver,
};


static int __init
mpc52xx_console_init(void)
{
	mpc52xx_uart_of_enumerate();
	register_console(&mpc52xx_console);
	return 0;
}

console_initcall(mpc52xx_console_init);

#define MPC52xx_PSC_CONSOLE &mpc52xx_console
#else
#define MPC52xx_PSC_CONSOLE NULL
#endif


/* ======================================================================== */
/* UART Driver                                                              */
/* ======================================================================== */

static struct uart_driver mpc52xx_uart_driver = {
	.driver_name	= "mpc52xx_psc_uart",
	.dev_name	= "ttyPSC",
	.major		= SERIAL_PSC_MAJOR,
	.minor		= SERIAL_PSC_MINOR,
	.nr		= MPC52xx_PSC_MAXNUM,
	.cons		= MPC52xx_PSC_CONSOLE,
};

/* ======================================================================== */
/* OF Platform Driver                                                       */
/* ======================================================================== */

static struct of_device_id mpc52xx_uart_of_match[] = {
#ifdef CONFIG_PPC_MPC52xx
	{ .compatible = "fsl,mpc5200b-psc-uart", .data = &mpc5200b_psc_ops, },
	{ .compatible = "fsl,mpc5200-psc-uart", .data = &mpc52xx_psc_ops, },
	/* binding used by old lite5200 device trees: */
	{ .compatible = "mpc5200-psc-uart", .data = &mpc52xx_psc_ops, },
	/* binding used by efika: */
	{ .compatible = "mpc5200-serial", .data = &mpc52xx_psc_ops, },
#endif
#ifdef CONFIG_PPC_MPC512x
	{ .compatible = "fsl,mpc5121-psc-uart", .data = &mpc512x_psc_ops, },
	{ .compatible = "fsl,mpc5125-psc-uart", .data = &mpc5125_psc_ops, },
#endif
	{},
};

static int mpc52xx_uart_of_probe(struct platform_device *op)
{
	int idx = -1;
	unsigned int uartclk;
	struct uart_port *port = NULL;
	struct resource res;
	int ret;

	/* Check validity & presence */
	for (idx = 0; idx < MPC52xx_PSC_MAXNUM; idx++)
		if (mpc52xx_uart_nodes[idx] == op->dev.of_node)
			break;
	if (idx >= MPC52xx_PSC_MAXNUM)
		return -EINVAL;
	pr_debug("Found %s assigned to ttyPSC%x\n",
		 mpc52xx_uart_nodes[idx]->full_name, idx);

	/* set the uart clock to the input clock of the psc, the different
	 * prescalers are taken into account in the set_baudrate() methods
	 * of the respective chip */
	uartclk = mpc5xxx_get_bus_frequency(op->dev.of_node);
	if (uartclk == 0) {
		dev_dbg(&op->dev, "Could not find uart clock frequency!\n");
		return -EINVAL;
	}

	/* Init the port structure */
	port = &mpc52xx_uart_ports[idx];

	spin_lock_init(&port->lock);
	port->uartclk = uartclk;
	port->fifosize	= 512;
	port->iotype	= UPIO_MEM;
	port->flags	= UPF_BOOT_AUTOCONF |
			  (uart_console(port) ? 0 : UPF_IOREMAP);
	port->line	= idx;
	port->ops	= &mpc52xx_uart_ops;
	port->dev	= &op->dev;

	/* Search for IRQ and mapbase */
	ret = of_address_to_resource(op->dev.of_node, 0, &res);
	if (ret)
		return ret;

	port->mapbase = res.start;
	if (!port->mapbase) {
		dev_dbg(&op->dev, "Could not allocate resources for PSC\n");
		return -EINVAL;
	}

	psc_ops->get_irq(port, op->dev.of_node);
	if (port->irq == 0) {
		dev_dbg(&op->dev, "Could not get irq\n");
		return -EINVAL;
	}

	dev_dbg(&op->dev, "mpc52xx-psc uart at %p, irq=%x, freq=%i\n",
		(void *)port->mapbase, port->irq, port->uartclk);

	/* Add the port to the uart sub-system */
	ret = uart_add_one_port(&mpc52xx_uart_driver, port);
	if (ret)
		return ret;

	platform_set_drvdata(op, (void *)port);
	return 0;
}

static int
mpc52xx_uart_of_remove(struct platform_device *op)
{
	struct uart_port *port = platform_get_drvdata(op);

	if (port)
		uart_remove_one_port(&mpc52xx_uart_driver, port);

	return 0;
}

#ifdef CONFIG_PM
static int
mpc52xx_uart_of_suspend(struct platform_device *op, pm_message_t state)
{
	struct uart_port *port = platform_get_drvdata(op);

	if (port)
		uart_suspend_port(&mpc52xx_uart_driver, port);

	return 0;
}

static int
mpc52xx_uart_of_resume(struct platform_device *op)
{
	struct uart_port *port = platform_get_drvdata(op);

	if (port)
		uart_resume_port(&mpc52xx_uart_driver, port);

	return 0;
}
#endif

static void
mpc52xx_uart_of_assign(struct device_node *np)
{
	int i;

	/* Find the first free PSC number */
	for (i = 0; i < MPC52xx_PSC_MAXNUM; i++) {
		if (mpc52xx_uart_nodes[i] == NULL) {
			of_node_get(np);
			mpc52xx_uart_nodes[i] = np;
			return;
		}
	}
}

static void
mpc52xx_uart_of_enumerate(void)
{
	static int enum_done;
	struct device_node *np;
	const struct  of_device_id *match;
	int i;

	if (enum_done)
		return;

	/* Assign index to each PSC in device tree */
	for_each_matching_node(np, mpc52xx_uart_of_match) {
		match = of_match_node(mpc52xx_uart_of_match, np);
		psc_ops = match->data;
		mpc52xx_uart_of_assign(np);
	}

	enum_done = 1;

	for (i = 0; i < MPC52xx_PSC_MAXNUM; i++) {
		if (mpc52xx_uart_nodes[i])
			pr_debug("%s assigned to ttyPSC%x\n",
				 mpc52xx_uart_nodes[i]->full_name, i);
	}
}

MODULE_DEVICE_TABLE(of, mpc52xx_uart_of_match);

static struct platform_driver mpc52xx_uart_of_driver = {
	.probe		= mpc52xx_uart_of_probe,
	.remove		= mpc52xx_uart_of_remove,
#ifdef CONFIG_PM
	.suspend	= mpc52xx_uart_of_suspend,
	.resume		= mpc52xx_uart_of_resume,
#endif
	.driver = {
		.name = "mpc52xx-psc-uart",
		.owner = THIS_MODULE,
		.of_match_table = mpc52xx_uart_of_match,
	},
};


/* ======================================================================== */
/* Module                                                                   */
/* ======================================================================== */

static int __init
mpc52xx_uart_init(void)
{
	int ret;

	printk(KERN_INFO "Serial: MPC52xx PSC UART driver\n");

	ret = uart_register_driver(&mpc52xx_uart_driver);
	if (ret) {
		printk(KERN_ERR "%s: uart_register_driver failed (%i)\n",
		       __FILE__, ret);
		return ret;
	}

	mpc52xx_uart_of_enumerate();

	/*
	 * Map the PSC FIFO Controller and init if on MPC512x.
	 */
	if (psc_ops && psc_ops->fifoc_init) {
		ret = psc_ops->fifoc_init();
		if (ret)
			goto err_init;
	}

	ret = platform_driver_register(&mpc52xx_uart_of_driver);
	if (ret) {
		printk(KERN_ERR "%s: platform_driver_register failed (%i)\n",
		       __FILE__, ret);
		goto err_reg;
	}

	return 0;
err_reg:
	if (psc_ops && psc_ops->fifoc_uninit)
		psc_ops->fifoc_uninit();
err_init:
	uart_unregister_driver(&mpc52xx_uart_driver);
	return ret;
}

static void __exit
mpc52xx_uart_exit(void)
{
	if (psc_ops->fifoc_uninit)
		psc_ops->fifoc_uninit();

	platform_driver_unregister(&mpc52xx_uart_of_driver);
	uart_unregister_driver(&mpc52xx_uart_driver);
}


module_init(mpc52xx_uart_init);
module_exit(mpc52xx_uart_exit);

MODULE_AUTHOR("Sylvain Munaut <tnt@246tNt.com>");
MODULE_DESCRIPTION("Freescale MPC52xx PSC UART");
MODULE_LICENSE("GPL");<|MERGE_RESOLUTION|>--- conflicted
+++ resolved
@@ -622,7 +622,6 @@
 
 /* called from within the .request_port() callback (allocation) */
 static int mpc512x_psc_alloc_clock(struct uart_port *port)
-<<<<<<< HEAD
 {
 	int psc_num;
 	char clk_name[16];
@@ -649,34 +648,6 @@
 static void mpc512x_psc_relse_clock(struct uart_port *port)
 {
 	int psc_num;
-=======
-{
-	int psc_num;
-	char clk_name[16];
-	struct clk *clk;
-	int err;
-
-	psc_num = (port->mapbase & 0xf00) >> 8;
-	snprintf(clk_name, sizeof(clk_name), "psc%d_mclk", psc_num);
-	clk = devm_clk_get(port->dev, clk_name);
-	if (IS_ERR(clk)) {
-		dev_err(port->dev, "Failed to get MCLK!\n");
-		return PTR_ERR(clk);
-	}
-	err = clk_prepare_enable(clk);
-	if (err) {
-		dev_err(port->dev, "Failed to enable MCLK!\n");
-		return err;
-	}
-	psc_mclk_clk[psc_num] = clk;
-	return 0;
-}
-
-/* called from within the .release_port() callback (release) */
-static void mpc512x_psc_relse_clock(struct uart_port *port)
-{
-	int psc_num;
->>>>>>> d8ec26d7
 	struct clk *clk;
 
 	psc_num = (port->mapbase & 0xf00) >> 8;
