--- conflicted
+++ resolved
@@ -1509,12 +1509,8 @@
 				    &ha->fw_xcb_count, NULL, NULL,
 				    &ha->max_npiv_vports, NULL);
 
-<<<<<<< HEAD
-				if (!fw_major_version && ql2xallocfwdump)
-=======
 				if (!fw_major_version && ql2xallocfwdump
 				    && !IS_QLA82XX(ha))
->>>>>>> 6350323a
 					qla2x00_alloc_fw_dump(vha);
 			}
 		} else {
