--- conflicted
+++ resolved
@@ -2,14 +2,7 @@
 # Makefile for the linux kernel.
 #
 
-<<<<<<< HEAD
 obj-y		:= gpio.o setup.o sysirq_mask.o
-obj-m		:=
-obj-n		:=
-obj-		:=
-=======
-obj-y		:= irq.o gpio.o setup.o sysirq_mask.o
->>>>>>> 30142230
 
 obj-$(CONFIG_OLD_IRQ_AT91)	+= irq.o
 obj-$(CONFIG_OLD_CLK_AT91)	+= clock.o
