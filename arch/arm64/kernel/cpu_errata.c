--- conflicted
+++ resolved
@@ -782,7 +782,6 @@
 		.matches = is_spectre_bhb_affected,
 		.cpu_enable = spectre_bhb_enable_mitigation,
 	},
-<<<<<<< HEAD
 #ifdef CONFIG_ARM64_ERRATUM_1742098
 	{
 		.desc = "ARM erratum 1742098",
@@ -791,8 +790,6 @@
 		.type = ARM64_CPUCAP_LOCAL_CPU_ERRATUM,
 	},
 #endif
-=======
->>>>>>> a00064a0
 	{
 	}
 };
