/*
 * Based on arch/arm/mm/proc.S
 *
 * Copyright (C) 2001 Deep Blue Solutions Ltd.
 * Copyright (C) 2012 ARM Ltd.
 * Author: Catalin Marinas <catalin.marinas@arm.com>
 *
 * This program is free software; you can redistribute it and/or modify
 * it under the terms of the GNU General Public License version 2 as
 * published by the Free Software Foundation.
 *
 * This program is distributed in the hope that it will be useful,
 * but WITHOUT ANY WARRANTY; without even the implied warranty of
 * MERCHANTABILITY or FITNESS FOR A PARTICULAR PURPOSE.  See the
 * GNU General Public License for more details.
 *
 * You should have received a copy of the GNU General Public License
 * along with this program.  If not, see <http://www.gnu.org/licenses/>.
 */

#include <linux/init.h>
#include <linux/linkage.h>
#include <asm/assembler.h>
#include <asm/asm-offsets.h>
#include <asm/hwcap.h>
#include <asm/pgtable.h>
#include <asm/pgtable-hwdef.h>
#include <asm/cpufeature.h>
#include <asm/alternative.h>

#ifdef CONFIG_ARM64_64K_PAGES
#define TCR_TG_FLAGS	TCR_TG0_64K | TCR_TG1_64K
#elif defined(CONFIG_ARM64_16K_PAGES)
#define TCR_TG_FLAGS	TCR_TG0_16K | TCR_TG1_16K
#else /* CONFIG_ARM64_4K_PAGES */
#define TCR_TG_FLAGS	TCR_TG0_4K | TCR_TG1_4K
#endif

#define TCR_SMP_FLAGS	TCR_SHARED

/* PTWs cacheable, inner/outer WBWA */
#define TCR_CACHE_FLAGS	TCR_IRGN_WBWA | TCR_ORGN_WBWA

#ifdef CONFIG_KASAN_SW_TAGS
#define TCR_KASAN_FLAGS TCR_TBI1
#else
#define TCR_KASAN_FLAGS 0
#endif

#define MAIR(attr, mt)	((attr) << ((mt) * 8))

/*
 *	cpu_cache_off()
 *
 *	Turn the CPU D-cache off.
 */
ENTRY(cpu_cache_off)
	mrs	x0, sctlr_el1
	bic	x0, x0, #1 << 2			// clear SCTLR.C
	msr	sctlr_el1, x0
	isb
	ret
ENDPROC(cpu_cache_off)

/*
 *	cpu_reset(loc)
 *
 *	Perform a soft reset of the system.  Put the CPU into the same state
 *	as it would be if it had been reset, and branch to what would be the
 *	reset vector. It must be executed with the flat identity mapping.
 *
 *	- loc   - location to jump to for soft reset
 */
	.align	5
ENTRY(cpu_reset)
	mrs	x1, sctlr_el1
	bic	x1, x1, #1
	msr	sctlr_el1, x1			// disable the MMU
	isb
	ret	x0
ENDPROC(cpu_reset)

ENTRY(cpu_soft_restart)
	/* Save address of cpu_reset() and reset address */
	mov	x19, x0
	mov	x20, x1

	/* Turn D-cache off */
	bl	cpu_cache_off

	/* Push out all dirty data, and ensure cache is empty */
	bl	flush_cache_all

	mov	x0, x20
	ret	x19
ENDPROC(cpu_soft_restart)

/*
 *	cpu_do_idle()
 *
 *	Idle the processor (wait for interrupt).
 */
ENTRY(cpu_do_idle)
	dsb	sy				// WFI may enter a low-power mode
	wfi
	ret
ENDPROC(cpu_do_idle)

#ifdef CONFIG_CPU_PM
/**
 * cpu_do_suspend - save CPU registers context
 *
 * x0: virtual address of context pointer
 *
 * This must be kept in sync with struct cpu_suspend_ctx in <asm/suspend.h>.
 */
ENTRY(cpu_do_suspend)
	mrs	x2, tpidr_el0
	mrs	x3, tpidrro_el0
	mrs	x4, contextidr_el1
	mrs	x5, osdlr_el1
	mrs	x6, cpacr_el1
	mrs	x7, tcr_el1
	mrs	x8, vbar_el1
	mrs	x9, mdscr_el1
	mrs	x10, oslsr_el1
	mrs	x11, sctlr_el1
alternative_if_not ARM64_HAS_VIRT_HOST_EXTN
	mrs	x12, tpidr_el1
alternative_else
	mrs	x12, tpidr_el2
alternative_endif
	mrs	x13, sp_el0
	stp	x2, x3, [x0]
	stp	x4, x5, [x0, #16]
	stp	x6, x7, [x0, #32]
	stp	x8, x9, [x0, #48]
	stp	x10, x11, [x0, #64]
	stp	x12, x13, [x0, #80]
	/*
	 * Save x18 as it may be used as a platform register, e.g. by shadow
	 * call stack.
	 */
	str	x18, [x0, #96]
	ret
ENDPROC(cpu_do_suspend)

/**
 * cpu_do_resume - restore CPU register context
 *
 * x0: Address of context pointer
 */
	.pushsection ".idmap.text", "awx"
ENTRY(cpu_do_resume)
	ldp	x2, x3, [x0]
	ldp	x4, x5, [x0, #16]
	ldp	x6, x8, [x0, #32]
	ldp	x9, x10, [x0, #48]
	ldp	x11, x12, [x0, #64]
	ldp	x13, x14, [x0, #80]
	/*
	 * Restore x18, as it may be used as a platform register, and clear
	 * the buffer to minimize the risk of exposure when used for shadow
	 * call stack.
	 */
	ldr	x18, [x0, #96]
	str	xzr, [x0, #96]
	msr	tpidr_el0, x2
	msr	tpidrro_el0, x3
	msr	contextidr_el1, x4
	msr	cpacr_el1, x6

	/* Don't change t0sz here, mask those bits when restoring */
	mrs	x7, tcr_el1
	bfi	x8, x7, TCR_T0SZ_OFFSET, TCR_TxSZ_WIDTH

	msr	tcr_el1, x8
	msr	vbar_el1, x9

	/*
	 * __cpu_setup() cleared MDSCR_EL1.MDE and friends, before unmasking
	 * debug exceptions. By restoring MDSCR_EL1 here, we may take a debug
	 * exception. Mask them until local_dbg_restore() in cpu_suspend()
	 * resets them.
	 */
	disable_dbg
	msr	mdscr_el1, x10

	msr	sctlr_el1, x12
alternative_if_not ARM64_HAS_VIRT_HOST_EXTN
	msr	tpidr_el1, x13
alternative_else
	msr	tpidr_el2, x13
alternative_endif
	msr	sp_el0, x14
	/*
	 * Restore oslsr_el1 by writing oslar_el1
	 */
	msr	osdlr_el1, x5
	ubfx	x11, x11, #1, #1
	msr	oslar_el1, x11
	reset_pmuserenr_el0 x0			// Disable PMU access from EL0
	isb
	ret
ENDPROC(cpu_do_resume)
	.popsection
#endif

/*
 *	cpu_do_switch_mm(pgd_phys, tsk)
 *
 *	Set the translation table base pointer to be pgd_phys.
 *
 *	- pgd_phys - physical address of new TTB
 */
ENTRY(cpu_do_switch_mm)
	mrs	x2, ttbr1_el1
	mmid	x1, x1				// get mm->context.id
#ifdef CONFIG_ARM64_SW_TTBR0_PAN
	bfi	x0, x1, #48, #16		// set the ASID field in TTBR0
#endif
	bfi	x2, x1, #48, #16		// set the ASID
	msr	ttbr1_el1, x2			// in TTBR1 (since TCR.A1 is set)
	isb
	msr	ttbr0_el1, x0			// now update TTBR0
	isb
	b	post_ttbr_update_workaround	// Back to C code...
ENDPROC(cpu_do_switch_mm)

	.pushsection ".idmap.text", "awx"

.macro	__idmap_cpu_set_reserved_ttbr1, tmp1, tmp2
	adrp	\tmp1, empty_zero_page
	msr	ttbr1_el1, \tmp1
	isb
	tlbi	vmalle1
	dsb	nsh
	isb
.endm

/*
 * void idmap_cpu_replace_ttbr1(phys_addr_t new_pgd)
 *
 * This is the low-level counterpart to cpu_replace_ttbr1, and should not be
 * called by anything else. It can only be executed from a TTBR0 mapping.
 */
ENTRY(idmap_cpu_replace_ttbr1)
	mrs	x2, daif
	msr	daifset, #0xf

	__idmap_cpu_set_reserved_ttbr1 x1, x3

	msr	ttbr1_el1, x0
	isb

	msr	daif, x2

	ret
ENDPROC(idmap_cpu_replace_ttbr1)
	.popsection

#ifdef CONFIG_UNMAP_KERNEL_AT_EL0
	.pushsection ".idmap.text", "awx"

	.macro	__idmap_kpti_get_pgtable_ent, type
	dc	cvac, cur_\()\type\()p		// Ensure any existing dirty
	dmb	sy				// lines are written back before
	ldr	\type, [cur_\()\type\()p]	// loading the entry
	tbz	\type, #0, skip_\()\type	// Skip invalid and
	tbnz	\type, #11, skip_\()\type	// non-global entries
	.endm

	.macro __idmap_kpti_put_pgtable_ent_ng, type
	orr	\type, \type, #PTE_NG		// Same bit for blocks and pages
	str	\type, [cur_\()\type\()p]	// Update the entry and ensure
	dmb	sy				// that it is visible to all
	dc	civac, cur_\()\type\()p		// CPUs.
	.endm

/*
 * void __kpti_install_ng_mappings(int cpu, int num_cpus, phys_addr_t swapper)
 *
 * Called exactly once from stop_machine context by each CPU found during boot.
 */
__idmap_kpti_flag:
	.long	1
ENTRY(idmap_kpti_install_ng_mappings)
	cpu		.req	w0
	num_cpus	.req	w1
	swapper_pa	.req	x2
	swapper_ttb	.req	x3
	flag_ptr	.req	x4
	cur_pgdp	.req	x5
	end_pgdp	.req	x6
	pgd		.req	x7
	cur_pudp	.req	x8
	end_pudp	.req	x9
	pud		.req	x10
	cur_pmdp	.req	x11
	end_pmdp	.req	x12
	pmd		.req	x13
	cur_ptep	.req	x14
	end_ptep	.req	x15
	pte		.req	x16

	mrs	swapper_ttb, ttbr1_el1
	adr	flag_ptr, __idmap_kpti_flag

	cbnz	cpu, __idmap_kpti_secondary

	/* We're the boot CPU. Wait for the others to catch up */
	sevl
1:	wfe
	ldaxr	w17, [flag_ptr]
	eor	w17, w17, num_cpus
	cbnz	w17, 1b

	/* We need to walk swapper, so turn off the MMU. */
	mrs	x17, sctlr_el1
	bic	x17, x17, #SCTLR_ELx_M
	msr	sctlr_el1, x17
	isb

	/* Everybody is enjoying the idmap, so we can rewrite swapper. */
	/* PGD */
	mov	cur_pgdp, swapper_pa
	add	end_pgdp, cur_pgdp, #(PTRS_PER_PGD * 8)
do_pgd:	__idmap_kpti_get_pgtable_ent	pgd
	tbnz	pgd, #1, walk_puds
next_pgd:
	__idmap_kpti_put_pgtable_ent_ng	pgd
skip_pgd:
	add	cur_pgdp, cur_pgdp, #8
	cmp	cur_pgdp, end_pgdp
	b.ne	do_pgd

	/* Publish the updated tables and nuke all the TLBs */
	dsb	sy
	tlbi	vmalle1is
	dsb	ish
	isb

	/* We're done: fire up the MMU again */
	mrs	x17, sctlr_el1
	orr	x17, x17, #SCTLR_ELx_M
	msr	sctlr_el1, x17
	isb

	/*
	 * Invalidate the local I-cache so that any instructions fetched
	 * speculatively from the PoC are discarded, since they may have
	 * been dynamically patched at the PoU.
	 */
	ic	iallu
	dsb	nsh
	isb

	/* Set the flag to zero to indicate that we're all done */
	str	wzr, [flag_ptr]
	ret

	/* PUD */
walk_puds:
	.if CONFIG_PGTABLE_LEVELS > 3
	pte_to_phys	cur_pudp, pgd
	add	end_pudp, cur_pudp, #(PTRS_PER_PUD * 8)
do_pud:	__idmap_kpti_get_pgtable_ent	pud
	tbnz	pud, #1, walk_pmds
next_pud:
	__idmap_kpti_put_pgtable_ent_ng	pud
skip_pud:
	add	cur_pudp, cur_pudp, 8
	cmp	cur_pudp, end_pudp
	b.ne	do_pud
	b	next_pgd
	.else /* CONFIG_PGTABLE_LEVELS <= 3 */
	mov	pud, pgd
	b	walk_pmds
next_pud:
	b	next_pgd
	.endif

	/* PMD */
walk_pmds:
	.if CONFIG_PGTABLE_LEVELS > 2
	pte_to_phys	cur_pmdp, pud
	add	end_pmdp, cur_pmdp, #(PTRS_PER_PMD * 8)
do_pmd:	__idmap_kpti_get_pgtable_ent	pmd
	tbnz	pmd, #1, walk_ptes
next_pmd:
	__idmap_kpti_put_pgtable_ent_ng	pmd
skip_pmd:
	add	cur_pmdp, cur_pmdp, #8
	cmp	cur_pmdp, end_pmdp
	b.ne	do_pmd
	b	next_pud
	.else /* CONFIG_PGTABLE_LEVELS <= 2 */
	mov	pmd, pud
	b	walk_ptes
next_pmd:
	b	next_pud
	.endif

	/* PTE */
walk_ptes:
	pte_to_phys	cur_ptep, pmd
	add	end_ptep, cur_ptep, #(PTRS_PER_PTE * 8)
do_pte:	__idmap_kpti_get_pgtable_ent	pte
	__idmap_kpti_put_pgtable_ent_ng	pte
skip_pte:
	add	cur_ptep, cur_ptep, #8
	cmp	cur_ptep, end_ptep
	b.ne	do_pte
	b	next_pmd

	.unreq	cpu
	.unreq	num_cpus
	.unreq	swapper_pa
	.unreq	cur_pgdp
	.unreq	end_pgdp
	.unreq	pgd
	.unreq	cur_pudp
	.unreq	end_pudp
	.unreq	pud
	.unreq	cur_pmdp
	.unreq	end_pmdp
	.unreq	pmd
	.unreq	cur_ptep
	.unreq	end_ptep
	.unreq	pte

	/* Secondary CPUs end up here */
__idmap_kpti_secondary:
	/* Uninstall swapper before surgery begins */
	__idmap_cpu_set_reserved_ttbr1 x16, x17

	/* Increment the flag to let the boot CPU we're ready */
1:	ldxr	w16, [flag_ptr]
	add	w16, w16, #1
	stxr	w17, w16, [flag_ptr]
	cbnz	w17, 1b

	/* Wait for the boot CPU to finish messing around with swapper */
	sevl
1:	wfe
	ldxr	w16, [flag_ptr]
	cbnz	w16, 1b

	/* All done, act like nothing happened */
	msr	ttbr1_el1, swapper_ttb
	isb
	ret

	.unreq	swapper_ttb
	.unreq	flag_ptr
ENDPROC(idmap_kpti_install_ng_mappings)
	.popsection
#endif

/*
 *	__cpu_setup
 *
 *	Initialise the processor for turning the MMU on.  Return in x0 the
 *	value of the SCTLR_EL1 register.
 */
	.pushsection ".idmap.text", "awx"
ENTRY(__cpu_setup)
	tlbi	vmalle1				// Invalidate local TLB
	dsb	nsh

	mov	x0, #3 << 20
	msr	cpacr_el1, x0			// Enable FP/ASIMD
	mov	x0, #1 << 12			// Reset mdscr_el1 and disable
	msr	mdscr_el1, x0			// access to the DCC from EL0
	isb					// Unmask debug exceptions now,
	enable_dbg				// since this is per-cpu
	reset_pmuserenr_el0 x0			// Disable PMU access from EL0
	/*
	 * Memory region attributes for LPAE:
	 *
	 *   n = AttrIndx[2:0]
	 *			n	MAIR
	 *   DEVICE_nGnRnE	000	00000000
	 *   DEVICE_nGnRE	001	00000100
	 *   DEVICE_GRE		010	00001100
	 *   NORMAL_NC		011	01000100
	 *   NORMAL		100	11111111
	 *   NORMAL_WT		101	10111011
	 */
	ldr	x5, =MAIR(0x00, MT_DEVICE_nGnRnE) | \
		     MAIR(0x04, MT_DEVICE_nGnRE) | \
		     MAIR(0x0c, MT_DEVICE_GRE) | \
		     MAIR(0x44, MT_NORMAL_NC) | \
		     MAIR(0xff, MT_NORMAL) | \
		     MAIR(0xbb, MT_NORMAL_WT)
	msr	mair_el1, x5
	/*
	 * Prepare SCTLR
	 */
	mov_q	x0, SCTLR_EL1_SET
	/*
	 * Set/prepare TCR and TTBR. We use 512GB (39-bit) address range for
	 * both user and kernel.
	 */
	ldr	x10, =TCR_TxSZ(VA_BITS) | TCR_CACHE_FLAGS | TCR_SMP_FLAGS | \
			TCR_TG_FLAGS | TCR_ASID16 | TCR_TBI0 | TCR_A1 | \
			TCR_KASAN_FLAGS
	tcr_set_idmap_t0sz	x10, x9

	/*
	 * Read the PARange bits from ID_AA64MMFR0_EL1 and set the IPS bits in
	 * TCR_EL1.
	 */
	mrs	x9, ID_AA64MMFR0_EL1
	bfi	x10, x9, #32, #3
#ifdef CONFIG_ARM64_HW_AFDBM
	/*
	 * Enable hardware update of the Access Flags bit.
	 * Hardware dirty bit management is enabled later,
	 * via capabilities.
	 */
	mrs	x9, ID_AA64MMFR1_EL1
	and	x9, x9, #0xf
<<<<<<< HEAD
	cbz	x9, 1f
	orr	x10, x10, #TCR_HA		// hardware Access flag update
1:
=======
	cbz	x9, 2f
	cmp	x9, #2
	b.lt	1f
#ifdef CONFIG_ARM64_ERRATUM_1024718
	/* Disable hardware DBM on Cortex-A55 all versions */
	cpu_midr_match MIDR_CORTEX_A55, MIDR_CPU_VAR_REV(0, 0), MIDR_CPU_VAR_REV(0xf, 0xf), x1, x2, x3, x4
	cbnz	x1, 1f
#endif
	orr	x10, x10, #TCR_HD		// hardware Dirty flag update
1:	orr	x10, x10, #TCR_HA		// hardware Access flag update
2:
>>>>>>> cbbb0d59
#endif	/* CONFIG_ARM64_HW_AFDBM */
	msr	tcr_el1, x10
	ret					// return to head.S
ENDPROC(__cpu_setup)<|MERGE_RESOLUTION|>--- conflicted
+++ resolved
@@ -521,11 +521,6 @@
 	 */
 	mrs	x9, ID_AA64MMFR1_EL1
 	and	x9, x9, #0xf
-<<<<<<< HEAD
-	cbz	x9, 1f
-	orr	x10, x10, #TCR_HA		// hardware Access flag update
-1:
-=======
 	cbz	x9, 2f
 	cmp	x9, #2
 	b.lt	1f
@@ -537,7 +532,6 @@
 	orr	x10, x10, #TCR_HD		// hardware Dirty flag update
 1:	orr	x10, x10, #TCR_HA		// hardware Access flag update
 2:
->>>>>>> cbbb0d59
 #endif	/* CONFIG_ARM64_HW_AFDBM */
 	msr	tcr_el1, x10
 	ret					// return to head.S
