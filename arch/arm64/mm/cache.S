/*
 * Cache maintenance
 *
 * Copyright (C) 2001 Deep Blue Solutions Ltd.
 * Copyright (C) 2012 ARM Ltd.
 *
 * This program is free software; you can redistribute it and/or modify
 * it under the terms of the GNU General Public License version 2 as
 * published by the Free Software Foundation.
 *
 * This program is distributed in the hope that it will be useful,
 * but WITHOUT ANY WARRANTY; without even the implied warranty of
 * MERCHANTABILITY or FITNESS FOR A PARTICULAR PURPOSE.  See the
 * GNU General Public License for more details.
 *
 * You should have received a copy of the GNU General Public License
 * along with this program.  If not, see <http://www.gnu.org/licenses/>.
 */

#include <linux/errno.h>
#include <linux/linkage.h>
#include <linux/init.h>
#include <asm/assembler.h>
#include <asm/cpufeature.h>
#include <asm/alternative.h>
#include <asm/asm-uaccess.h>

/*
 *	flush_icache_range(start,end)
 *
 *	Ensure that the I and D caches are coherent within specified region.
 *	This is typically used when code has been written to a memory region,
 *	and will be executed.
 *
 *	- start   - virtual start address of region
 *	- end     - virtual end address of region
 */
ENTRY(flush_icache_range)
	/* FALLTHROUGH */

/*
 *	__flush_cache_user_range(start,end)
 *
 *	Ensure that the I and D caches are coherent within specified region.
 *	This is typically used when code has been written to a memory region,
 *	and will be executed.
 *
 *	- start   - virtual start address of region
 *	- end     - virtual end address of region
 */
ENTRY(__flush_cache_user_range)
	uaccess_ttbr0_enable x2, x3
	dcache_line_size x2, x3
	sub	x3, x2, #1
	bic	x4, x0, x3
1:
user_alt 9f, "dc cvau, x4",  "dc civac, x4",  ARM64_WORKAROUND_CLEAN_CACHE
	add	x4, x4, x2
	cmp	x4, x1
	b.lo	1b
	dsb	ish

	icache_line_size x2, x3
	sub	x3, x2, #1
	bic	x4, x0, x3
1:
USER(9f, ic	ivau, x4	)		// invalidate I line PoU
	add	x4, x4, x2
	cmp	x4, x1
	b.lo	1b
	dsb	ish
	isb
	mov	x0, #0
1:
	uaccess_ttbr0_disable x1
	ret
9:
	mov	x0, #-EFAULT
	b	1b
ENDPROC(flush_icache_range)
ENDPROC(__flush_cache_user_range)

/*
 *	__flush_dcache_area(kaddr, size)
 *
 *	Ensure that any D-cache lines for the interval [kaddr, kaddr+size)
 *	are cleaned and invalidated to the PoC.
 *
 *	- kaddr   - kernel address
 *	- size    - size in question
 */
ENTRY(__flush_dcache_area)
	dcache_by_line_op civac, sy, x0, x1, x2, x3
	ret
ENDPIPROC(__flush_dcache_area)

/*
 *	__clean_dcache_area_pou(kaddr, size)
 *
 * 	Ensure that any D-cache lines for the interval [kaddr, kaddr+size)
 * 	are cleaned to the PoU.
 *
 *	- kaddr   - kernel address
 *	- size    - size in question
 */
ENTRY(__clean_dcache_area_pou)
	dcache_by_line_op cvau, ish, x0, x1, x2, x3
	ret
ENDPROC(__clean_dcache_area_pou)

/*
 *	__inval_dcache_area(kaddr, size)
 *
 * 	Ensure that any D-cache lines for the interval [kaddr, kaddr+size)
 * 	are invalidated. Any partial lines at the ends of the interval are
 *	also cleaned to PoC to prevent data loss.
 *
 *	- kaddr   - kernel address
 *	- size    - size in question
 */
<<<<<<< HEAD
ENTRY(__dma_inv_area)
	add	x1, x1, x0
=======
ENTRY(__inval_dcache_area)
>>>>>>> 2bd6bf03
	/* FALLTHROUGH */

/*
 *	__dma_inv_area(start, size)
 *	- start   - virtual start address of region
 *	- size    - size in question
 */
__dma_inv_area:
	add	x1, x1, x0
	dcache_line_size x2, x3
	sub	x3, x2, #1
	tst	x1, x3				// end cache line aligned?
	bic	x1, x1, x3
	b.eq	1f
	dc	civac, x1			// clean & invalidate D / U line
1:	tst	x0, x3				// start cache line aligned?
	bic	x0, x0, x3
	b.eq	2f
	dc	civac, x0			// clean & invalidate D / U line
	b	3f
2:	dc	ivac, x0			// invalidate D / U line
3:	add	x0, x0, x2
	cmp	x0, x1
	b.lo	2b
	dsb	sy
	ret
ENDPIPROC(__inval_dcache_area)
ENDPROC(__dma_inv_area)

/*
 *	__clean_dcache_area_poc(kaddr, size)
 *
 * 	Ensure that any D-cache lines for the interval [kaddr, kaddr+size)
 * 	are cleaned to the PoC.
 *
 *	- kaddr   - kernel address
 *	- size    - size in question
 */
ENTRY(__clean_dcache_area_poc)
	/* FALLTHROUGH */

/*
 *	__dma_clean_area(start, size)
 *	- start   - virtual start address of region
 *	- size    - size in question
 */
ENTRY(__dma_clean_area)
	dcache_by_line_op cvac, sy, x0, x1, x2, x3
	ret
ENDPIPROC(__clean_dcache_area_poc)
ENDPROC(__dma_clean_area)

/*
 *	__clean_dcache_area_pop(kaddr, size)
 *
 * 	Ensure that any D-cache lines for the interval [kaddr, kaddr+size)
 * 	are cleaned to the PoP.
 *
 *	- kaddr   - kernel address
 *	- size    - size in question
 */
ENTRY(__clean_dcache_area_pop)
	dcache_by_line_op cvap, sy, x0, x1, x2, x3
	ret
ENDPIPROC(__clean_dcache_area_pop)

/*
 *	__dma_flush_area(start, size)
 *
 *	clean & invalidate D / U line
 *
 *	- start   - virtual start address of region
 *	- size    - size in question
 */
ENTRY(__dma_flush_area)
	dcache_by_line_op civac, sy, x0, x1, x2, x3
	ret
ENDPIPROC(__dma_flush_area)

/*
 *	__dma_map_area(start, size, dir)
 *	- start	- kernel virtual start address
 *	- size	- size of region
 *	- dir	- DMA direction
 */
ENTRY(__dma_map_area)
	cmp	w2, #DMA_FROM_DEVICE
	b.eq	__dma_inv_area
	b	__dma_clean_area
ENDPIPROC(__dma_map_area)

/*
 *	__dma_unmap_area(start, size, dir)
 *	- start	- kernel virtual start address
 *	- size	- size of region
 *	- dir	- DMA direction
 */
ENTRY(__dma_unmap_area)
	cmp	w2, #DMA_TO_DEVICE
	b.ne	__dma_inv_area
	ret
ENDPIPROC(__dma_unmap_area)<|MERGE_RESOLUTION|>--- conflicted
+++ resolved
@@ -118,20 +118,15 @@
  *	- kaddr   - kernel address
  *	- size    - size in question
  */
-<<<<<<< HEAD
+ENTRY(__inval_dcache_area)
+	/* FALLTHROUGH */
+
+/*
+ *	__dma_inv_area(start, size)
+ *	- start   - virtual start address of region
+ *	- size    - size in question
+ */
 ENTRY(__dma_inv_area)
-	add	x1, x1, x0
-=======
-ENTRY(__inval_dcache_area)
->>>>>>> 2bd6bf03
-	/* FALLTHROUGH */
-
-/*
- *	__dma_inv_area(start, size)
- *	- start   - virtual start address of region
- *	- size    - size in question
- */
-__dma_inv_area:
 	add	x1, x1, x0
 	dcache_line_size x2, x3
 	sub	x3, x2, #1
