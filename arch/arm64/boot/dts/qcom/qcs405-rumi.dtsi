/*
 * Copyright (c) 2018, The Linux Foundation. All rights reserved.
 *
 * This program is free software; you can redistribute it and/or modify
 * it under the terms of the GNU General Public License version 2 and
 * only version 2 as published by the Free Software Foundation.
 *
 * This program is distributed in the hope that it will be useful,
 * but WITHOUT ANY WARRANTY; without even the implied warranty of
 * MERCHANTABILITY or FITNESS FOR A PARTICULAR PURPOSE.  See the
 * GNU General Public License for more details.
 */
#include "qcs405.dtsi"

&soc {
	usb_emu_phy: usb_emu_phy@78ccd00 {
		compatible = "qcom,usb-emu-phy";
		reg = <0x78ccd00 0x9500>,
		      <0x79b8800 0x100>;
		reg-names = "base", "qcratch_base";

		qcom,emu-init-seq = <0xfff0 0x4
				     0xfff3 0x4
				     0x40 0x4
				     0xfff3 0x4
				     0xfff0 0x4
				     0x100000 0x20
				     0x0 0x20
				     0x1a0 0x20
				     0x100000 0x3c
				     0x0 0x3c
				     0x10060 0x3c
				     0x0 0x4>;
	};

	usb_nop_phy: usb_nop_phy {
		compatible = "usb-nop-xceiv";
	};

	timer {
		clock-frequency = <0x100000>;
	};

	timer@0xb020000{
		clock-frequency = <0x100000>;
	};
};

&usb0 {
	dwc3@78c0000 {
		usb-phy = <&usb_emu_phy>, <&usb_nop_phy>;
		maximum-speed = "high-speed";
		dr_mode = "peripheral";
	};
};

&rpm_bus {
	/delete-node/ rpm-regulator-smpa1;
	/delete-node/ rpm-regulator-smpa2;
	/delete-node/ rpm-regulator-smpa4;
	/delete-node/ rpm-regulator-ldoa1;
	/delete-node/ rpm-regulator-ldoa2;
	/delete-node/ rpm-regulator-ldoa3;
	/delete-node/ rpm-regulator-ldoa4;
	/delete-node/ rpm-regulator-ldoa5;
	/delete-node/ rpm-regulator-ldoa6;
	/delete-node/ rpm-regulator-ldoa7;
	/delete-node/ rpm-regulator-ldoa8;
	/delete-node/ rpm-regulator-ldoa9;
	/delete-node/ rpm-regulator-ldoa10;
	/delete-node/ rpm-regulator-ldoa11;
	/delete-node/ rpm-regulator-ldoa12;
	/delete-node/ rpm-regulator-ldoa13;
};

&soc {
	/delete-node/ qcom,spmi@200f000;
<<<<<<< HEAD
=======
	/delete-node/ regulator@1942120;
	/delete-node/ regulator@b018000;
>>>>>>> d8914c3a
};

&rpm_bus {
	rpm-standalone;
};

&thermal_zones {
	/delete-node/ aoss-lowf;
};

#include "qcs405-stub-regulator.dtsi"

&sdhc_1 {
	/* VDD external regulator is enabled/disabled by pms405_l6 */
	vdd-io-supply = <&pms405_l6>;
	qcom,vdd-io-always-on;
	qcom,vdd-io-lpm-sup;
	qcom,vdd-io-voltage-level = <1704000 1800000>;
	qcom,vdd-io-current-level = <0 325000>;

	pinctrl-names = "active", "sleep";
	pinctrl-0 = <&sdc1_clk_on  &sdc1_cmd_on &sdc1_data_on>;
	pinctrl-1 = <&sdc1_clk_off &sdc1_cmd_off &sdc1_data_off>;

	qcom,clk-rates = <400000 20000000 25000000 50000000>;
	qcom,bus-speed-mode = "HS200_1p8v", "DDR_1p8v";

	status = "ok";
};

&sdhc_2 {
	/* VDD is an external regulator eLDO5 */
	vdd-io-supply = <&pms405_l11>;
	qcom,vdd-io-voltage-level = <2696000 3304000>;
	qcom,vdd-io-current-level = <0 22000>;

	pinctrl-names = "active", "sleep";
	pinctrl-0 = <&sdc2_clk_on  &sdc2_cmd_on &sdc2_data_on>;
	pinctrl-1 = <&sdc2_clk_off &sdc2_cmd_off &sdc2_data_off>;

	qcom,clk-rates = <400000 20000000 25000000 50000000>;
	qcom,bus-speed-mode = "SDR12", "SDR25", "SDR50";

	status = "disabled";
<<<<<<< HEAD
=======
};

&smb1351_otg_supply {
	status = "disabled";
>>>>>>> d8914c3a
};<|MERGE_RESOLUTION|>--- conflicted
+++ resolved
@@ -75,11 +75,8 @@
 
 &soc {
 	/delete-node/ qcom,spmi@200f000;
-<<<<<<< HEAD
-=======
 	/delete-node/ regulator@1942120;
 	/delete-node/ regulator@b018000;
->>>>>>> d8914c3a
 };
 
 &rpm_bus {
@@ -124,11 +121,8 @@
 	qcom,bus-speed-mode = "SDR12", "SDR25", "SDR50";
 
 	status = "disabled";
-<<<<<<< HEAD
-=======
 };
 
 &smb1351_otg_supply {
 	status = "disabled";
->>>>>>> d8914c3a
 };