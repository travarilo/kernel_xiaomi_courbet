--- conflicted
+++ resolved
@@ -565,11 +565,7 @@
 	qcom,chipid = <0x06040001>;
 
 	/* Power level to start throttling */
-<<<<<<< HEAD
-	qcom,throttle-pwrlevel = <2>;
-=======
 	qcom,throttle-pwrlevel = <3>;
->>>>>>> e0615925
 
 	/* Updated Bus Scale Settings */
 	qcom,msm-bus,num-cases = <12>;
@@ -687,16 +683,6 @@
 
 	qcom,gpu-acd-table {
 		/* Corresponds to levels in the GPU perf table */
-<<<<<<< HEAD
-		qcom,acd-enable-by-level = <0x1e>;
-		qcom,acd-stride = <0x2>;
-		qcom,acd-num-levels = <0x4>;
-
-		qcom,acd-data = <0xa02d5ffd 0x00007611
-				0xa02d5ffd 0x00006911
-				0xa02d5ffd 0x00006111
-				0x802d5ffd 0x00005411>;
-=======
 		qcom,acd-enable-by-level = <0x3e>;
 		qcom,acd-stride = <0x2>;
 		qcom,acd-num-levels = <0x5>;
@@ -707,7 +693,6 @@
 				0xa02d5ffd 0x00006111 /* SVS_L1 */
 				0xa02d5ffd 0x00006011 /* SVS_L2 */
 				0x802d5ffd 0x00005411>; /* NOM */
->>>>>>> e0615925
 	};
 };
 
