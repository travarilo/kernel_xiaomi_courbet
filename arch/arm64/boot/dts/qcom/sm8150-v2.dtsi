--- conflicted
+++ resolved
@@ -554,36 +554,6 @@
 		>;
 	};
 };
-<<<<<<< HEAD
-&gpu_opp_table {
-	compatible = "operating-points-v2";
-
-	opp-700000000 {
-		opp-hz = /bits/ 64 <585000000>;
-		opp-microvolt = <RPMH_REGULATOR_LEVEL_NOM>;
-	};
-
-	opp-675000000 {
-		opp-hz = /bits/ 64 <585000000>;
-		opp-microvolt = <RPMH_REGULATOR_LEVEL_NOM>;
-	};
-
-	opp-585000000 {
-		opp-hz = /bits/ 64 <585000000>;
-		opp-microvolt = <RPMH_REGULATOR_LEVEL_NOM>;
-	};
-
-	opp-427000000 {
-		opp-hz = /bits/ 64 <427000000>;
-		opp-microvolt = <RPMH_REGULATOR_LEVEL_SVS_L1>;
-	};
-
-	opp-345000000 {
-		opp-hz = /bits/ 64 <345000000>;
-		opp-microvolt = <RPMH_REGULATOR_LEVEL_SVS>;
-	};
-=======
->>>>>>> 0482853e
 
 #include "sm8150-gpu-v2.dtsi"
 
@@ -635,52 +605,30 @@
 
 		qcom,gpu-pwrlevel@1 {
 			reg = <1>;
-			qcom,gpu-freq = <585000000>;
-			qcom,bus-freq = <7>;
-			qcom,bus-min = <6>;
-			qcom,bus-max = <11>;
-		};
-
-		qcom,gpu-pwrlevel@2 {
-			reg = <2>;
-			qcom,gpu-freq = <585000000>;
-			qcom,bus-freq = <7>;
-			qcom,bus-min = <6>;
-			qcom,bus-max = <11>;
-		};
-
-		qcom,gpu-pwrlevel@3 {
-			reg = <3>;
 			qcom,gpu-freq = <427000000>;
 			qcom,bus-freq = <6>;
 			qcom,bus-min = <5>;
-			qcom,bus-max = <9>;
-		};
-
-		qcom,gpu-pwrlevel@4 {
-			reg = <4>;
+			qcom,bus-max = <7>;
+		};
+
+		qcom,gpu-pwrlevel@2 {
+			reg = <2>;
 			qcom,gpu-freq = <345000000>;
 			qcom,bus-freq = <3>;
 			qcom,bus-min = <3>;
-			qcom,bus-max = <8>;
-		};
-
-		qcom,gpu-pwrlevel@5 {
-			reg = <5>;
+			qcom,bus-max = <5>;
+		};
+
+		qcom,gpu-pwrlevel@3 {
+			reg = <3>;
 			qcom,gpu-freq = <257000000>;
-<<<<<<< HEAD
-			qcom,bus-freq = <2>;
-			qcom,bus-min = <1>;
-			qcom,bus-max = <8>;
-=======
 			qcom,bus-freq = <3>;
 			qcom,bus-min = <2>;
 			qcom,bus-max = <4>;
->>>>>>> 0482853e
-		};
-
-		qcom,gpu-pwrlevel@6 {
-			reg = <6>;
+		};
+
+		qcom,gpu-pwrlevel@4 {
+			reg = <4>;
 			qcom,gpu-freq = <0>;
 			qcom,bus-freq = <0>;
 			qcom,bus-min = <0>;
