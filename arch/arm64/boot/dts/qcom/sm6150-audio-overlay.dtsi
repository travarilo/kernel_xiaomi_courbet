/*
 * Copyright (c) 2018, The Linux Foundation. All rights reserved.
 *
 * This program is free software; you can redistribute it and/or modify
 * it under the terms of the GNU General Public License version 2 and
 * only version 2 as published by the Free Software Foundation.
 *
 * This program is distributed in the hope that it will be useful,
 * but WITHOUT ANY WARRANTY; without even the implied warranty of
 * MERCHANTABILITY or FITNESS FOR A PARTICULAR PURPOSE.  See the
 * GNU General Public License for more details.
 */

#include "sm6150-lpi.dtsi"
#include <dt-bindings/clock/qcom,audio-ext-clk.h>
#include <dt-bindings/sound/audio-codec-port-types.h>

&bolero {
	qcom,num-macros = <4>;
	qcom,va-without-decimation;
	tx_macro: tx-macro@62ec0000 {
		compatible = "qcom,tx-macro";
		reg = <0x62ec0000 0x0>;
		clock-names = "tx_core_clk", "tx_npl_clk";
		clocks = <&clock_audio_tx_1 0>,
			 <&clock_audio_tx_2 0>;
		qcom,tx-swr-gpios = <&tx_swr_gpios>;
		qcom,tx-dmic-sample-rate = <2400000>;
<<<<<<< HEAD
		swr_2: tx_swr_master {
=======
		swr2: tx_swr_master {
>>>>>>> 4719c01d
			compatible = "qcom,swr-mstr";
			#address-cells = <2>;
			#size-cells = <0>;
			qcom,swr_master_id = <3>;
			swrm-io-base = <0x62ed0000 0x0>;
			interrupts = <0 137 0>, <0 528 0>;
			interrupt-names = "swr_master_irq", "swr_wake_irq";
			qcom,swr-wakeup-required = <1>;
			qcom,swr-num-ports = <5>;
			qcom,swr-port-mapping = <1 PCM_OUT1 0xF>,
				<2 ADC1 0x1>, <2 ADC2 0x2>,
				<3 ADC3 0x1>, <3 ADC4 0x2>,
				<4 DMIC0 0x1>, <4 DMIC1 0x2>,
				<4 DMIC2 0x4>, <4 DMIC3 0x8>,
				<5 DMIC4 0x1>, <5 DMIC5 0x2>,
				<5 DMIC6 0x4>, <5 DMIC7 0x8>;
			qcom,swr-num-dev = <1>;
			qcom,swr-clock-stop-mode0 = <1>;
			wcd937x_tx_slave: wcd937x-tx-slave {
				compatible = "qcom,wcd937x-slave";
				reg = <0x0 0x01170223>;
			};
		};
	};

	rx_macro: rx-macro@62ee0000 {
		compatible = "qcom,rx-macro";
		reg = <0x62ee0000 0x0>;
		clock-names = "rx_core_clk", "rx_npl_clk";
		clocks = <&clock_audio_rx_1 0>,
			 <&clock_audio_rx_2 0>;
		qcom,rx-swr-gpios = <&rx_swr_gpios>;
		qcom,rx_mclk_mode_muxsel = <0x62c25020>;
		swr1: rx_swr_master {
			compatible = "qcom,swr-mstr";
			#address-cells = <2>;
			#size-cells = <0>;
			qcom,swr_master_id = <2>;
			swrm-io-base = <0x62ef0000 0x0>;
			interrupts = <0 138 0>;
			interrupt-names = "swr_master_irq";
			qcom,swr-num-ports = <5>;
			qcom,swr-port-mapping = <1 HPH_L 0x1>,
				<1 HPH_R 0x2>, <2 CLSH 0x3>,
				<3 COMP_L 0x1>, <3 COMP_R 0x2>,
				<4 LO 0x1>, <5 DSD_L 0x1>,
				<5 DSD_R 0x2>;
			qcom,swr-num-dev = <1>;
			qcom,swr-clock-stop-mode0 = <1>;
			wcd937x_rx_slave: wcd937x-rx-slave {
				compatible = "qcom,wcd937x-slave";
				reg = <0x0 0x01170224>;
			};
		};
	};

	wsa_macro: wsa-macro@62f00000 {
		compatible = "qcom,wsa-macro";
		reg = <0x62f00000 0x0>;
		clock-names = "wsa_core_clk", "wsa_npl_clk";
		clocks = <&clock_audio_wsa_1 0>,
			 <&clock_audio_wsa_2 0>;
		qcom,wsa-swr-gpios = <&wsa_swr_gpios>;
		swr0: wsa_swr_master {
			compatible = "qcom,swr-mstr";
			#address-cells = <2>;
			#size-cells = <0>;
			qcom,swr_master_id = <1>;
			swrm-io-base = <0x62f10000 0x0>;
			interrupts = <0 136 0>;
			interrupt-names = "swr_master_irq";
			qcom,swr-num-ports = <8>;
			qcom,swr-port-mapping = <1 SPKR_L 0x1>,
				<2 SPKR_L_COMP 0xF>, <3 SPKR_L_BOOST 0x3>,
				<4 SPKR_R 0x1>, <5 SPKR_R_COMP 0xF>,
				<6 SPKR_R_BOOST 0x3>, <7 SPKR_L_VI 0x3>,
				<8 SPKR_R_VI 0x3>;
			qcom,swr-num-dev = <2>;
			wsa881x_0211: wsa881x@20170211 {
				compatible = "qcom,wsa881x";
				reg = <0x0 0x20170211>;
				qcom,spkr-sd-n-node = <&wsa_spkr_en1>;
			};

			wsa881x_0212: wsa881x@20170212 {
				compatible = "qcom,wsa881x";
				reg = <0x0 0x20170212>;
				qcom,spkr-sd-n-node = <&wsa_spkr_en2>;
			};

			wsa881x_0213: wsa881x@21170213 {
				compatible = "qcom,wsa881x";
				reg = <0x0 0x21170213>;
				qcom,spkr-sd-n-node = <&wsa_spkr_en1>;
			};

			wsa881x_0214: wsa881x@21170214 {
				compatible = "qcom,wsa881x";
				reg = <0x0 0x21170214>;
				qcom,spkr-sd-n-node = <&wsa_spkr_en2>;
			};
		};

	};

	va_macro: va-macro@62f20000 {
		compatible = "qcom,va-macro";
		reg = <0x62f20000 0x0>;
		clock-names = "va_core_clk";
		clocks = <&clock_audio_va 0>;
	};
};

&sm6150_snd {
	qcom,model = "sm6150-idp-snd-card";
	qcom,msm-mi2s-master = <1>, <1>, <1>, <1>, <1>;
	qcom,audio-routing =
		"AMIC2", "MIC BIAS2",
		"MIC BIAS2", "Analog Mic2",
		"TX DMIC0", "MIC BIAS1",
		"MIC BIAS1", "Digital Mic0",
		"TX DMIC1", "MIC BIAS1",
		"MIC BIAS1", "Digital Mic1",
		"TX DMIC2", "MIC BIAS3",
		"MIC BIAS3", "Digital Mic2",
		"TX DMIC3", "MIC BIAS3",
		"MIC BIAS3", "Digital Mic3",
		"TX_AIF1 CAP", "VA_MCLK",
		"TX_AIF2 CAP", "VA_MCLK",
		"RX AIF1 PB", "VA_MCLK",
		"RX AIF2 PB", "VA_MCLK",
		"RX AIF3 PB", "VA_MCLK",
		"RX AIF4 PB", "VA_MCLK",
		"HPHL_OUT", "VA_MCLK",
		"HPHR_OUT", "VA_MCLK",
		"AUX_OUT", "VA_MCLK",
		"IN1_HPHL", "HPHL_OUT",
		"IN2_HPHR", "HPHR_OUT",
		"IN3_AUX", "AUX_OUT",
		"TX SWR_ADC0", "ADC1_OUTPUT",
		"TX SWR_ADC2", "ADC2_OUTPUT",
		"WSA SRC0_INP", "SRC0",
		"WSA_TX DEC0_INP", "TX DEC0 MUX",
		"WSA_TX DEC1_INP", "TX DEC1 MUX",
		"RX_TX DEC0_INP", "TX DEC0 MUX",
		"RX_TX DEC1_INP", "TX DEC1 MUX",
		"RX_TX DEC2_INP", "TX DEC2 MUX",
		"RX_TX DEC3_INP", "TX DEC3 MUX",
		"SpkrLeft IN", "WSA_SPK1 OUT",
		"SpkrRight IN", "WSA_SPK2 OUT",
		"WSA_SPK1 OUT", "VA_MCLK",
		"WSA_SPK2 OUT", "VA_MCLK";
	qcom,msm-mbhc-hphl-swh = <1>;
	qcom,msm-mbhc-gnd-swh = <1>;
	qcom,cdc-dmic01-gpios = <&cdc_dmic01_gpios>;
	qcom,cdc-dmic23-gpios = <&cdc_dmic23_gpios>;
	asoc-codec  = <&stub_codec>, <&bolero>;
	asoc-codec-names = "msm-stub-codec.1", "bolero_codec";
	qcom,wsa-max-devs = <2>;
	qcom,wsa-devs = <&wsa881x_0211>, <&wsa881x_0212>,
			<&wsa881x_0213>, <&wsa881x_0214>;
	qcom,wsa-aux-dev-prefix = "SpkrLeft", "SpkrRight",
				  "SpkrLeft", "SpkrRight";
	qcom,codec-aux-devs = <&wcd937x_codec>;
};

&soc {
	wcd937x_codec: wcd937x-codec {
		compatible = "qcom,wcd937x-codec";
		qcom,rx_swr_ch_map = <0 HPH_L 0x1 0 HPH_L>,
			<0 HPH_R 0x2 0 HPH_R>, <1 CLSH 0x3 0 CLSH>,
			<2 COMP_L 0x1 0 COMP_L>, <2 COMP_R 0x2 0 COMP_R>,
			<3 LO 0x1 0 LO>, <4 DSD_L 0x1 0 DSD_L>,
			<4 DSD_R 0x2 0 DSD_R>;
		qcom,tx_swr_ch_map = <0 ADC1 0x1 0 ADC1>,
			<1 ADC2 0x1 0 ADC3>, <1 ADC3 0x2 0 ADC4>,
			<2 DMIC0 0x1 0 DMIC0>, <2 DMIC1 0x2 0 DMIC1>,
			<2 MBHC 0x4 0 DMIC2>, <3 DMIC2 0x1 0 DMIC4>,
			<3 DMIC3 0x2 0 DMIC5>, <3 DMIC4 0x4 0 DMIC6>,
			<3 DMIC5 0x8 0 DMIC7>;

		qcom,wcd-rst-gpio-node = <&wcd937x_rst_gpio>;
		qcom,rx-slave = <&wcd937x_rx_slave>;
		qcom,tx-slave = <&wcd937x_tx_slave>;

		cdc-vdd-ldo-rxtx-supply = <&L10A>;
		qcom,cdc-vdd-ldo-rxtx-voltage = <1800000 1800000>;
		qcom,cdc-vdd-ldo-rxtx-current = <25000>;

		cdc-vddpx-1-supply = <&L10A>;
		qcom,cdc-vddpx-1-voltage = <1800000 1800000>;
		qcom,cdc-vddpx-1-current = <10000>;

		cdc-vdd-buck-supply = <&L15A>;
		qcom,cdc-vdd-buck-voltage = <1800000 1800000>;
		qcom,cdc-vdd-buck-current = <650000>;

		cdc-vdd-mic-bias-supply = <&BOB>;
		qcom,cdc-vdd-mic-bias-voltage = <3296000 3296000>;
		qcom,cdc-vdd-mic-bias-current = <25000>;

		qcom,cdc-micbias1-mv = <1800>;
		qcom,cdc-micbias2-mv = <1800>;
		qcom,cdc-micbias3-mv = <1800>;

		qcom,cdc-static-supplies = "cdc-vdd-ldo-rxtx",
					   "cdc-vddpx-1",
					   "cdc-vdd-buck",
					   "cdc-vdd-mic-bias";
	};

	cdc_dmic01_gpios: cdc_dmic01_pinctrl {
		compatible = "qcom,msm-cdc-pinctrl";
		pinctrl-names = "aud_active", "aud_sleep";
		pinctrl-0 = <&cdc_dmic01_clk_active &cdc_dmic01_data_active>;
		pinctrl-1 = <&cdc_dmic01_clk_sleep &cdc_dmic01_data_sleep>;
		qcom,lpi-gpios;
	};

	cdc_dmic23_gpios: cdc_dmic23_pinctrl {
		compatible = "qcom,msm-cdc-pinctrl";
		pinctrl-names = "aud_active", "aud_sleep";
		pinctrl-0 = <&cdc_dmic23_clk_active &cdc_dmic23_data_active>;
		pinctrl-1 = <&cdc_dmic23_clk_sleep &cdc_dmic23_data_sleep>;
		qcom,lpi-gpios;
	};

	wsa_swr_gpios: wsa_swr_clk_data_pinctrl {
		compatible = "qcom,msm-cdc-pinctrl";
		pinctrl-names = "aud_active", "aud_sleep";
		pinctrl-0 = <&wsa_swr_clk_active &wsa_swr_data_active>;
		pinctrl-1 = <&wsa_swr_clk_sleep &wsa_swr_data_sleep>;
	};

	rx_swr_gpios: rx_swr_clk_data_pinctrl {
		compatible = "qcom,msm-cdc-pinctrl";
		pinctrl-names = "aud_active", "aud_sleep";
		pinctrl-0 = <&rx_swr_clk_active &rx_swr_data_active>;
		pinctrl-1 = <&rx_swr_clk_sleep &rx_swr_data_sleep>;
		qcom,lpi-gpios;
	};

	tx_swr_gpios: tx_swr_clk_data_pinctrl {
		compatible = "qcom,msm-cdc-pinctrl";
		pinctrl-names = "aud_active", "aud_sleep";
		pinctrl-0 = <&tx_swr_clk_active &tx_swr_data1_active
			    &tx_swr_data2_active>;
		pinctrl-1 = <&tx_swr_clk_sleep &tx_swr_data1_sleep
			    &tx_swr_data2_sleep>;
		qcom,lpi-gpios;
	};

	wsa_spkr_en1: wsa_spkr_en1_pinctrl {
		compatible = "qcom,msm-cdc-pinctrl";
		pinctrl-names = "aud_active", "aud_sleep";
		pinctrl-0 = <&spkr_1_sd_n_active>;
		pinctrl-1 = <&spkr_1_sd_n_sleep>;
	};

	wsa_spkr_en2: wsa_spkr_en2_pinctrl {
		compatible = "qcom,msm-cdc-pinctrl";
		pinctrl-names = "aud_active", "aud_sleep";
		pinctrl-0 = <&spkr_2_sd_n_active>;
		pinctrl-1 = <&spkr_2_sd_n_sleep>;
	};

	wcd9xxx_intc: wcd9xxx-irq {
		status = "disabled";
		compatible = "qcom,wcd9xxx-irq";
		interrupt-controller;
		#interrupt-cells = <1>;
		interrupt-parent = <&tlmm>;
		qcom,gpio-connect = <&tlmm 122 0>;
		pinctrl-names = "default";
		pinctrl-0 = <&wcd_intr_default>;
	};


	wcd934x_rst_gpio: msm_cdc_pinctrl@29 {
		status = "disabled";
		compatible = "qcom,msm-cdc-pinctrl";
		pinctrl-names = "aud_active", "aud_sleep";
		pinctrl-0 = <&lpi_wcd934x_reset_active>;
		pinctrl-1 = <&lpi_wcd934x_reset_sleep>;
		qcom,lpi-gpios;
	};

	wcd937x_rst_gpio: msm_cdc_pinctrl@24 {
		compatible = "qcom,msm-cdc-pinctrl";
		pinctrl-names = "aud_active", "aud_sleep";
		pinctrl-0 = <&lpi_wcd937x_reset_active>;
		pinctrl-1 = <&lpi_wcd937x_reset_sleep>;
		qcom,lpi-gpios;
	};

	tavil_glink: qcom,wcd-dsp-glink {
		status = "disabled";
		compatible = "qcom,wcd-dsp-glink";
		qcom,wdsp-channels = "g_glink_ctrl",
				     "g_glink_persistent_data_nild",
				     "g_glink_persistent_data_ild",
				     "g_glink_audio_data";
	};

	tavil_wdsp: wcd-dsp-mgr@2 {
		status = "disabled";
		compatible = "qcom,wcd-dsp-mgr";
		qcom,wdsp-components = <&wcd934x_cdc 0>,
				       <&tavil_spi_0 1>,
				       <&glink_spi_xprt_wdsp 2>;
		qcom,img-filename = "cpe_9340";
	};

	clock_audio_wsa_1: wsa_core_clk {
		compatible = "qcom,audio-ref-clk";
		qcom,codec-ext-clk-src = <AUDIO_LPASS_MCLK_2>;
		qcom,codec-lpass-ext-clk-freq = <19200000>;
		qcom,codec-lpass-clk-id = <0x309>;
		#clock-cells = <1>;
	};

	clock_audio_wsa_2: wsa_npl_clk {
		compatible = "qcom,audio-ref-clk";
		qcom,codec-ext-clk-src = <AUDIO_LPASS_MCLK_3>;
		qcom,codec-lpass-ext-clk-freq = <19200000>;
		qcom,codec-lpass-clk-id = <0x30A>;
		#clock-cells = <1>;
	};

	clock_audio_va: va_core_clk  {
		compatible = "qcom,audio-ref-clk";
		qcom,codec-ext-clk-src = <AUDIO_LPASS_MCLK_1>;
		qcom,codec-lpass-ext-clk-freq = <19200000>;
		qcom,codec-lpass-clk-id = <0x30B>;
		#clock-cells = <1>;
	};

	clock_audio_rx_1: rx_core_clk {
		compatible = "qcom,audio-ref-clk";
		qcom,codec-ext-clk-src = <AUDIO_LPASS_MCLK_4>;
		qcom,codec-lpass-ext-clk-freq = <19200000>;
		qcom,codec-lpass-clk-id = <0x30E>;
		#clock-cells = <1>;
	};

	clock_audio_rx_2: rx_npl_clk {
		compatible = "qcom,audio-ref-clk";
		qcom,codec-ext-clk-src = <AUDIO_LPASS_MCLK_5>;
		qcom,codec-lpass-ext-clk-freq = <19200000>;
		qcom,codec-lpass-clk-id = <0x30F>;
		#clock-cells = <1>;
	};

	clock_audio_tx_1: tx_core_clk {
		compatible = "qcom,audio-ref-clk";
		qcom,codec-ext-clk-src = <AUDIO_LPASS_MCLK_6>;
		qcom,codec-lpass-ext-clk-freq = <19200000>;
		qcom,codec-lpass-clk-id = <0x30C>;
		#clock-cells = <1>;
	};

	clock_audio_tx_2: tx_npl_clk {
		compatible = "qcom,audio-ref-clk";
		qcom,codec-ext-clk-src = <AUDIO_LPASS_MCLK_7>;
		qcom,codec-lpass-ext-clk-freq = <19200000>;
		qcom,codec-lpass-clk-id = <0x30D>;
		#clock-cells = <1>;
	};

	clock_audio: audio_ext_clk {
		status = "disabled";
		qcom,codec-ext-clk-src = <0>;
		compatible = "qcom,audio-ref-clk";
		pinctrl-names = "active", "sleep";
		pinctrl-0 = <&wcd934x_mclk_default>;
		pinctrl-1 = <&wcd934x_mclk_default>;
		qcom,use-pinctrl = <1>;
		qcom,audio-ref-clk-gpio = <&pm6150_gpios 8 0>;
		clock-names = "osr_clk";
		clocks = <&pm6150_clkdiv>;
		qcom,node_has_rpm_clock;
		pmic-clock-names = "pm6150_div_clk1";
		#clock-cells = <1>;
	};

	dbu1: dbu1 {
	    compatible = "regulator-fixed";
	    regulator-name = "dbu1";
	    startup-delay-us = <0>;
	    enable-active-high;
	};
};

&slim_aud {
	wcd934x_cdc: tavil_codec {
		status = "disabled";
		compatible = "qcom,tavil-slim-pgd";
		elemental-addr = [00 01 50 02 17 02];

		interrupt-parent = <&wcd9xxx_intc>;
		interrupts = <0 1 2 3 4 5 6 7 8 9 10 11 12 13 14 15 16
			      17 18 19 20 21 22 23 24 25 26 27 28 29
			      30 31>;

		qcom,wcd-rst-gpio-node = <&wcd934x_rst_gpio>;

		clock-names = "wcd_clk";
		clocks = <&clock_audio 0>;

		cdc-vdd-buck-supply = <&dbu1>;
		qcom,cdc-vdd-buck-voltage = <1800000 1800000>;
		qcom,cdc-vdd-buck-current = <594000>;

		cdc-buck-sido-supply = <&dbu1>;
		qcom,cdc-buck-sido-voltage = <1800000 1800000>;
		qcom,cdc-buck-sido-current = <500000>;

		cdc-vdd-tx-h-supply = <&dbu1>;
		qcom,cdc-vdd-tx-h-voltage = <1800000 1800000>;
		qcom,cdc-vdd-tx-h-current = <25000>;

		cdc-vdd-rx-h-supply = <&dbu1>;
		qcom,cdc-vdd-rx-h-voltage = <1800000 1800000>;
		qcom,cdc-vdd-rx-h-current = <25000>;

		cdc-vddpx-1-supply = <&dbu1>;
		qcom,cdc-vddpx-1-voltage = <1800000 1800000>;
		qcom,cdc-vddpx-1-current = <10000>;

		cdc-vdd-mic-bias-supply = <&BOB>;
		qcom,cdc-vdd-mic-bias-voltage = <3296000 3296000>;
		qcom,cdc-vdd-mic-bias-current = <30400>;

		qcom,cdc-static-supplies = "cdc-vdd-buck",
					   "cdc-buck-sido",
					   "cdc-vdd-tx-h",
					   "cdc-vdd-rx-h",
					   "cdc-vddpx-1";
		qcom,cdc-on-demand-supplies = "cdc-vdd-mic-bias";

		qcom,cdc-micbias1-mv = <1800>;
		qcom,cdc-micbias2-mv = <1800>;
		qcom,cdc-micbias3-mv = <1800>;
		qcom,cdc-micbias4-mv = <1800>;

		qcom,cdc-mclk-clk-rate = <9600000>;
		qcom,cdc-slim-ifd = "tavil-slim-ifd";
		qcom,cdc-slim-ifd-elemental-addr = [00 00 50 02 17 02];
		qcom,cdc-dmic-sample-rate = <4800000>;
		qcom,cdc-mad-dmic-rate = <600000>;

		qcom,wdsp-cmpnt-dev-name = "tavil_codec";
		qcom,vreg-micb-supply = <&BOB>;

		tavil_spi_0: wcd_spi {
			compatible = "qcom,wcd-spi-v2";
			qcom,master-bus-num = <0>;
			qcom,chip-select = <0>;
			qcom,max-frequency = <24000000>;
			qcom,mem-base-addr = <0x100000>;
		};
	};
};<|MERGE_RESOLUTION|>--- conflicted
+++ resolved
@@ -26,11 +26,7 @@
 			 <&clock_audio_tx_2 0>;
 		qcom,tx-swr-gpios = <&tx_swr_gpios>;
 		qcom,tx-dmic-sample-rate = <2400000>;
-<<<<<<< HEAD
-		swr_2: tx_swr_master {
-=======
 		swr2: tx_swr_master {
->>>>>>> 4719c01d
 			compatible = "qcom,swr-mstr";
 			#address-cells = <2>;
 			#size-cells = <0>;
