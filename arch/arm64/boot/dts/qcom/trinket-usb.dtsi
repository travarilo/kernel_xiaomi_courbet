--- conflicted
+++ resolved
@@ -139,11 +139,7 @@
 			"tcsr_clamp_dig_n_1p8",
 			"tune2_efuse_addr";
 
-<<<<<<< HEAD
-		vdd-supply = <&pm6125_l4>;
-=======
 		vdd-supply = <&pm6125_l7>;
->>>>>>> 2d0bbcbf
 		vdda18-supply = <&pm6125_l10>;
 		vdda33-supply = <&pm6125_l15>;
 		qcom,vdd-voltage-level = <0 925000 970000>;
@@ -175,19 +171,12 @@
 	/* Primary USB port related QMP USB PHY */
 	usb_qmp_phy: ssphy@1615000 {
 		compatible = "qcom,usb-ssphy-qmp-usb3-or-dp";
-<<<<<<< HEAD
-		reg = <0x01615000 0x1000>;
-		reg-names = "qmp_phy_base";
-
-		vdd-supply = <&pm6125_l4>;
-=======
 		reg = <0x01615000 0x1000>,
 			<0x03cb244 0x4>;
 		reg-names = "qmp_phy_base",
 			"vls_clamp-reg";
 
 		vdd-supply = <&pm6125_l7>;
->>>>>>> 2d0bbcbf
 		core-supply = <&pm6125_l10>;
 		qcom,vdd-voltage-level = <0 925000 970000>;
 		qcom,core-voltage-level = <0 1800000 1800000>;
