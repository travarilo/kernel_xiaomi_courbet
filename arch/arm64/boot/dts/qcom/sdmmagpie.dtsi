/* Copyright (c) 2018, The Linux Foundation. All rights reserved.
 *
 * This program is free software; you can redistribute it and/or modify
 * it under the terms of the GNU General Public License version 2 and
 * only version 2 as published by the Free Software Foundation.
 *
 * This program is distributed in the hope that it will be useful,
 * but WITHOUT ANY WARRANTY; without even the implied warranty of
 * MERCHANTABILITY or FITNESS FOR A PARTICULAR PURPOSE.  See the
 * GNU General Public License for more details.
 */

#include "skeleton64.dtsi"
#include <dt-bindings/interrupt-controller/arm-gic.h>
#include <dt-bindings/clock/qcom,gcc-sdmmagpie.h>
#include <dt-bindings/clock/qcom,gpucc-sdmmagpie.h>
#include <dt-bindings/clock/qcom,camcc-sdmmagpie.h>
#include <dt-bindings/clock/qcom,videocc-sdmmagpie.h>
#include <dt-bindings/clock/qcom,dispcc-sdmmagpie.h>
#include <dt-bindings/clock/qcom,npucc-sdmmagpie.h>
#include <dt-bindings/clock/qcom,rpmh.h>
#include <dt-bindings/clock/qcom,aop-qmp.h>
#include <dt-bindings/regulator/qcom,rpmh-regulator.h>
#include <dt-bindings/soc/qcom,tcs-mbox.h>
#include <dt-bindings/clock/qcom,cpucc-sm8150.h>

#define MHZ_TO_MBPS(mhz, w) ((mhz * 1000000 * w) / (1024 * 1024))
#define BW_OPP_ENTRY(mhz, w) opp-mhz {opp-hz = /bits/ 64 <MHZ_TO_MBPS(mhz, w)>;}

/ {
	model = "Qualcomm Technologies, Inc. SDMMAGPIE";
	compatible = "qcom,sdmmagpie";
	qcom,msm-id = <365 0x0>;
	qcom,msm-name = "SDMMAGPIE";
	interrupt-parent = <&pdc>;

	aliases {
		spi0 = &qupv3_se0_spi;
		spi1 = &qupv3_se4_spi;
		i2c0 = &qupv3_se2_i2c;
		i2c1 = &qupv3_se7_i2c;
		i2c2 = &qupv3_se9_i2c;
		serial0 = &qupv3_se8_2uart;
		hsuart0 = &qupv3_se3_4uart;
		sdhc1 = &sdhc_1; /* SDC1 eMMC slot */
		sdhc2 = &sdhc_2; /* SDC2 SD Card slot */
		ufshc1 = &ufshc_mem; /* Embedded UFS slot */
	};

	cpus {
		#address-cells = <2>;
		#size-cells = <0>;

		CPU0: cpu@0 {
			device_type = "cpu";
			compatible = "arm,armv8";
			reg = <0x0 0x0>;
			enable-method = "psci";
			capacity-dmips-mhz = <1024>;
			sched-energy-costs = <&CPU_COST_0 &CLUSTER_COST_0>;
			cache-size = <0x8000>;
			next-level-cache = <&L2_0>;
			qcom,lmh-dcvs = <&lmh_dcvs0>;
			#cooling-cells = <2>;
			L2_0: l2-cache {
			      compatible = "arm,arch-cache";
			      cache-size = <0x20000>;
			      cache-level = <2>;
			      next-level-cache = <&L3_0>;

				L3_0: l3-cache {
				      compatible = "arm,arch-cache";
				      cache-size = <0x100000>;
				      cache-level = <3>;
				};
			};

			L1_I_0: l1-icache {
				compatible = "arm,arch-cache";
				qcom,dump-size = <0x8800>;
			};

			L1_D_0: l1-dcache {
				compatible = "arm,arch-cache";
				qcom,dump-size = <0x9000>;
			};

			L2_TLB_0: l2-tlb {
				qcom,dump-size = <0x5000>;
			};
		};

		CPU1: cpu@100 {
			device_type = "cpu";
			compatible = "arm,armv8";
			reg = <0x0 0x100>;
			enable-method = "psci";
			capacity-dmips-mhz = <1024>;
			sched-energy-costs = <&CPU_COST_0 &CLUSTER_COST_0>;
			cache-size = <0x8000>;
			next-level-cache = <&L2_100>;
			qcom,lmh-dcvs = <&lmh_dcvs0>;
			#cooling-cells = <2>;
			L2_100: l2-cache {
			      compatible = "arm,arch-cache";
			      cache-size = <0x20000>;
			      cache-level = <2>;
			      next-level-cache = <&L3_0>;
			};

			L1_I_100: l1-icache {
				compatible = "arm,arch-cache";
				qcom,dump-size = <0x8800>;
			};

			L1_D_100: l1-dcache {
				compatible = "arm,arch-cache";
				qcom,dump-size = <0x9000>;
			};

			L2_TLB_100: l2-tlb {
				qcom,dump-size = <0x5000>;
			};
		};


		CPU2: cpu@200 {
			device_type = "cpu";
			compatible = "arm,armv8";
			reg = <0x0 0x200>;
			enable-method = "psci";
			capacity-dmips-mhz = <1024>;
			sched-energy-costs = <&CPU_COST_0 &CLUSTER_COST_0>;
			cache-size = <0x8000>;
			next-level-cache = <&L2_200>;
			qcom,lmh-dcvs = <&lmh_dcvs0>;
			#cooling-cells = <2>;
			L2_200: l2-cache {
			      compatible = "arm,arch-cache";
			      cache-size = <0x20000>;
			      cache-level = <2>;
			      next-level-cache = <&L3_0>;
			};

			L1_I_200: l1-icache {
				compatible = "arm,arch-cache";
				qcom,dump-size = <0x8800>;
			};

			L1_D_200: l1-dcache {
				compatible = "arm,arch-cache";
				qcom,dump-size = <0x9000>;
			};

			L2_TLB_200: l2-tlb {
				qcom,dump-size = <0x5000>;
			};
		};

		CPU3: cpu@300 {
			device_type = "cpu";
			compatible = "arm,armv8";
			reg = <0x0 0x300>;
			enable-method = "psci";
			capacity-dmips-mhz = <1024>;
			sched-energy-costs = <&CPU_COST_0 &CLUSTER_COST_0>;
			cache-size = <0x8000>;
			next-level-cache = <&L2_300>;
			qcom,lmh-dcvs = <&lmh_dcvs0>;
			#cooling-cells = <2>;
			L2_300: l2-cache {
			      compatible = "arm,arch-cache";
			      cache-size = <0x20000>;
			      cache-level = <2>;
			      next-level-cache = <&L3_0>;
			};

			L1_I_300: l1-icache {
				compatible = "arm,arch-cache";
				qcom,dump-size = <0x8800>;
			};

			L1_D_300: l1-dcache {
				compatible = "arm,arch-cache";
				qcom,dump-size = <0x9000>;
			};

			L2_TLB_300: l2-tlb {
				qcom,dump-size = <0x5000>;
			};
		};

		CPU4: cpu@400 {
			device_type = "cpu";
			compatible = "arm,armv8";
			reg = <0x0 0x400>;
			enable-method = "psci";
			capacity-dmips-mhz = <1024>;
			sched-energy-costs = <&CPU_COST_0 &CLUSTER_COST_0>;
			cache-size = <0x8000>;
			next-level-cache = <&L2_400>;
			qcom,lmh-dcvs = <&lmh_dcvs0>;
			#cooling-cells = <2>;
			L2_400: l2-cache {
			      compatible = "arm,arch-cache";
			      cache-size = <0x20000>;
			      cache-level = <2>;
			      next-level-cache = <&L3_0>;
			};

			L1_I_400: l1-icache {
				compatible = "arm,arch-cache";
				qcom,dump-size = <0x8800>;
			};

			L1_D_400: l1-dcache {
				compatible = "arm,arch-cache";
				qcom,dump-size = <0x9000>;
			};

			L2_TLB_400: l2-tlb {
				qcom,dump-size = <0x5000>;
			};
		};

		CPU5: cpu@500 {
			device_type = "cpu";
			compatible = "arm,armv8";
			reg = <0x0 0x500>;
			enable-method = "psci";
			capacity-dmips-mhz = <1024>;
			sched-energy-costs = <&CPU_COST_0 &CLUSTER_COST_0>;
			cache-size = <0x8000>;
			next-level-cache = <&L2_500>;
			qcom,lmh-dcvs = <&lmh_dcvs0>;
			#cooling-cells = <2>;
			L2_500: l2-cache {
			      compatible = "arm,arch-cache";
			      cache-size = <0x20000>;
			      cache-level = <2>;
			      next-level-cache = <&L3_0>;
			};

			L1_I_500: l1-icache {
				compatible = "arm,arch-cache";
				qcom,dump-size = <0x8800>;
			};

			L1_D_500: l1-dcache {
				compatible = "arm,arch-cache";
				qcom,dump-size = <0x9000>;
			};

			L2_TLB_500: l2-tlb {
				qcom,dump-size = <0x5000>;
			};
		};

		CPU6: cpu@600 {
			device_type = "cpu";
			compatible = "arm,armv8";
			reg = <0x0 0x600>;
			enable-method = "psci";
			capacity-dmips-mhz = <1740>;
			sched-energy-costs = <&CPU_COST_1 &CLUSTER_COST_1>;
			cache-size = <0x10000>;
			next-level-cache = <&L2_600>;
			qcom,lmh-dcvs = <&lmh_dcvs1>;
			#cooling-cells = <2>;
			L2_600: l2-cache {
			      compatible = "arm,arch-cache";
			      cache-size = <0x40000>;
			      cache-level = <2>;
			      next-level-cache = <&L3_0>;
			      qcom,dump-size = <0x48000>;
			};

			L1_I_600: l1-icache {
				compatible = "arm,arch-cache";
				qcom,dump-size = <0x11000>;
			};

			L1_D_600: l1-dcache {
				compatible = "arm,arch-cache";
				qcom,dump-size = <0x12000>;
			};

			L1_ITLB_600: l1-itlb {
				qcom,dump-size = <0x300>;
			};

			L1_DTLB_600: l1-dtlb {
				qcom,dump-size = <0x480>;
			};

			L2_TLB_600: l2-tlb {
				qcom,dump-size = <0x7800>;
			};
		};

		CPU7: cpu@700 {
			device_type = "cpu";
			compatible = "arm,armv8";
			reg = <0x0 0x700>;
			enable-method = "psci";
			capacity-dmips-mhz = <1740>;
			sched-energy-costs = <&CPU_COST_1 &CLUSTER_COST_1>;
			cache-size = <0x10000>;
			next-level-cache = <&L2_700>;
			qcom,lmh-dcvs = <&lmh_dcvs1>;
			#cooling-cells = <2>;
			L2_700: l2-cache {
			      compatible = "arm,arch-cache";
			      cache-size = <0x40000>;
			      cache-level = <2>;
			      next-level-cache = <&L3_0>;
			      qcom,dump-size = <0x48000>;
			};

			L1_I_700: l1-icache {
				compatible = "arm,arch-cache";
				qcom,dump-size = <0x11000>;
			};

			L1_D_700: l1-dcache {
				compatible = "arm,arch-cache";
				qcom,dump-size = <0x12000>;
			};

			L1_ITLB_700: l1-itlb {
				qcom,dump-size = <0x300>;
			};

			L1_DTLB_700: l1-dtlb {
				qcom,dump-size = <0x480>;
			};

			L2_TLB_700: l2-tlb {
				qcom,dump-size = <0x7800>;
			};
		};

		cpu-map {
			cluster0 {
				core0 {
					cpu = <&CPU0>;
				};

				core1 {
					cpu = <&CPU1>;
				};

				core2 {
					cpu = <&CPU2>;
				};

				core3 {
					cpu = <&CPU3>;
				};

				core4 {
					cpu = <&CPU4>;
				};

				core5 {
					cpu = <&CPU5>;
				};

			};

			cluster1 {
				core0 {
					cpu = <&CPU6>;
				};

				core1 {
					cpu = <&CPU7>;
				};
			};
		};
	};

	energy_costs: energy-costs {
		compatible = "sched-energy";

		CPU_COST_0: core-cost0 {
			busy-cost-data = <
				300000	10
				576000	18
				768000	23
				1017600	36
				1248000	52
				1324800	67
				1497600	76
				1612800	92
				1708800	113
				1804800	119
			>;
			idle-cost-data = <
				16 12 8 6
			>;
		};

		CPU_COST_1: core-cost1 {
			busy-cost-data = <
				300000	166
				652800	242
				806400	293
				979200	424
				1094400	470
				1209600	621
				1324800	676
				1555200	973
				1708800	1060
				1843800	1298
				1939200	1362
				2169600	1801
				2361600	2326
				2438400	2568
			>;
			idle-cost-data = <
				100 80 60 40
			>;
		};

		CLUSTER_COST_0: cluster-cost0 {
			busy-cost-data = <
				300000	5
				576000	5
				768000	5
				1017600	7
				1248000	8
				1324800	10
				1497600	10
				1612800	12
				1708800	14
				1804800	14
			>;
			idle-cost-data = <
				4 3 2 1
			>;
		};

		CLUSTER_COST_1: cluster-cost1 {
			busy-cost-data = <
				300000	19
				652800	21
				806400	21
				979200	25
				1094400	26
				1209600	32
				1324800	33
				1555200	41
				1708800	43
				1843800	49
				1939200	50
				2169600	60
				2361600	62
				2438400	63
			>;
			idle-cost-data = <
				4 3 2 1
			>;
		};
	};

	psci {
		compatible = "arm,psci-1.0";
		method = "smc";
	};

	chosen {
		bootargs = "rcupdate.rcu_expedited=1 rcu_nocbs=0-7";
	};

	soc: soc { };

	firmware: firmware {
		android {
			compatible = "android,firmware";
			vbmeta {
				compatible = "android,vbmeta";
				parts = "vbmeta,boot,system,vendor,dtbo";
			};
			fstab {
				compatible = "android,fstab";
				vendor {
					compatible = "android,vendor";
					dev = "/dev/block/platform/soc/1d84000.ufshc/by-name/vendor";
					type = "ext4";
					mnt_flags = "ro,barrier=1,discard";
					fsmgr_flags = "wait,slotselect,avb";
					status = "ok";
				};
			};
		};
	};

	reserved-memory {
		#address-cells = <2>;
		#size-cells = <2>;
		ranges;

		hyp_region: hyp_region@85700000 {
			compatible = "removed-dma-pool";
			no-map;
			reg = <0 0x85700000 0 0x600000>;
		};

		xbl_aop_mem: xbl_aop_mem@85e00000 {
			compatible = "removed-dma-pool";
			no-map;
			reg = <0x0 0x85e00000 0x0 0x1ff000>;
		};

		sec_apps_mem: sec_apps_region@85fff000 {
			compatible = "removed-dma-pool";
			no-map;
			reg = <0x0 0x85fff000 0x0 0x1000>;
		};

		smem_region: smem@86000000 {
			compatible = "removed-dma-pool";
			no-map;
			reg = <0x0 0x86000000 0x0 0x200000>;
		};

		removed_region: removed_region@86200000 {
			compatible = "removed-dma-pool";
			no-map;
			reg = <0 0x86200000 0 0x2d00000>;
		};

		pil_camera_mem: camera_region@8ab00000 {
			compatible = "removed-dma-pool";
			no-map;
			reg = <0 0x8ab00000 0 0x500000>;
		};

		pil_modem_mem: modem_region@8b000000 {
			compatible = "removed-dma-pool";
			no-map;
			reg = <0 0x8b000000 0 0x7e00000>;
		};

		pil_video_mem: pil_video_region@92e00000 {
			compatible = "removed-dma-pool";
			no-map;
			reg = <0 0x92e00000 0 0x500000>;
		};

		wlan_msa_mem: wlan_msa_region@93300000 {
			compatible = "removed-dma-pool";
			no-map;
			reg = <0 0x93300000 0 0x100000>;
		};

		pil_cdsp_mem: cdsp_regions@93400000 {
			compatible = "removed-dma-pool";
			no-map;
			reg = <0 0x93400000 0 0x800000>;
		};

		pil_adsp_mem: pil_adsp_region@93c00000 {
			compatible = "removed-dma-pool";
			no-map;
			reg = <0 0x93c00000 0 0x1e00000>;
		};

		pil_ipa_fw_mem: ips_fw_region@95a00000 {
			compatible = "removed-dma-pool";
			no-map;
			reg = <0 0x95a00000 0 0x10000>;
		};

		pil_ipa_gsi_mem: ipa_gsi_region@95a10000 {
			compatible = "removed-dma-pool";
			no-map;
			reg = <0 0x95a10000 0 0x5000>;
		};

		pil_gpu_mem: gpu_region@95a15000 {
			compatible = "removed-dma-pool";
			no-map;
			reg = <0 0x95a15000 0 0x2000>;
		};

		npu_mem: npu_region@95a80000 {
			compatible = "removed-dma-pool";
			no-map;
			reg = <0 0x95a80000 0 0x80000>;
		};

		qseecom_mem: qseecom_region@9e400000 {
			compatible = "shared-dma-pool";
			no-map;
			reg = <0 0x9e400000 0 0x1400000>;
		};

		adsp_mem: adsp_region {
			compatible = "shared-dma-pool";
			alloc-ranges = <0 0x00000000 0 0xffffffff>;
			reusable;
			alignment = <0 0x400000>;
			size = <0 0xc00000>;
		};

		cdsp_mem: cdsp_region {
			compatible = "shared-dma-pool";
			alloc-ranges = <0x0 0x00000000 0x0 0xffffffff>;
			reusable;
			alignment = <0x0 0x400000>;
			size = <0x0 0x400000>;
		};

		qseecom_ta_mem: qseecom_ta_region {
			compatible = "shared-dma-pool";
			alloc-ranges = <0 0x00000000 0 0xffffffff>;
			reusable;
			alignment = <0 0x400000>;
			size = <0 0x1000000>;
		};

		sp_mem: sp_region {  /* SPSS-HLOS ION shared mem */
			compatible = "shared-dma-pool";
			alloc-ranges = <0 0x00000000 0 0xffffffff>; /* 32-bit */
			reusable;
			alignment = <0 0x400000>;
			size = <0 0x800000>;
		};

		secure_display_memory: secure_display_region {
			compatible = "shared-dma-pool";
			alloc-ranges = <0 0x00000000 0 0xffffffff>;
			reusable;
			alignment = <0 0x400000>;
			size = <0 0x5c00000>;
		};

		cont_splash_memory: cont_splash_region@9c000000 {
			reg = <0x0 0x9c000000 0x0 0x02400000>;
			label = "cont_splash_region";
		};

		dump_mem: mem_dump_region {
			compatible = "shared-dma-pool";
			reusable;
			size = <0 0x2400000>;
		};

		/* global autoconfigured region for contiguous allocations */
		linux,cma {
			compatible = "shared-dma-pool";
			alloc-ranges = <0 0x00000000 0 0xffffffff>;
			reusable;
			alignment = <0 0x400000>;
			size = <0 0x2000000>;
			linux,cma-default;
		};
	};
};

&soc {
	#address-cells = <1>;
	#size-cells = <1>;
	ranges = <0 0 0 0xffffffff>;
	compatible = "simple-bus";

	intc: interrupt-controller@17a00000 {
		compatible = "arm,gic-v3";
		#interrupt-cells = <3>;
		interrupt-controller;
		#redistributor-regions = <1>;
		redistributor-stride = <0x0 0x20000>;
		reg = <0x17a00000 0x10000>,     /* GICD */
		      <0x17a60000 0x100000>;    /* GICR * 8 */
		interrupts = <GIC_PPI 9 IRQ_TYPE_LEVEL_HIGH>;
		interrupt-parent = <&intc>;
	};

	pdc: interrupt-controller@b220000 {
		compatible = "qcom,pdc-sdmmagpie";
		reg = <0xb220000 0x400>;
		#interrupt-cells = <3>;
		interrupt-parent = <&intc>;
		interrupt-controller;
	};

	qcom,memshare {
		compatible = "qcom,memshare";

		qcom,client_1 {
			compatible = "qcom,memshare-peripheral";
			qcom,peripheral-size = <0x0>;
			qcom,client-id = <0>;
			qcom,allocate-boot-time;
			label = "modem";
		};

		qcom,client_2 {
			compatible = "qcom,memshare-peripheral";
			qcom,peripheral-size = <0x0>;
			qcom,client-id = <2>;
			label = "modem";
		};

		mem_client_3_size: qcom,client_3 {
			compatible = "qcom,memshare-peripheral";
			qcom,peripheral-size = <0x500000>;
			qcom,client-id = <1>;
			qcom,allocate-on-request;
			label = "modem";
		};
	};

	timer {
		compatible = "arm,armv8-timer";
		interrupts = <GIC_PPI 1 0xf08>,
			     <GIC_PPI 2 0xf08>,
			     <GIC_PPI 3 0xf08>,
			     <GIC_PPI 0 0xf08>;
		clock-frequency = <19200000>;
	};

	timer@0x17c20000{
		#address-cells = <1>;
		#size-cells = <1>;
		ranges;
		compatible = "arm,armv7-timer-mem";
		reg = <0x17c20000 0x1000>;
		clock-frequency = <19200000>;

		frame@0x17c21000 {
			frame-number = <0>;
			interrupts = <GIC_SPI 8 IRQ_TYPE_LEVEL_HIGH>,
				     <GIC_SPI 6 IRQ_TYPE_LEVEL_HIGH>;
			reg = <0x17c21000 0x1000>,
			      <0x17c22000 0x1000>;
		};

		frame@17c23000 {
			frame-number = <1>;
			interrupts = <GIC_SPI 9 IRQ_TYPE_LEVEL_HIGH>;
			reg = <0x17c23000 0x1000>;
			status = "disabled";
		};

		frame@17c25000 {
			frame-number = <2>;
			interrupts = <GIC_SPI 10 IRQ_TYPE_LEVEL_HIGH>;
			reg = <0x17c25000 0x1000>;
			status = "disabled";
		};

		frame@17c27000 {
			frame-number = <3>;
			interrupts = <GIC_SPI 11 IRQ_TYPE_LEVEL_HIGH>;
			reg = <0x17c27000 0x1000>;
			status = "disabled";
		};

		frame@17c29000 {
			frame-number = <4>;
			interrupts = <GIC_SPI 12 IRQ_TYPE_LEVEL_HIGH>;
			reg = <0x17c29000 0x1000>;
			status = "disabled";
		};

		frame@17c2b000 {
			frame-number = <5>;
			interrupts = <GIC_SPI 13 IRQ_TYPE_LEVEL_HIGH>;
			reg = <0x17c2b000 0x1000>;
			status = "disabled";
		};

		frame@17c2d000 {
			frame-number = <6>;
			interrupts = <GIC_SPI 14 IRQ_TYPE_LEVEL_HIGH>;
			reg = <0x17c2d000 0x1000>;
			status = "disabled";
		};
	};

	clocks {
		sleep_clk: sleep-clk {
			compatible = "fixed-clock";
			clock-frequency = <32000>;
			clock-output-names = "chip_sleep_clk";
			#clock-cells = <1>;
		};
	};

	clock_rpmh: qcom,rpmh {
		compatible = "qcom,rpmh-clk-sdmmagpie";
		mboxes = <&apps_rsc 0>;
		mbox-names = "apps";
		#clock-cells = <1>;
	};

	clock_aop: qcom,aopclk {
		compatible = "qcom,aop-qmp-clk";
		#clock-cells = <1>;
		mboxes = <&qmp_aop 0>;
		mbox-names = "qdss_clk";
	};

	clock_gcc: qcom,gcc@100000 {
		compatible = "qcom,gcc-sdmmagpie", "syscon";
		vdd_cx-supply = <&VDD_CX_LEVEL>;
		vdd_cx_ao-supply = <&VDD_CX_LEVEL_AO>;
		reg = <0x100000 0x1f0000>;
		reg-names = "cc_base";
		#clock-cells = <1>;
		#reset-cells = <1>;
	};

	clock_camcc: qcom,camcc {
		compatible = "qcom,camcc-sdmmagpie", "syscon";
		vdd_cx-supply = <&VDD_CX_LEVEL>;
		vdd_mx-supply = <&VDD_MX_LEVEL>;
		reg = <0xad00000 0x10000>;
		reg-names = "cc_base";
		#clock-cells = <1>;
		#reset-cells = <1>;
	};

	clock_gpucc: qcom,gpucc {
		compatible = "qcom,gpucc-sdmmagpie", "syscon";
		reg = <0x5090000 0x9000>;
		reg-names = "cc_base";
		vdd_cx-supply = <&VDD_CX_LEVEL>;
		vdd_mx-supply = <&VDD_MX_LEVEL>;
		vdd_gfx-supply = <&VDD_GFX_LEVEL>;
		#clock-cells = <1>;
		#reset-cells = <1>;
	};

	clock_videocc: qcom,videocc@ab00000 {
		compatible = "qcom,videocc-sdmmagpie", "syscon";
		vdd_cx-supply = <&VDD_CX_LEVEL>;
		reg = <0xab00000 0x10000>;
		reg-names = "cc_base";
		#clock-cells = <1>;
		#reset-cells = <1>;
	};

	clock_dispcc: qcom,dispcc@af00000 {
		compatible = "qcom,dispcc-sdmmagpie", "syscon";
		vdd_cx-supply = <&VDD_CX_LEVEL>;
		reg = <0xaf00000 0x20000>;
		reg-names = "cc_base";
		#clock-cells = <1>;
		#reset-cells = <1>;
	};

	clock_npucc: qcom,npucc {
		compatible = "qcom,npucc-sdmmagpie", "syscon";
		reg = <0x9910000 0x10000>;
		reg-names = "cc_base";
		vdd_cx-supply = <&VDD_CX_LEVEL>;
		npu_gdsc-supply = <&npu_core_gdsc>;
		#clock-cells = <1>;
		#reset-cells = <1>;
	};

	clock_cpucc: qcom,cpucc@18321000 {
		compatible = "qcom,clk-cpu-osm-sdmmagpie";
		reg = <0x18321000 0x1400>,
			<0x18323000 0x1400>,
			<0x18325800 0x1400>;
		reg-names = "osm_l3_base", "osm_pwrcl_base",
			"osm_perfcl_base";
		#clock-cells = <1>;
		status = "disabled";
	};

	cpucc_debug: syscon@182a0018 {
		compatible = "syscon";
		reg = <0x182a0018 0x4>;
	};

	mccc_debug: syscon@90b0000 {
		compatible = "syscon";
		reg = <0x90b0000 0x1000>;
	};

	clock_debug: qcom,cc-debug {
		compatible = "qcom,debugcc-sdmmagpie";
		qcom,cc-count = <8>;
		qcom,gcc = <&clock_gcc>;
		qcom,videocc = <&clock_videocc>;
		qcom,camcc = <&clock_camcc>;
		qcom,dispcc = <&clock_dispcc>;
		qcom,gpucc = <&clock_gpucc>;
		qcom,npucc = <&clock_npucc>;
		qcom,cpucc = <&cpucc_debug>;
		qcom,mccc = <&mccc_debug>;
		clocks = <&clock_rpmh RPMH_CXO_CLK>;
		clock-names = "xo_clk_src";
		#clock-cells = <1>;
	};

	qcom,sps {
		compatible = "qcom,msm-sps-4k";
		qcom,pipe-attr-ee;
	};

	cpu_pmu: cpu-pmu {
		compatible = "arm,armv8-pmuv3";
		qcom,irq-is-percpu;
		interrupts = <GIC_PPI 5 IRQ_TYPE_LEVEL_HIGH>;
	};

	dsu_pmu@0 {
		compatible = "arm,dsu-pmu";
		interrupts = <GIC_SPI 50 IRQ_TYPE_LEVEL_HIGH>;
		cpus = <&CPU0>, <&CPU1>, <&CPU2>, <&CPU3>,
		       <&CPU4>, <&CPU5>, <&CPU6>, <&CPU7>;
	};

	qcom,msm-imem@146aa000 {
		compatible = "qcom,msm-imem";
		reg = <0x146aa000 0x1000>;
		ranges = <0x0 0x146aa000 0x1000>;
		#address-cells = <1>;
		#size-cells = <1>;

		mem_dump_table@10 {
			compatible = "qcom,msm-imem-mem_dump_table";
			reg = <0x10 8>;
		};

		restart_reason@65c {
			compatible = "qcom,msm-imem-restart_reason";
			reg = <0x65c 4>;
		};

		dload_type@1c {
			compatible = "qcom,msm-imem-dload-type";
			reg = <0x1c 0x4>;
		};

		boot_stats@6b0 {
			compatible = "qcom,msm-imem-boot_stats";
			reg = <0x6b0 32>;
		};

		kaslr_offset@6d0 {
			compatible = "qcom,msm-imem-kaslr_offset";
			reg = <0x6d0 12>;
		};

		pil@94c {
			compatible = "qcom,msm-imem-pil";
			reg = <0x94c 200>;
		};

		diag_dload@c8 {
			compatible = "qcom,msm-imem-diag-dload";
			reg = <0xc8 200>;
		};
	};

	restart@c264000 {
		compatible = "qcom,pshold";
		reg = <0xc264000 0x4>,
		      <0x1fd3000 0x4>;
		reg-names = "pshold-base", "tcsr-boot-misc-detect";
	};

	qcom,mpm2-sleep-counter@0xc221000 {
		compatible = "qcom,mpm2-sleep-counter";
		reg = <0xc221000 0x1000>;
		clock-frequency = <32768>;
	};

	qcom,msm-rtb {
		compatible = "qcom,msm-rtb";
		qcom,rtb-size = <0x100000>;
	};

	gpi_dma0: qcom,gpi-dma@0x800000 {
		#dma-cells = <5>;
		compatible = "qcom,gpi-dma";
		reg = <0x800000 0x60000>;
		reg-names = "gpi-top";
		interrupts = <0 244 0>, <0 245 0>, <0 246 0>, <0 247 0>,
			     <0 248 0>, <0 249 0>, <0 250 0>, <0 251 0>;
		qcom,max-num-gpii = <8>;
		qcom,gpii-mask = <0x0f>;
		qcom,ev-factor = <2>;
		iommus = <&apps_smmu 0x0216 0x0>;
		qcom,smmu-cfg = <0x1>;
		qcom,iova-range = <0x0 0x100000 0x0 0x100000>;
		status = "ok";
	};

	gpi_dma1: qcom,gpi-dma@0xa00000 {
		#dma-cells = <5>;
		compatible = "qcom,gpi-dma";
		reg = <0xa00000 0x60000>;
		reg-names = "gpi-top";
		interrupts = <0 279 0>, <0 280 0>, <0 281 0>, <0 282 0>,
		     <0 283 0>, <0 284 0>, <0 293 0>, <0 294 0>;
		qcom,max-num-gpii = <8>;
		qcom,gpii-mask = <0x0f>;
		qcom,ev-factor = <2>;
		iommus = <&apps_smmu 0x04d6 0x0>;
		qcom,smmu-cfg = <0x1>;
		qcom,iova-range = <0x0 0x100000 0x0 0x100000>;
		status = "ok";
	};

	slim_aud: slim@62dc0000 {
		cell-index = <1>;
		compatible = "qcom,slim-ngd";
		reg = <0x62dc0000 0x2c000>,
			<0x62d84000 0x2a000>;
		reg-names = "slimbus_physical", "slimbus_bam_physical";
		interrupts = <0 163 0>, <0 164 0>;
		interrupt-names = "slimbus_irq", "slimbus_bam_irq";
		qcom,apps-ch-pipes = <0x7c0000>;
		qcom,ea-pc = <0x300>;
		status = "disabled";
		qcom,iommu-s1-bypass;

		iommu_slim_aud_ctrl_cb: qcom,iommu_slim_ctrl_cb {
			compatible = "qcom,iommu-slim-ctrl-cb";
			iommus = <&apps_smmu 0x1be6 0x0>,
				 <&apps_smmu 0x1bed 0x0>,
				 <&apps_smmu 0x1bee 0x1>,
				 <&apps_smmu 0x1bf0 0x1>;
		};

	};

	slim_qca: slim@62e40000 {
		cell-index = <3>;
		compatible = "qcom,slim-ngd";
		reg = <0x62e40000 0x2c000>,
			<0x62e04000 0x20000>;
		reg-names = "slimbus_physical", "slimbus_bam_physical";
		interrupts = <0 291 0>, <0 292 0>;
		interrupt-names = "slimbus_irq", "slimbus_bam_irq";
		status = "disabled";
		qcom,iommu-s1-bypass;

		iommu_slim_qca_ctrl_cb: qcom,iommu_slim_ctrl_cb {
			compatible = "qcom,iommu-slim-ctrl-cb";
			iommus = <&apps_smmu 0x1bf3 0x0>;
		};
	};

	wdog: qcom,wdt@17c10000{
		compatible = "qcom,msm-watchdog";
		reg = <0x17c10000 0x1000>;
		reg-names = "wdt-base";
		interrupts = <GIC_SPI 0 IRQ_TYPE_NONE>,
			     <GIC_SPI 1 IRQ_TYPE_NONE>;
		qcom,bark-time = <11000>;
		qcom,pet-time = <9360>;
		qcom,ipi-ping;
		qcom,wakeup-enable;
		qcom,scandump-sizes = <0x10100 0x10100 0x10100 0x10100
				       0x10100 0x10100 0x25900 0x25900>;
	};

	eud: qcom,msm-eud@88e0000 {
		compatible = "qcom,msm-eud";
		interrupt-names = "eud_irq";
		interrupts = <GIC_SPI 492 IRQ_TYPE_LEVEL_HIGH>;
		reg = <0x88e0000 0x2000>;
		reg-names = "eud_base";
		status = "ok";
	};

	qcom,chd_sliver {
		compatible = "qcom,core-hang-detect";
		label = "silver";
		qcom,threshold-arr = <0x18000058 0x18010058
				      0x18020058 0x18030058
				      0x18040058 0x18050058>;
		qcom,config-arr = <0x18000060 0x18010060
				   0x18020060 0x18030060
				   0x18040060 0x18050060>;
	};

	qcom,chd_gold {
		compatible = "qcom,core-hang-detect";
		label = "gold";
		qcom,threshold-arr = <0x18060058 0x18070058>;
		qcom,config-arr = <0x18060060 0x18070060>;
	};

	kryo-erp {
		compatible = "arm,arm64-kryo-cpu-erp";
		interrupts = <GIC_PPI 6 IRQ_TYPE_LEVEL_HIGH>,
			     <GIC_SPI 35 IRQ_TYPE_LEVEL_HIGH>;

		interrupt-names = "l1-l2-faultirq",
				  "l3-scu-faultirq";
	};

	qcom,ghd {
		compatible = "qcom,gladiator-hang-detect-v3";
		qcom,threshold-arr = <0x17e0041C>;
		qcom,config-reg = <0x17e00434>;
	};

	cpuss_dump {
		compatible = "qcom,cpuss-dump";

		qcom,l1_i_cache0 {
			qcom,dump-node = <&L1_I_0>;
			qcom,dump-id = <0x60>;
		};

		qcom,l1_i_cache100 {
			qcom,dump-node = <&L1_I_100>;
			qcom,dump-id = <0x61>;
		};

		qcom,l1_i_cache200 {
			qcom,dump-node = <&L1_I_200>;
			qcom,dump-id = <0x62>;
		};

		qcom,l1_i_cache300 {
			qcom,dump-node = <&L1_I_300>;
			qcom,dump-id = <0x63>;
		};

		qcom,l1_i_cache400 {
			qcom,dump-node = <&L1_I_400>;
			qcom,dump-id = <0x64>;
		};

		qcom,l1_i_cache500 {
			qcom,dump-node = <&L1_I_500>;
			qcom,dump-id = <0x65>;
		};

		qcom,l1_i_cache600 {
			qcom,dump-node = <&L1_I_600>;
			qcom,dump-id = <0x66>;
		};

		qcom,l1_i_cache700 {
			qcom,dump-node = <&L1_I_700>;
			qcom,dump-id = <0x67>;
		};

		qcom,l1_d_cache0 {
			qcom,dump-node = <&L1_D_0>;
			qcom,dump-id = <0x80>;
		};

		qcom,l1_d_cache100 {
			qcom,dump-node = <&L1_D_100>;
			qcom,dump-id = <0x81>;
		};

		qcom,l1_d_cache200 {
			qcom,dump-node = <&L1_D_200>;
			qcom,dump-id = <0x82>;
		};

		qcom,l1_d_cache300 {
			qcom,dump-node = <&L1_D_300>;
			qcom,dump-id = <0x83>;
		};

		qcom,l1_d_cache400 {
			qcom,dump-node = <&L1_D_400>;
			qcom,dump-id = <0x84>;
		};

		qcom,l1_d_cache500 {
			qcom,dump-node = <&L1_D_500>;
			qcom,dump-id = <0x85>;
		};

		qcom,l1_d_cache600 {
			qcom,dump-node = <&L1_D_600>;
			qcom,dump-id = <0x86>;
		};

		qcom,l1_d_cache700 {
			qcom,dump-node = <&L1_D_700>;
			qcom,dump-id = <0x87>;
		};

		qcom,l1_i_tlb_dump600 {
			qcom,dump-node = <&L1_ITLB_600>;
			qcom,dump-id = <0x26>;
		};

		qcom,l1_i_tlb_dump700 {
			qcom,dump-node = <&L1_ITLB_700>;
			qcom,dump-id = <0x27>;
		};

		qcom,l1_d_tlb_dump600 {
			qcom,dump-node = <&L1_DTLB_600>;
			qcom,dump-id = <0x46>;
		};

		qcom,l1_d_tlb_dump700 {
			qcom,dump-node = <&L1_DTLB_700>;
			qcom,dump-id = <0x47>;
		};

		qcom,l2_cache_dump600 {
			qcom,dump-node = <&L2_600>;
			qcom,dump-id = <0xc6>;
		};

		qcom,l2_cache_dump700 {
			qcom,dump-node = <&L2_700>;
			qcom,dump-id = <0xc7>;
		};

		qcom,l2_tlb_dump0 {
			qcom,dump-node = <&L2_TLB_0>;
			qcom,dump-id = <0x120>;
		};

		qcom,l2_tlb_dump100 {
			qcom,dump-node = <&L2_TLB_100>;
			qcom,dump-id = <0x121>;
		};

		qcom,l2_tlb_dump200 {
			qcom,dump-node = <&L2_TLB_200>;
			qcom,dump-id = <0x122>;
		};

		qcom,l2_tlb_dump300 {
			qcom,dump-node = <&L2_TLB_300>;
			qcom,dump-id = <0x123>;
		};

		qcom,l2_tlb_dump400 {
			qcom,dump-node = <&L2_TLB_400>;
			qcom,dump-id = <0x124>;
		};

		qcom,l2_tlb_dump500 {
			qcom,dump-node = <&L2_TLB_500>;
			qcom,dump-id = <0x125>;
		};

		qcom,l2_tlb_dump600 {
			qcom,dump-node = <&L2_TLB_600>;
			qcom,dump-id = <0x126>;
		};

		qcom,l2_tlb_dump700 {
			qcom,dump-node = <&L2_TLB_700>;
			qcom,dump-id = <0x127>;
		};

		qcom,llcc1_d_cache {
			qcom,dump-node = <&LLCC_1>;
			qcom,dump-id = <0x140>;
		};

		qcom,llcc2_d_cache {
			qcom,dump-node = <&LLCC_2>;
			qcom,dump-id = <0x141>;
		};
	};

	mem_dump {
		compatible = "qcom,mem-dump";
		memory-region = <&dump_mem>;

		rpmh {
			qcom,dump-size = <0x2000000>;
			qcom,dump-id = <0xec>;
		};

		rpm_sw {
			qcom,dump-size = <0x28000>;
			qcom,dump-id = <0xea>;
		};

		pmic {
			qcom,dump-size = <0x10000>;
			qcom,dump-id = <0xe4>;
		};

		fcm {
			qcom,dump-size = <0x8400>;
			qcom,dump-id = <0xee>;
		};

		tmc_etf {
			qcom,dump-size = <0x10000>;
			qcom,dump-id = <0xf0>;
		};

		etf_swao {
			qcom,dump-size = <0x8400>;
			qcom,dump-id = <0xf1>;
		};

		etr_reg {
			qcom,dump-size = <0x1000>;
			qcom,dump-id = <0x100>;
		};

		etf_reg {
			qcom,dump-size = <0x1000>;
			qcom,dump-id = <0x101>;
		};

		etfswao_reg {
			qcom,dump-size = <0x1000>;
			qcom,dump-id = <0x102>;
		};

		misc_data {
			qcom,dump-size = <0x1000>;
			qcom,dump-id = <0xe8>;
		};
	};

	thermal_zones: thermal-zones {};

	tsens0: tsens@c222000 {
		compatible = "qcom,tsens24xx";
		reg = <0xc222000 0x8>,
		      <0xc263000 0x1ff>;
		reg-names = "tsens_srot_physical",
			    "tsens_tm_physical";
		interrupts = <0 506 0>, <0 508 0>;
		interrupt-names = "tsens-upper-lower", "tsens-critical";
		#thermal-sensor-cells = <1>;
	};

	tsens1: tsens@c223000 {
		compatible = "qcom,tsens24xx";
		reg = <0xc223000 0x8>,
		      <0xc265000 0x1ff>;
		reg-names = "tsens_srot_physical",
			    "tsens_tm_physical";
		interrupts = <0 507 0>, <0 509 0>;
		interrupt-names = "tsens-upper-lower", "tsens-critical";
		#thermal-sensor-cells = <1>;
	};

	dcc: dcc_v2@10a2000 {
		compatible = "qcom,dcc-v2";
		reg = <0x10a2000 0x1000>,
		      <0x10ae000 0x2000>;
		reg-names = "dcc-base", "dcc-ram-base";

		dcc-ram-offset = <0x6000>;
	};

	qcom,llcc@9200000 {
		compatible = "qcom,llcc-core", "syscon", "simple-mfd";
		reg = <0x9200000 0x450000>;
		reg-names = "llcc_base";
		qcom,llcc-banks-off = <0x0 0x80000>;
		qcom,llcc-broadcast-off = <0x400000>;

		llcc: qcom,sdmmagpie-llcc {
			compatible = "qcom,sdmmagpie-llcc";
			#cache-cells = <1>;
			max-slices = <32>;
			cap-based-alloc-and-pwr-collapse;
		};

		qcom,llcc-perfmon {
			compatible = "qcom,llcc-perfmon";
			clocks = <&clock_aop QDSS_CLK>;
			clock-names = "qdss_clk";
		};

		qcom,llcc-erp {
			compatible = "qcom,llcc-erp";
			interrupt-names = "ecc_irq";
			interrupts = <GIC_SPI 582 IRQ_TYPE_LEVEL_HIGH>;
		};

		qcom,llcc-amon {
			compatible = "qcom,llcc-amon";
		};

		LLCC_1: llcc_1_dcache {
			qcom,dump-size = <0x6c000>;
		};

		LLCC_2: llcc_2_dcache {
			qcom,dump-size = <0x6c000>;
		};
	};

	apps_rsc: mailbox@18220000 {
		compatible = "qcom,tcs-drv";
		label = "apps_rsc";
		reg = <0x18220000 0x100>, <0x18220d00 0x3000>;
		interrupts = <0 5 0>;
		#mbox-cells = <1>;
		qcom,drv-id = <2>;
		qcom,tcs-config = <ACTIVE_TCS  2>,
				  <SLEEP_TCS   3>,
				  <WAKE_TCS    3>,
				  <CONTROL_TCS 1>;
	};

	disp_rsc: mailbox@af20000 {
		compatible = "qcom,tcs-drv";
		label = "display_rsc";
		reg = <0xaf20000 0x100>, <0xaf21c00 0x3000>;
		interrupts = <0 129 0>;
		#mbox-cells = <1>;
		qcom,drv-id = <0>;
		qcom,tcs-config = <ACTIVE_TCS  2>,
				  <SLEEP_TCS   1>,
				  <WAKE_TCS    1>,
				  <CONTROL_TCS 0>;
	};

	system_pm {
		compatible = "qcom,system-pm";
		mboxes = <&apps_rsc 0>;
	};

	cmd_db: qcom,cmd-db@c3f000c {
		compatible = "qcom,cmd-db";
		reg = <0xc3f000c 8>;
	};

	tcsr_mutex_block: syscon@1f40000 {
		compatible = "syscon";
		reg = <0x1f40000 0x20000>;
	};

	tcsr_mutex: hwlock {
		compatible = "qcom,tcsr-mutex";
		syscon = <&tcsr_mutex_block 0 0x1000>;
		#hwlock-cells = <1>;
	};

	smem: qcom,smem {
		compatible = "qcom,smem";
		memory-region = <&smem_region>;
		hwlocks = <&tcsr_mutex 3>;
	};

	apcs: syscon@17c0000c {
		compatible = "syscon";
		reg = <0x17c0000c 0x4>;
	};

	apcs_glb: mailbox@17c00000 {
		compatible = "qcom,sm8150-apcs-hmss-global";
		reg = <0x17c00000 0x1000>;

		#mbox-cells = <1>;
	};

	qcom,msm-cdsp-loader {
		compatible = "qcom,cdsp-loader";
		qcom,proc-img-to-load = "cdsp";
	};

	qcom,msm-adsprpc-mem {
		compatible = "qcom,msm-adsprpc-mem-region";
		memory-region = <&adsp_mem>;
		restrict-access;
	};

	qcom,msm_fastrpc {
		compatible = "qcom,msm-fastrpc-compute";
		qcom,rpc-latency-us = <611>;
		qcom,adsp-remoteheap-vmid = <22 37>;
		qcom,fastrpc-adsp-audio-pdr;
		qcom,fastrpc-adsp-sensors-pdr;

		qcom,msm_fastrpc_compute_cb1 {
			compatible = "qcom,msm-fastrpc-compute-cb";
			label = "cdsprpc-smd";
			iommus = <&apps_smmu 0x1441 0x0>;
			dma-coherent;
		};

		qcom,msm_fastrpc_compute_cb2 {
			compatible = "qcom,msm-fastrpc-compute-cb";
			label = "cdsprpc-smd";
			iommus = <&apps_smmu 0x1442 0x0>;
			dma-coherent;
		};

		qcom,msm_fastrpc_compute_cb3 {
			compatible = "qcom,msm-fastrpc-compute-cb";
			label = "cdsprpc-smd";
			iommus = <&apps_smmu 0x1443 0x0>;
			dma-coherent;
		};

		qcom,msm_fastrpc_compute_cb4 {
			compatible = "qcom,msm-fastrpc-compute-cb";
			label = "cdsprpc-smd";
			iommus = <&apps_smmu 0x1444 0x0>;
			dma-coherent;
		};

		qcom,msm_fastrpc_compute_cb5 {
			compatible = "qcom,msm-fastrpc-compute-cb";
			label = "cdsprpc-smd";
			iommus = <&apps_smmu 0x1445 0x0>;
			dma-coherent;
		};

		qcom,msm_fastrpc_compute_cb6 {
			compatible = "qcom,msm-fastrpc-compute-cb";
			label = "cdsprpc-smd";
			iommus = <&apps_smmu 0x1446 0x0>;
			dma-coherent;
		};

		qcom,msm_fastrpc_compute_cb9 {
			compatible = "qcom,msm-fastrpc-compute-cb";
			label = "cdsprpc-smd";
			qcom,secure-context-bank;
			iommus = <&apps_smmu 0x1449 0x0>;
			dma-coherent;
		};

		qcom,msm_fastrpc_compute_cb10 {
			compatible = "qcom,msm-fastrpc-compute-cb";
			label = "adsprpc-smd";
			iommus = <&apps_smmu 0x1B23 0x0>;
			dma-coherent;
		};

		qcom,msm_fastrpc_compute_cb11 {
			compatible = "qcom,msm-fastrpc-compute-cb";
			label = "adsprpc-smd";
			iommus = <&apps_smmu 0x1B24 0x0>;
			dma-coherent;
		};

		qcom,msm_fastrpc_compute_cb12 {
			compatible = "qcom,msm-fastrpc-compute-cb";
			label = "adsprpc-smd";
			iommus = <&apps_smmu 0x1B25 0x0>;
			dma-coherent;
		};

		qcom,msm_fastrpc_compute_cb13 {
			compatible = "qcom,msm-fastrpc-compute-cb";
			label = "adsprpc-smd";
			iommus = <&apps_smmu 0x1B26 0x0>;
			dma-coherent;
		};

		qcom,msm_fastrpc_compute_cb14 {
			compatible = "qcom,msm-fastrpc-compute-cb";
			label = "adsprpc-smd";
			iommus = <&apps_smmu 0x1B27 0x0>;
			dma-coherent;
		};

		qcom,msm_fastrpc_compute_cb15 {
			compatible = "qcom,msm-fastrpc-compute-cb";
			label = "adsprpc-smd";
			iommus = <&apps_smmu 0x1B28 0x0>;
			shared-cb = <3>;
			dma-coherent;
		};
	};

	qcom,glink {
		compatible = "qcom,glink";
		#address-cells = <1>;
		#size-cells = <1>;
		ranges;

		glink_modem: modem {
			qcom,remote-pid = <1>;
			transport = "smem";
			mboxes = <&apcs_glb 12>;
			mbox-names = "mpss_smem";
			interrupts = <GIC_SPI 449 IRQ_TYPE_EDGE_RISING>;

			label = "modem";
			qcom,glink-label = "mpss";

			qcom,modem_qrtr {
				qcom,glink-channels = "IPCRTR";
				qcom,intents = <0x800  5
						0x2000 3
						0x4400 2>;
			};

			qcom,msm_fastrpc_rpmsg {
				compatible = "qcom,msm-fastrpc-rpmsg";
				qcom,glink-channels = "fastrpcglink-apps-dsp";
				qcom,intents = <0x64 64>;
			};

			qcom,modem_ds {
				qcom,glink-channels = "DS";
				qcom,intents = <0x4000 0x2>;
			};

			qcom,modem_glink_ssr {
				qcom,glink-channels = "glink_ssr";
				qcom,notify-edges = <&glink_adsp>,
						    <&glink_cdsp>;
			};
		};

		glink_adsp: adsp {
			qcom,remote-pid = <2>;
			transport = "smem";
			mboxes = <&apcs_glb 24>;
			mbox-names = "adsp_smem";
			interrupts = <GIC_SPI 170 IRQ_TYPE_EDGE_RISING>;

			label = "adsp";
			qcom,glink-label = "lpass";

			qcom,adsp_qrtr {
				qcom,glink-channels = "IPCRTR";
				qcom,intents = <0x800  5
						0x2000 3
						0x4400 2>;
			};

			qcom,apr_tal_rpmsg {
				qcom,glink-channels = "apr_audio_svc";
				qcom,intents = <0x200 20>;
			};

			qcom,msm_fastrpc_rpmsg {
				compatible = "qcom,msm-fastrpc-rpmsg";
				qcom,glink-channels = "fastrpcglink-apps-dsp";
				qcom,intents = <0x64 64>;
			};

			qcom,adsp_glink_ssr {
				qcom,glink-channels = "glink_ssr";
				qcom,notify-edges = <&glink_modem>,
						    <&glink_cdsp>;
			};
		};

		glink_cdsp: cdsp {
			qcom,remote-pid = <5>;
			transport = "smem";
			mboxes = <&apcs_glb 4>;
			mbox-names = "cdsp_smem";
			interrupts = <GIC_SPI 574 IRQ_TYPE_EDGE_RISING>;

			label = "cdsp";
			qcom,glink-label = "cdsp";

			qcom,cdsp_qrtr {
				qcom,glink-channels = "IPCRTR";
				qcom,intents = <0x800  5
						0x2000 3
						0x4400 2>;
			};

			qcom,msm_fastrpc_rpmsg {
				compatible = "qcom,msm-fastrpc-rpmsg";
				qcom,glink-channels = "fastrpcglink-apps-dsp";
				qcom,intents = <0x64 64>;
			};

			qcom,cdsp_glink_ssr {
				qcom,glink-channels = "glink_ssr";
				qcom,notify-edges = <&glink_modem>,
						    <&glink_adsp>;
			};
		};

		glink_spi_xprt_wdsp: wdsp {
			qcom,remote-pid = <10>;
			transport = "spi";
			tx-descriptors = <0x12000 0x12004>;
			rx-descriptors = <0x1200c 0x12010>;

			qcom,wdsp_ctrl {
				qcom,glink-channels = "g_glink_ctrl";
				qcom,intents = <0x400 1>;
			};

			qcom,wdsp_ild {
				qcom,glink-channels =
					"g_glink_persistent_data_ild";
			};

			qcom,wdsp_nild {
				qcom,glink-channels =
					"g_glink_persistent_data_nild";
			};

			qcom,wdsp_data {
				qcom,glink-channels = "g_glink_audio_data";
				qcom,intents = <0x1000 2>;
			};
		};
	};

	qcom,glinkpkt {
		compatible = "qcom,glinkpkt";

		qcom,glinkpkt-at-mdm0 {
			qcom,glinkpkt-edge = "mpss";
			qcom,glinkpkt-ch-name = "DS";
			qcom,glinkpkt-dev-name = "at_mdm0";
		};

		qcom,glinkpkt-apr-apps2 {
			qcom,glinkpkt-edge = "adsp";
			qcom,glinkpkt-ch-name = "apr_apps2";
			qcom,glinkpkt-dev-name = "apr_apps2";
		};

		qcom,glinkpkt-data40-cntl {
			qcom,glinkpkt-edge = "mpss";
			qcom,glinkpkt-ch-name = "DATA40_CNTL";
			qcom,glinkpkt-dev-name = "smdcntl8";
		};

		qcom,glinkpkt-data1 {
			qcom,glinkpkt-edge = "mpss";
			qcom,glinkpkt-ch-name = "DATA1";
			qcom,glinkpkt-dev-name = "smd7";
		};

		qcom,glinkpkt-data4 {
			qcom,glinkpkt-edge = "mpss";
			qcom,glinkpkt-ch-name = "DATA4";
			qcom,glinkpkt-dev-name = "smd8";
		};

		qcom,glinkpkt-data11 {
			qcom,glinkpkt-edge = "mpss";
			qcom,glinkpkt-ch-name = "DATA11";
			qcom,glinkpkt-dev-name = "smd11";
		};
	};

	qmp_npu0: qcom,qmp-npu-low@9818000 {
		compatible = "qcom,qmp-mbox";
		reg = <0x9818000 0x8000>, <0x17c00010 0x4>;
		reg-names = "msgram", "irq-reg-base";
		qcom,irq-mask = <0x20>;
		interrupts = <GIC_SPI 588 IRQ_TYPE_EDGE_RISING>;

		label = "npu_qmp_low";
		priority = <0>;
		mbox-desc-offset = <0x0>;
		#mbox-cells = <1>;
	};

	qmp_npu1: qcom,qmp-npu-high@9818000 {
		compatible = "qcom,qmp-mbox";
		reg = <0x9818000 0x8000>, <0x17c00010 0x4>;
		reg-names = "msgram", "irq-reg-base";
		qcom,irq-mask = <0x40>;
		interrupts = <GIC_SPI 589 IRQ_TYPE_EDGE_RISING>;

		label = "npu_qmp_high";
		priority = <1>;
		mbox-desc-offset = <0x2000>;
		#mbox-cells = <1>;
	};

	qmp_aop: qcom,qmp-aop@c300000 {
		compatible = "qcom,qmp-mbox";
		reg = <0xc300000 0x1000>, <0x17c0000C 0x4>;
		reg-names = "msgram", "irq-reg-base";
		qcom,irq-mask = <0x1>;
		interrupts = <GIC_SPI 389 IRQ_TYPE_EDGE_RISING>;

		label = "aop";
		qcom,early-boot;
		priority = <0>;
		mbox-desc-offset = <0x0>;
		#mbox-cells = <1>;
	};

	qcom,smp2p_sleepstate {
		compatible = "qcom,smp2p-sleepstate";
		qcom,smem-states = <&sleepstate_smp2p_out 0>;
	};

	qcom,smp2p-modem {
		compatible = "qcom,smp2p";
		qcom,smem = <435>, <428>;
		interrupts = <GIC_SPI 451 IRQ_TYPE_EDGE_RISING>;
		qcom,ipc = <&apcs 0 14>;
		qcom,local-pid = <0>;
		qcom,remote-pid = <1>;

		modem_smp2p_out: master-kernel {
			qcom,entry-name = "master-kernel";
			#qcom,smem-state-cells = <1>;
		};

		modem_smp2p_in: slave-kernel {
			qcom,entry-name = "slave-kernel";
			interrupt-controller;
			#interrupt-cells = <2>;
		};
	};

	qcom,smp2p-adsp {
		compatible = "qcom,smp2p";
		qcom,smem = <443>, <429>;
		interrupts = <GIC_SPI 172 IRQ_TYPE_EDGE_RISING>;
		qcom,ipc = <&apcs 0 26>;
		qcom,local-pid = <0>;
		qcom,remote-pid = <2>;

		adsp_smp2p_out: master-kernel {
			qcom,entry-name = "master-kernel";
			#qcom,smem-state-cells = <1>;
		};

		adsp_smp2p_in: slave-kernel {
			qcom,entry-name = "slave-kernel";
			interrupt-controller;
			#interrupt-cells = <2>;
		};

		sleepstate_smp2p_out: sleepstate-out {
			qcom,entry-name = "sleepstate";
			#qcom,smem-state-cells = <1>;
		};
	};

	qcom,smp2p-cdsp {
		compatible = "qcom,smp2p";
		qcom,smem = <94>, <432>;
		interrupts = <GIC_SPI 576 IRQ_TYPE_EDGE_RISING>;
		qcom,ipc = <&apcs 0 6>;
		qcom,local-pid = <0>;
		qcom,remote-pid = <5>;

		cdsp_smp2p_out: master-kernel {
			qcom,entry-name = "master-kernel";
			#qcom,smem-state-cells = <1>;
		};

		cdsp_smp2p_in: slave-kernel {
			qcom,entry-name = "slave-kernel";
			interrupt-controller;
			#interrupt-cells = <2>;
		};
	};

	sdhc_1: sdhci@7c4000 {
		compatible = "qcom,sdhci-msm-v5";
		reg = <0x7c4000 0x1000>, <0x7c5000 0x1000>;
		reg-names = "hc_mem", "cmdq_mem";

		interrupts = <IRQ_TYPE_NONE 641 IRQ_TYPE_NONE>,
					<IRQ_TYPE_NONE 644 IRQ_TYPE_NONE>;
		interrupt-names = "hc_irq", "pwr_irq";

		qcom,bus-width = <8>;
		qcom,large-address-bus;

		qcom,clk-rates = <400000 20000000 25000000 50000000 100000000
						192000000 384000000>;
		qcom,bus-speed-mode = "HS400_1p8v", "HS200_1p8v", "DDR_1p8v";

		qcom,devfreq,freq-table = <50000000 200000000>;

		clocks = <&clock_gcc GCC_SDCC1_AHB_CLK>,
			<&clock_gcc GCC_SDCC1_APPS_CLK>;
		clock-names = "iface_clk", "core_clk";

		qcom,nonremovable;
		status = "disabled";
	};

	sdhc_2: sdhci@8804000 {
		compatible = "qcom,sdhci-msm-v5";
		reg = <0x8804000 0x1000>;
		reg-names = "hc_mem";

		interrupts = <IRQ_TYPE_NONE 204 IRQ_TYPE_NONE>,
					<IRQ_TYPE_NONE 222 IRQ_TYPE_NONE>;
		interrupt-names = "hc_irq", "pwr_irq";

		qcom,bus-width = <4>;
		qcom,large-address-bus;

		qcom,clk-rates = <400000 20000000 25000000
				50000000 100000000 201500000>;
		qcom,bus-speed-mode = "SDR12", "SDR25", "SDR50", "DDR50",
				      "SDR104";

		qcom,devfreq,freq-table = <50000000 201500000>;

		clocks = <&clock_gcc GCC_SDCC2_AHB_CLK>,
			<&clock_gcc GCC_SDCC2_APPS_CLK>;
		clock-names = "iface_clk", "core_clk";

		status = "disabled";
	};

<<<<<<< HEAD
	qcom_seecom: qseecom@86d00000 {
		compatible = "qcom,qseecom";
		reg = <0x86d00000 0xe00000>;
		reg-names = "secapp-region";
		memory-region = <&qseecom_mem>;
		qcom,hlos-num-ce-hw-instances = <1>;
		qcom,hlos-ce-hw-instance = <0>;
		qcom,qsee-ce-hw-instance = <0>;
		qcom,disk-encrypt-pipe-pair = <2>;
		qcom,support-fde;
		qcom,no-clock-support;
		qcom,fde-key-size;
		qcom,appsbl-qseecom-support;
		qcom,commonlib64-loaded-by-uefi;
		qcom,qsee-reentrancy-support = <2>;
	};

	qcom_smcinvoke: smcinvoke@86d00000 {
		compatible = "qcom,smcinvoke";
		reg = <0x86d00000 0xe00000>;
		reg-names = "secapp-region";
	};

	qcom_rng: qrng@793000 {
		compatible = "qcom,msm-rng";
		reg = <0x793000 0x1000>;
		qcom,msm-rng-iface-clk;
		qcom,no-qrng-config;
		qcom,msm-bus,name = "msm-rng-noc";
		qcom,msm-bus,num-cases = <2>;
		qcom,msm-bus,num-paths = <1>;
		qcom,msm-bus,vectors-KBps =
			<1 618 0 0>,    /* No vote */
			<1 618 0 300000>;  /* 75 MHz */
		clocks = <&clock_gcc GCC_PRNG_AHB_CLK>;
		clock-names = "iface_clk";
	};

=======
>>>>>>> 059214e9
	ufsphy_mem: ufsphy_mem@1d87000 {
		reg = <0x1d87000 0xddc>; /* PHY regs */
		reg-names = "phy_mem";
		#phy-cells = <0>;

		lanes-per-direction = <1>;

		clock-names = "ref_clk_src",
			"ref_clk",
			"ref_aux_clk";
		clocks = <&clock_rpmh RPMH_CXO_CLK>,
			<&clock_gcc GCC_UFS_MEM_CLKREF_CLK>,
			<&clock_gcc GCC_UFS_PHY_PHY_AUX_CLK>;

		status = "disabled";
	};

	ufshc_mem: ufshc@1d84000 {
		compatible = "qcom,ufshc";
		reg = <0x1d84000 0x3000>;
		interrupts = <0 265 0>;
		phys = <&ufsphy_mem>;
		phy-names = "ufsphy";

		lanes-per-direction = <1>;
		dev-ref-clk-freq = <0>; /* 19.2 MHz */
		spm-level = <5>;

		clock-names =
			"core_clk",
			"bus_aggr_clk",
			"iface_clk",
			"core_clk_unipro",
			"core_clk_ice",
			"ref_clk",
			"tx_lane0_sync_clk",
			"rx_lane0_sync_clk";
		clocks =
			<&clock_gcc GCC_UFS_PHY_AXI_CLK>,
			<&clock_gcc GCC_AGGRE_UFS_PHY_AXI_CLK>,
			<&clock_gcc GCC_UFS_PHY_AHB_CLK>,
			<&clock_gcc GCC_UFS_PHY_UNIPRO_CORE_CLK>,
			<&clock_gcc GCC_UFS_PHY_ICE_CORE_CLK>,
			<&clock_rpmh RPMH_CXO_CLK>,
			<&clock_gcc GCC_UFS_PHY_TX_SYMBOL_0_CLK>,
			<&clock_gcc GCC_UFS_PHY_RX_SYMBOL_0_CLK>;
		freq-table-hz =
			<50000000 240000000>,
			<0 0>,
			<0 0>,
			<37500000 150000000>,
			<75000000 300000000>,
			<0 0>,
			<0 0>,
			<0 0>;

		qcom,msm-bus,name = "ufshc_mem";
		qcom,msm-bus,num-cases = <12>;
		qcom,msm-bus,num-paths = <2>;
		qcom,msm-bus,vectors-KBps =
		/*
		 * During HS G3 UFS runs at nominal voltage corner, vote
		 * higher bandwidth to push other buses in the data path
		 * to run at nominal to achieve max throughput.
		 * 4GBps pushes BIMC to run at nominal.
		 * 200MBps pushes CNOC to run at nominal.
		 * Vote for half of this bandwidth for HS G3 1-lane.
		 * For max bandwidth, vote high enough to push the buses
		 * to run in turbo voltage corner.
		 */
		<123 512 0 0>, <1 757 0 0>,          /* No vote */
		<123 512 922 0>, <1 757 1000 0>,     /* PWM G1 */
		<123 512 1844 0>, <1 757 1000 0>,    /* PWM G2 */
		<123 512 3688 0>, <1 757 1000 0>,    /* PWM G3 */
		<123 512 7376 0>, <1 757 1000 0>,    /* PWM G4 */
		<123 512 127796 0>, <1 757 1000 0>,  /* HS G1 RA */
		<123 512 255591 0>, <1 757 1000 0>,  /* HS G2 RA */
		<123 512 2097152 0>, <1 757 102400 0>,  /* HS G3 RA */
		<123 512 149422 0>, <1 757 1000 0>,  /* HS G1 RB */
		<123 512 298189 0>, <1 757 1000 0>,  /* HS G2 RB */
		<123 512 2097152 0>, <1 757 102400 0>,  /* HS G3 RB */
		<123 512 7643136 0>, <1 757 307200 0>; /* Max. bandwidth */

		qcom,bus-vector-names = "MIN",
		"PWM_G1_L1", "PWM_G2_L1", "PWM_G3_L1", "PWM_G4_L1",
		"HS_RA_G1_L1", "HS_RA_G2_L1", "HS_RA_G3_L1",
		"HS_RB_G1_L1", "HS_RB_G2_L1", "HS_RB_G3_L1",
		"MAX";

		/* PM QoS */
		qcom,pm-qos-cpu-groups = <0x3f 0xC0>;
		qcom,pm-qos-cpu-group-latency-us = <67 67>;
		qcom,pm-qos-default-cpu = <0>;

		pinctrl-names = "dev-reset-assert", "dev-reset-deassert";
		pinctrl-0 = <&ufs_dev_reset_assert>;
		pinctrl-1 = <&ufs_dev_reset_deassert>;

		resets = <&clock_gcc GCC_UFS_PHY_BCR>;
		reset-names = "core_reset";
		non-removable;

		status = "disabled";
	};

	qcom,lpass@62400000 {
		compatible = "qcom,pil-tz-generic";
		reg = <0x62400000 0x00100>;

		vdd_lpi_cx-supply = <&L8A_LEVEL>;
		qcom,vdd_cx-uV-uA = <RPMH_REGULATOR_LEVEL_TURBO 0>;
		vdd_lpi_mx-supply = <&L7A_LEVEL>;
		qcom,vdd_mx-uV-uA = <RPMH_REGULATOR_LEVEL_TURBO 0>;
		qcom,proxy-reg-names = "vdd_lpi_cx", "vdd_lpi_mx";

		clocks = <&clock_rpmh RPMH_CXO_CLK>;
		clock-names = "xo";
		qcom,proxy-clock-names = "xo";

		qcom,pas-id = <1>;
		qcom,proxy-timeout-ms = <10000>;
		qcom,smem-id = <423>;
		qcom,sysmon-id = <1>;
		qcom,ssctl-instance-id = <0x14>;
		qcom,firmware-name = "adsp";
		memory-region = <&pil_adsp_mem>;
		qcom,signal-aop;
		qcom,complete-ramdump;

		/* Inputs from lpass */
		interrupts-extended = <&pdc GIC_SPI 162 IRQ_TYPE_EDGE_RISING>,
				      <&adsp_smp2p_in 0 0>,
				      <&adsp_smp2p_in 1 0>,
				      <&adsp_smp2p_in 2 0>,
				      <&adsp_smp2p_in 3 0>;

		interrupt-names = "qcom,wdog",
				  "qcom,err-fatal",
				  "qcom,err-ready",
				  "qcom,proxy-unvote",
				  "qcom,stop-ack";

		/* Outputs to lpass */
		qcom,smem-states = <&adsp_smp2p_out 0>;
		qcom,smem-state-names = "qcom,force-stop";

		mboxes = <&qmp_aop 0>;
		mbox-names = "adsp-pil";
	};

	qcom,rmtfs_sharedmem@0 {
		compatible = "qcom,sharedmem-uio";
		reg = <0x0 0x200000>;
		reg-names = "rmtfs";
		qcom,client-id = <0x00000001>;
		qcom,guard-memory;
	};

	qcom_cedev: qcedev@1de0000 {
		compatible = "qcom,qcedev";
		reg = <0x1de0000 0x20000>,
			<0x1dc4000 0x24000>;
		reg-names = "crypto-base","crypto-bam-base";
		interrupts = <0 272 0>;
		qcom,bam-pipe-pair = <3>;
		qcom,ce-hw-instance = <0>;
		qcom,ce-device = <0>;
		qcom,ce-hw-shared;
		qcom,bam-ee = <0>;
		qcom,msm-bus,name = "qcedev-noc";
		qcom,msm-bus,num-cases = <2>;
		qcom,msm-bus,num-paths = <1>;
		qcom,msm-bus,vectors-KBps =
				<125 512 0 0>,
				<125 512 393600 393600>;
		qcom,smmu-s1-enable;
		qcom,no-clock-support;
		iommus = <&apps_smmu 0x0106 0x0011>,
			 <&apps_smmu 0x0116 0x0011>;
	};

	qcom_crypto: qcrypto@1de0000 {
		compatible = "qcom,qcrypto";
		reg = <0x1de0000 0x20000>,
			 <0x1dc4000 0x24000>;
		reg-names = "crypto-base","crypto-bam-base";
		interrupts = <0 272 0>;
		qcom,bam-pipe-pair = <2>;
		qcom,ce-hw-instance = <0>;
		qcom,ce-device = <0>;
		qcom,bam-ee = <0>;
		qcom,ce-hw-shared;
		qcom,clk-mgmt-sus-res;
		qcom,msm-bus,name = "qcrypto-noc";
		qcom,msm-bus,num-cases = <2>;
		qcom,msm-bus,num-paths = <1>;
		qcom,msm-bus,vectors-KBps =
			<125 512 0 0>,
			<125 512 393600 393600>;
		qcom,use-sw-aes-cbc-ecb-ctr-algo;
		qcom,use-sw-aes-xts-algo;
		qcom,use-sw-aes-ccm-algo;
		qcom,use-sw-ahash-algo;
		qcom,use-sw-aead-algo;
		qcom,use-sw-hmac-algo;
		qcom,smmu-s1-enable;
		qcom,no-clock-support;
		iommus = <&apps_smmu 0x0104 0x0011>,
			<&apps_smmu 0x0114 0x0011>;
	};

	qcom_tzlog: tz-log@146aa720 {
		compatible = "qcom,tz-log";
		reg = <0x146aa720 0x3000>;
		qcom,hyplog-enabled;
		hyplog-address-offset = <0x410>;
		hyplog-size-offset = <0x414>;
	};

	spmi_bus: qcom,spmi@c440000 {
		compatible = "qcom,spmi-pmic-arb";
		reg = <0xc440000 0x1100>,
			<0xc600000 0x2000000>,
			<0xe600000 0x100000>,
			<0xe700000 0xa0000>,
			<0xc40a000 0x26000>;
		reg-names = "core", "chnls", "obsrvr", "intr", "cnfg";
		interrupt-names = "periph_irq";
		interrupts = <GIC_SPI 481 IRQ_TYPE_NONE>;
		qcom,ee = <0>;
		qcom,channel = <0>;
		#address-cells = <2>;
		#size-cells = <0>;
		interrupt-controller;
		#interrupt-cells = <4>;
		cell-index = <0>;
	};

	qcom,turing@8300000 {
		compatible = "qcom,pil-tz-generic";
		reg = <0x8300000 0x100000>;

		vdd_cx-supply = <&VDD_CX_LEVEL>;
		qcom,vdd_cx-uV-uA = <RPMH_REGULATOR_LEVEL_TURBO 100000>;
		vdd_mx-supply = <&VDD_MX_LEVEL>;
		qcom,vdd_mx-uV-uA = <RPMH_REGULATOR_LEVEL_TURBO 100000>;
		qcom,proxy-reg-names = "vdd_cx", "vdd_mx";

		clocks = <&clock_rpmh RPMH_CXO_CLK>;
		clock-names = "xo";
		qcom,proxy-clock-names = "xo";

		qcom,pas-id = <18>;
		qcom,proxy-timeout-ms = <10000>;
		qcom,smem-id = <601>;
		qcom,sysmon-id = <7>;
		qcom,ssctl-instance-id = <0x17>;
		qcom,firmware-name = "cdsp";
		memory-region = <&pil_cdsp_mem>;
		qcom,signal-aop;
		qcom,complete-ramdump;

		/* Inputs from turing */
		interrupts-extended = <&pdc GIC_SPI 578 IRQ_TYPE_EDGE_RISING>,
				      <&cdsp_smp2p_in 0 0>,
				      <&cdsp_smp2p_in 1 0>,
				      <&cdsp_smp2p_in 2 0>,
				      <&cdsp_smp2p_in 3 0>;

		interrupt-names = "qcom,wdog",
				  "qcom,err-fatal",
				  "qcom,err-ready",
				  "qcom,proxy-unvote",
				  "qcom,stop-ack";

		/* Outputs to turing */
		qcom,smem-states = <&cdsp_smp2p_out 0>;
		qcom,smem-state-names = "qcom,force-stop";

		mboxes = <&qmp_aop 0>;
		mbox-names = "cdsp-pil";
	};

	 pil_modem: qcom,mss@4080000 {
		compatible = "qcom,pil-tz-generic";
		reg = <0x4080000 0x100>;

		clocks = <&clock_rpmh RPMH_CXO_CLK>;
		clock-names = "xo";
		qcom,proxy-clock-names = "xo";

		vdd_cx-supply = <&VDD_CX_LEVEL>;
		qcom,vdd_cx-uV-uA = <RPMH_REGULATOR_LEVEL_TURBO 100000>;
		vdd_mss-supply = <&VDD_MSS_LEVEL>;
		qcom,vdd_mss-uV-uA = <RPMH_REGULATOR_LEVEL_TURBO 100000>;
		qcom,proxy-reg-names = "vdd_cx", "vdd_mss";

		qcom,firmware-name = "modem";
		memory-region = <&pil_modem_mem>;
		qcom,proxy-timeout-ms = <10000>;
		qcom,sysmon-id = <0>;
		qcom,ssctl-instance-id = <0x12>;
		qcom,pas-id = <4>;
		qcom,smem-id = <421>;
		qcom,signal-aop;
		qcom,complete-ramdump;

		/* Inputs from mss */
		interrupts-extended = <&pdc GIC_SPI 266 IRQ_TYPE_EDGE_RISING>,
				      <&modem_smp2p_in 0 IRQ_TYPE_NONE>,
				      <&modem_smp2p_in 1 IRQ_TYPE_NONE>,
				      <&modem_smp2p_in 2 IRQ_TYPE_NONE>,
				      <&modem_smp2p_in 3 IRQ_TYPE_NONE>,
				      <&modem_smp2p_in 7 IRQ_TYPE_NONE>;

		interrupt-names = "qcom,wdog",
				  "qcom,err-fatal",
				  "qcom,err-ready",
				  "qcom,proxy-unvote",
				  "qcom,stop-ack",
				  "qcom,shutdown-ack";

		/* Outputs to mss */
		qcom,smem-states = <&modem_smp2p_out 0>;
		qcom,smem-state-names = "qcom,force-stop";

		mboxes = <&qmp_aop 0>;
		mbox-names = "mss-pil";
	};

	qcom,venus@aae0000 {
		compatible = "qcom,pil-tz-generic";
		reg = <0xaae0000 0x4000>;

		vdd-supply = <&mvsc_gdsc>;
		qcom,proxy-reg-names = "vdd";

		clocks = <&clock_videocc VIDEO_CC_XO_CLK>,
			 <&clock_videocc VIDEO_CC_MVSC_CORE_CLK>,
			 <&clock_videocc VIDEO_CC_IRIS_AHB_CLK>;
		clock-names = "xo", "core", "ahb";
		qcom,proxy-clock-names = "xo", "core", "ahb";

		qcom,core-freq = <200000000>;
		qcom,ahb-freq = <200000000>;

		qcom,pas-id = <9>;
		qcom,msm-bus,name = "pil-venus";
		qcom,msm-bus,num-cases = <2>;
		qcom,msm-bus,num-paths = <1>;
		qcom,msm-bus,vectors-KBps = <63 512 0 0>,
					    <63 512 0 304000>;
		qcom,proxy-timeout-ms = <100>;
		qcom,firmware-name = "venus";
		memory-region = <&pil_video_mem>;
	};

	qcom,npu@0x9800000 {
		compatible = "qcom,pil-tz-generic";
		reg = <0x9800000 0x800000>;

		status = "ok";
		qcom,pas-id = <23>;
		qcom,firmware-name = "npu";
		memory-region = <&npu_mem>;
	};

	icnss: qcom,icnss@18800000 {
		status = "disabled";
		compatible = "qcom,icnss";
		reg = <0x18800000 0x800000>;
		reg-names = "membase";
		interrupts = <0 414 0 /* CE0 */ >,
			     <0 415 0 /* CE1 */ >,
			     <0 416 0 /* CE2 */ >,
			     <0 417 0 /* CE3 */ >,
			     <0 418 0 /* CE4 */ >,
			     <0 419 0 /* CE5 */ >,
			     <0 420 0 /* CE6 */ >,
			     <0 421 0 /* CE7 */ >,
			     <0 422 0 /* CE8 */ >,
			     <0 423 0 /* CE9 */ >,
			     <0 424 0 /* CE10 */ >,
			     <0 425 0 /* CE11 */ >;
		qcom,smmu-s1-bypass;
		qcom,wlan-msa-memory = <0x100000>;
		qcom,wlan-msa-fixed-region = <&wlan_msa_mem>;
	};

};

#include "sdmmagpie-pinctrl.dtsi"
#include "sdmmagpie-gdsc.dtsi"
#include "sdmmagpie-bus.dtsi"
#include "sdmmagpie-qupv3.dtsi"
<<<<<<< HEAD
#include "sdmmagpie-vidc.dtsi"
#include "sdmmagpie-sde-pll.dtsi"
#include "sdmmagpie-sde.dtsi"
=======
#include "sdmmagpie-camera.dtsi"
>>>>>>> 059214e9

&pcie_0_gdsc {
	status = "ok";
};

&pcie_tbu_gdsc {
	status = "ok";
};

&usb30_prim_gdsc {
	status = "ok";
};

&ufs_phy_gdsc {
	status = "ok";
};

&hlos1_vote_aggre_noc_mmu_audio_tbu_gdsc {
	status = "ok";
};

&hlos1_vote_aggre_noc_mmu_pcie_tbu_gdsc {
	status = "ok";
};

&hlos1_vote_aggre_noc_mmu_tbu1_gdsc {
	status = "ok";
};

&hlos1_vote_aggre_noc_mmu_tbu2_gdsc {
	status = "ok";
};

&hlos1_vote_mmnoc_mmu_tbu_hf0_gdsc {
	status = "ok";
};

&hlos1_vote_mmnoc_mmu_tbu_hf1_gdsc {
	status = "ok";
};

&hlos1_vote_mmnoc_mmu_tbu_sf_gdsc {
	status = "ok";
};

&bps_gdsc {
	status = "ok";
};

&ife_0_gdsc {
	status = "ok";
};

&ife_1_gdsc {
	status = "ok";
};

&ipe_0_gdsc {
	status = "ok";
};

&ipe_1_gdsc {
	status = "ok";
};

&titan_top_gdsc {
	status = "ok";
};

&mdss_core_gdsc {
	status = "ok";
};

&gpu_cx_gdsc {
	parent-supply = <&VDD_CX_LEVEL>;
	status = "ok";
};

&gpu_gx_gdsc {
	clock-names = "core_root_clk";
	clocks = <&clock_gpucc GPU_CC_GX_GFX3D_CLK_SRC>;
	qcom,force-enable-root-clk;
	parent-supply = <&VDD_GFX_LEVEL>;
	qcom,reset-aon-logic;
	status = "ok";
};

&mvsc_gdsc {
	clock-names = "ahb_clk";
	clocks = <&clock_gcc GCC_VIDEO_AHB_CLK>;
	status = "ok";
};

&mvs0_gdsc {
	clock-names = "ahb_clk";
	clocks = <&clock_gcc GCC_VIDEO_AHB_CLK>;
	qcom,support-hw-trigger;
	status = "ok";
};

&mvs1_gdsc {
	clock-names = "ahb_clk";
	clocks = <&clock_gcc GCC_VIDEO_AHB_CLK>;
	qcom,support-hw-trigger;
	status = "ok";
};

&npu_core_gdsc {
	clock-names = "ahb_clk";
	clocks = <&clock_gcc GCC_NPU_CFG_AHB_CLK>;
	status = "ok";
};

#include "sdmmagpie-ion.dtsi"
#include "msm-arm-smmu-sdmmagpie.dtsi"
#include "sdmmagpie-pm.dtsi"
#include "pm6150.dtsi"
#include "pm6150l.dtsi"
#include "pm8009.dtsi"
#include "sdmmagpie-regulator.dtsi"
#include "sdmmagpie-coresight.dtsi"
<<<<<<< HEAD
#include "sdmmagpie-usb.dtsi"
#include "sdmmagpie-thermal.dtsi"
#include "sdmmagpie-audio.dtsi"

&usb0 {
	extcon = <&pm6150_pdphy>, <&pm6150_charger>, <&eud>;
};
=======
#include "sdmmagpie-thermal.dtsi"
>>>>>>> 059214e9

&pm6150_vadc {
	rf_pa0_therm {
		reg = <ADC_AMUX_THM2_PU2>;
		label = "rf_pa0_therm";
		qcom,ratiometric;
		qcom,hw-settle-time = <200>;
		qcom,pre-scaling = <1 1>;
	};

	rf_pa1_therm {
		reg = <ADC_AMUX_THM3_PU2>;
		label = "rf_pa1_therm";
		qcom,ratiometric;
		qcom,hw-settle-time = <200>;
		qcom,pre-scaling = <1 1>;
	};

	quiet_therm {
		reg = <ADC_AMUX_THM4_PU2>;
		label = "quiet_therm";
		qcom,ratiometric;
		qcom,hw-settle-time = <200>;
		qcom,pre-scaling = <1 1>;
	};
<<<<<<< HEAD

	llcc_pmu: llcc-pmu@90cc000 {
		compatible = "qcom,qcom-llcc-pmu";
		reg = <0x090cc000 0x300>;
		reg-names = "lagg-base";
	};

	llcc_bw_opp_table: llcc-bw-opp-table {
		compatible = "operating-points-v2";
		BW_OPP_ENTRY( 300, 16); /*  4577 MB/s */
		BW_OPP_ENTRY( 466, 16); /*  7110 MB/s */
		BW_OPP_ENTRY( 600, 16); /*  9155 MB/s */
		BW_OPP_ENTRY( 806, 16); /* 12298 MB/s */
		BW_OPP_ENTRY( 933, 16); /* 14236 MB/s */
	};

	cpu_cpu_llcc_bw: qcom,cpu-cpu-llcc-bw {
		compatible = "qcom,devbw";
		governor = "performance";
		qcom,src-dst-ports =
			<MSM_BUS_MASTER_AMPSS_M0 MSM_BUS_SLAVE_LLCC>;
		qcom,active-only;
		operating-points-v2 = <&llcc_bw_opp_table>;
	};

	cpu_cpu_llcc_bwmon: qcom,cpu-cpu-llcc-bwmon@90b6300 {
		compatible = "qcom,bimc-bwmon4";
		reg = <0x90b6300 0x300>, <0x90b6200 0x200>;
		reg-names = "base", "global_base";
		interrupts = <GIC_SPI 581 IRQ_TYPE_LEVEL_HIGH>;
		qcom,mport = <0>;
		qcom,hw-timer-hz = <19200000>;
		qcom,target-dev = <&cpu_cpu_llcc_bw>;
		qcom,count-unit = <0x10000>;
	};

	ddr_bw_opp_table: ddr-bw-opp-table {
		compatible = "operating-points-v2";
		BW_OPP_ENTRY( 200, 4); /*  762 MB/s */
		BW_OPP_ENTRY( 300, 4); /* 1144 MB/s */
		BW_OPP_ENTRY( 451, 4); /* 1720 MB/s */
		BW_OPP_ENTRY( 547, 4); /* 2086 MB/s */
		BW_OPP_ENTRY( 681, 4); /* 2597 MB/s */
		BW_OPP_ENTRY( 768, 4); /* 2929 MB/s */
		BW_OPP_ENTRY(1017, 4); /* 3879 MB/s */
		BW_OPP_ENTRY(1353, 4); /* 5161 MB/s */
		BW_OPP_ENTRY(1555, 4); /* 5931 MB/s */
		BW_OPP_ENTRY(1804, 4); /* 6881 MB/s */
	};

	cpu_llcc_ddr_bw: qcom,cpu-llcc-ddr-bw {
		compatible = "qcom,devbw";
		governor = "performance";
		qcom,src-dst-ports =
			<MSM_BUS_MASTER_LLCC MSM_BUS_SLAVE_EBI_CH0>;
		qcom,active-only;
		operating-points-v2 = <&ddr_bw_opp_table>;
	};

	cpu_llcc_ddr_bwmon: qcom,cpu-llcc-ddr-bwmon@90cd000 {
		compatible = "qcom,bimc-bwmon5";
		reg = <0x90cd000 0x1000>;
		reg-names = "base";
		interrupts = <GIC_SPI 81 IRQ_TYPE_LEVEL_HIGH>;
		qcom,hw-timer-hz = <19200000>;
		qcom,target-dev = <&cpu_llcc_ddr_bw>;
		qcom,count-unit = <0x10000>;
	};

	suspendable_ddr_bw_opp_table: suspendable-ddr-bw-opp-table {
		compatible = "operating-points-v2";
		BW_OPP_ENTRY(   0, 4); /*    0 MB/s */
		BW_OPP_ENTRY( 200, 4); /*  762 MB/s */
		BW_OPP_ENTRY( 300, 4); /* 1144 MB/s */
		BW_OPP_ENTRY( 451, 4); /* 1720 MB/s */
		BW_OPP_ENTRY( 547, 4); /* 2086 MB/s */
		BW_OPP_ENTRY( 681, 4); /* 2597 MB/s */
		BW_OPP_ENTRY( 768, 4); /* 2929 MB/s */
		BW_OPP_ENTRY(1017, 4); /* 3879 MB/s */
		BW_OPP_ENTRY(1353, 4); /* 5161 MB/s */
		BW_OPP_ENTRY(1555, 4); /* 5931 MB/s */
		BW_OPP_ENTRY(1804, 4); /* 6881 MB/s */
	};

	cdsp_cdsp_l3_lat: qcom,cdsp-cdsp-l3-lat {
		compatible = "devfreq-simple-dev";
		clock-names = "devfreq_clk";
		clocks = <&clock_cpucc L3_MISC_VOTE_CLK>;
		governor = "powersave";
	};

	cpu0_cpu_l3_lat: qcom,cpu0-cpu-l3-lat {
		compatible = "devfreq-simple-dev";
		clock-names = "devfreq_clk";
		clocks = <&clock_cpucc L3_CLUSTER0_VOTE_CLK>;
		governor = "performance";
	};

	cpu0_cpu_l3_latmon: qcom,cpu0-cpu-l3-latmon {
		compatible = "qcom,arm-memlat-mon";
		qcom,cpulist = <&CPU0 &CPU1 &CPU2 &CPU3 &CPU4 &CPU5>;
		qcom,target-dev = <&cpu0_cpu_l3_lat>;
		qcom,cachemiss-ev = <0x17>;
		qcom,core-dev-table =
			<  768000  300000000 >,
			< 1017600  566800000 >,
			< 1248000  768000000 >,
			< 1497000  940800000 >,
			< 1804800 1459200000 >;
	};

	cpu6_cpu_l3_lat: qcom,cpu6-cpu-l3-lat {
		compatible = "devfreq-simple-dev";
		clock-names = "devfreq_clk";
		clocks = <&clock_cpucc L3_CLUSTER1_VOTE_CLK>;
		governor = "performance";
	};

	cpu6_cpu_l3_latmon: qcom,cpu6-cpu-l3-latmon {
		compatible = "qcom,arm-memlat-mon";
		qcom,cpulist = <&CPU6 &CPU7>;
		qcom,target-dev = <&cpu6_cpu_l3_lat>;
		qcom,cachemiss-ev = <0x17>;
		qcom,core-dev-table =
			< 1094000  566800000 >,
			< 1324000  768000000 >,
			< 1708800 1190800000 >,
			< 1939000 1382000000 >,
			< 2438400 1459200000 >;
	};

	cpu0_cpu_llcc_lat: qcom,cpu0-cpu-llcc-lat {
		compatible = "qcom,devbw";
		governor = "performance";
		qcom,src-dst-ports =
			<MSM_BUS_MASTER_AMPSS_M0 MSM_BUS_SLAVE_LLCC>;
		qcom,active-only;
		operating-points-v2 = <&llcc_bw_opp_table>;
	};

	cpu0_cpu_llcc_latmon: qcom,cpu0-cpu-llcc-latmon {
		compatible = "qcom,arm-memlat-mon";
		qcom,cpulist = <&CPU0 &CPU1 &CPU2 &CPU3 &CPU4 &CPU5>;
		qcom,target-dev = <&cpu0_cpu_llcc_lat>;
		qcom,cachemiss-ev = <0x2A>;
		qcom,core-dev-table =
			< 1324000 MHZ_TO_MBPS(300, 16) >,
			< 1497000 MHZ_TO_MBPS(466, 16) >,
			< 1804800 MHZ_TO_MBPS(600, 16) >;
	};

	cpu6_cpu_llcc_lat: qcom,cpu6-cpu-llcc-lat {
		compatible = "qcom,devbw";
		governor = "performance";
		qcom,src-dst-ports =
			<MSM_BUS_MASTER_AMPSS_M0 MSM_BUS_SLAVE_LLCC>;
		qcom,active-only;
		operating-points-v2 = <&llcc_bw_opp_table>;
	};

	cpu6_cpu_llcc_latmon: qcom,cpu6-cpu-llcc-latmon {
		compatible = "qcom,arm-memlat-mon";
		qcom,cpulist = <&CPU6 &CPU7>;
		qcom,target-dev = <&cpu6_cpu_llcc_lat>;
		qcom,cachemiss-ev = <0x2A>;
		qcom,core-dev-table =
			<  806000 MHZ_TO_MBPS(300, 16) >,
			< 1094000 MHZ_TO_MBPS(466, 16) >,
			< 1324000 MHZ_TO_MBPS(600, 16) >,
			< 1708800 MHZ_TO_MBPS(806, 16) >,
			< 2438400 MHZ_TO_MBPS(933, 16) >;
	};

	cpu0_llcc_ddr_lat: qcom,cpu0-llcc-ddr-lat {
		compatible = "qcom,devbw";
		governor = "performance";
		qcom,src-dst-ports =
			<MSM_BUS_MASTER_LLCC MSM_BUS_SLAVE_EBI_CH0>;
		qcom,active-only;
		operating-points-v2 = <&ddr_bw_opp_table>;
	};

	cpu0_llcc_ddr_latmon: qcom,cpu0-llcc-ddr-latmon {
		compatible = "qcom,arm-memlat-mon";
		qcom,cpulist = <&CPU0 &CPU1 &CPU2 &CPU3 &CPU4 &CPU5>;
		qcom,target-dev = <&cpu0_llcc_ddr_lat>;
		qcom,cachemiss-ev = <0x1000>;
		qcom,core-dev-table =
			<  768000 MHZ_TO_MBPS( 300, 4) >,
			< 1017600 MHZ_TO_MBPS( 451, 4) >,
			< 1248000 MHZ_TO_MBPS( 547, 4) >,
			< 1497000 MHZ_TO_MBPS( 768, 4) >,
			< 1804800 MHZ_TO_MBPS(1017, 4) >;
	};

	cpu6_llcc_ddr_lat: qcom,cpu6-llcc-ddr-lat {
		compatible = "qcom,devbw";
		governor = "performance";
		qcom,src-dst-ports =
			<MSM_BUS_MASTER_LLCC MSM_BUS_SLAVE_EBI_CH0>;
		qcom,active-only;
		operating-points-v2 = <&ddr_bw_opp_table>;
	};

	cpu6_llcc_ddr_latmon: qcom,cpu6-llcc-ddr-latmon {
		compatible = "qcom,arm-memlat-mon";
		qcom,cpulist = <&CPU6 &CPU7>;
		qcom,target-dev = <&cpu6_llcc_ddr_lat>;
		qcom,cachemiss-ev = <0x1000>;
		qcom,core-dev-table =
			<  806000 MHZ_TO_MBPS( 451, 4) >,
			< 1094000 MHZ_TO_MBPS( 547, 4) >,
			< 1324000 MHZ_TO_MBPS(1017, 4) >,
			< 1708800 MHZ_TO_MBPS(1555, 4) >,
			< 2438400 MHZ_TO_MBPS(1804, 4) >;
	};

	cpu0_cpu_ddr_latfloor: qcom,cpu0-cpu-ddr-latfloor {
		compatible = "qcom,devbw";
		governor = "performance";
		qcom,src-dst-ports =
			<MSM_BUS_MASTER_LLCC MSM_BUS_SLAVE_EBI_CH0>;
		qcom,active-only;
		operating-points-v2 = <&ddr_bw_opp_table>;
	};

	cpu0_computemon: qcom,cpu0-computemon {
		compatible = "qcom,arm-cpu-mon";
		qcom,cpulist = <&CPU0 &CPU1 &CPU2 &CPU3 &CPU4 &CPU5>;
		qcom,target-dev = <&cpu0_cpu_ddr_latfloor>;
		qcom,core-dev-table =
			<  768000 MHZ_TO_MBPS( 300, 4) >,
			< 1248000 MHZ_TO_MBPS( 451, 4) >,
			< 1497000 MHZ_TO_MBPS( 547, 4) >,
			< 1804800 MHZ_TO_MBPS( 768,4) >;
	};

	cpu6_cpu_ddr_latfloor: qcom,cpu6-cpu-ddr-latfloor {
		compatible = "qcom,devbw";
		governor = "performance";
		qcom,src-dst-ports =
			<MSM_BUS_MASTER_LLCC MSM_BUS_SLAVE_EBI_CH0>;
		qcom,active-only;
		operating-points-v2 = <&ddr_bw_opp_table>;
	};

	cpu6_computemon: qcom,cpu6-computemon {
		compatible = "qcom,arm-cpu-mon";
		qcom,cpulist = <&CPU6 &CPU7>;
		qcom,target-dev = <&cpu6_cpu_ddr_latfloor>;
		qcom,core-dev-table =
			< 1094000 MHZ_TO_MBPS( 300, 4) >,
			< 1324000 MHZ_TO_MBPS( 547, 4) >,
			< 1552200 MHZ_TO_MBPS( 768, 4) >,
			< 1708000 MHZ_TO_MBPS(1017, 4) >,
			< 2438400 MHZ_TO_MBPS(1804, 4) >;
	};

	npu_npu_ddr_bw: qcom,npu-npu-ddr-bw {
		compatible = "qcom,devbw";
		governor = "performance";
		qcom,src-dst-ports = <MSM_BUS_MASTER_NPU MSM_BUS_SLAVE_EBI_CH0>;
		operating-points-v2 = <&suspendable_ddr_bw_opp_table>;
	};

	npu_npu_ddr_bwmon: qcom,npu-npu-ddr-bwmon@9960300 {
		compatible = "qcom,bimc-bwmon4";
		reg = <0x9960300 0x300>, <0x9960200 0x200>;
		reg-names = "base", "global_base";
		interrupts = <GIC_SPI 365 IRQ_TYPE_LEVEL_HIGH>;
		qcom,mport = <0>;
		qcom,hw-timer-hz = <19200000>;
		qcom,target-dev = <&npu_npu_ddr_bw>;
		qcom,count-unit = <0x10000>;
	};
=======
>>>>>>> 059214e9
};

&pm6150_adc_tm {
	io-channels = <&pm6150_vadc ADC_XO_THERM_PU2>,
			<&pm6150_vadc ADC_AMUX_THM2_PU2>,
			<&pm6150_vadc ADC_AMUX_THM3_PU2>,
			<&pm6150_vadc ADC_AMUX_THM4_PU2>;

	/* Channel nodes */
	xo_therm {
		reg = <ADC_XO_THERM_PU2>;
		qcom,ratiometric;
		qcom,hw-settle-time = <200>;
	};

	rf_pa0_therm {
		reg = <ADC_AMUX_THM2_PU2>;
		qcom,ratiometric;
		qcom,hw-settle-time = <200>;
	};

	rf_pa1_therm {
		reg = <ADC_AMUX_THM3_PU2>;
		qcom,ratiometric;
		qcom,hw-settle-time = <200>;
	};

	quiet_therm {
		reg = <ADC_AMUX_THM4_PU2>;
		qcom,ratiometric;
		qcom,hw-settle-time = <200>;
	};
};

&pm6150l_vadc {
<<<<<<< HEAD
	pinctrl-names = "default";
	pinctrl-0 = <&nvm_therm_default>;

=======
>>>>>>> 059214e9
	conn_therm {
		reg = <ADC_AMUX_THM1_PU2>;
		label = "conn_therm";
		qcom,ratiometric;
		qcom,hw-settle-time = <200>;
		qcom,pre-scaling = <1 1>;
	};

	smb_therm {
		reg = <ADC_AMUX_THM2>;
		label = "smb_therm";
		qcom,hw-settle-time = <200>;
		qcom,pre-scaling = <1 1>;
	};

	camera_ftherm {
		reg = <ADC_AMUX_THM3_PU2>;
		label = "camera_ftherm";
		qcom,ratiometric;
		qcom,hw-settle-time = <200>;
		qcom,pre-scaling = <1 1>;
	};

	nvm_therm {
		reg = <ADC_GPIO4_PU2>;
		label = "nvm_therm";
		qcom,ratiometric;
		qcom,hw-settle-time = <200>;
		qcom,pre-scaling = <1 1>;
	};
};

<<<<<<< HEAD
&pm6150l_gpios {
	nvm_therm {
		nvm_therm_default: nvm_therm_default {
			pins = "gpio10";
			bias-high-impedance;
		};
	};
};

=======
>>>>>>> 059214e9
&pm6150l_adc_tm {
	io-channels = <&pm6150l_vadc ADC_AMUX_THM1_PU2>,
			<&pm6150l_vadc ADC_AMUX_THM3_PU2>,
			<&pm6150l_vadc ADC_GPIO4_PU2>;

	/* Channel nodes */
	conn_therm {
		reg = <ADC_AMUX_THM1_PU2>;
		qcom,ratiometric;
		qcom,hw-settle-time = <200>;
	};

	camera_ftherm {
		reg = <ADC_AMUX_THM3_PU2>;
		qcom,ratiometric;
		qcom,hw-settle-time = <200>;
	};

	nvm_therm {
		reg = <ADC_GPIO4_PU2>;
		qcom,ratiometric;
		qcom,hw-settle-time = <200>;
	};
<<<<<<< HEAD
};

#include "sdmmagpie-npu.dtsi"
=======
};
>>>>>>> 059214e9
<|MERGE_RESOLUTION|>--- conflicted
+++ resolved
@@ -1911,7 +1911,6 @@
 		status = "disabled";
 	};
 
-<<<<<<< HEAD
 	qcom_seecom: qseecom@86d00000 {
 		compatible = "qcom,qseecom";
 		reg = <0x86d00000 0xe00000>;
@@ -1950,8 +1949,6 @@
 		clock-names = "iface_clk";
 	};
 
-=======
->>>>>>> 059214e9
 	ufsphy_mem: ufsphy_mem@1d87000 {
 		reg = <0x1d87000 0xddc>; /* PHY regs */
 		reg-names = "phy_mem";
@@ -2347,13 +2344,10 @@
 #include "sdmmagpie-gdsc.dtsi"
 #include "sdmmagpie-bus.dtsi"
 #include "sdmmagpie-qupv3.dtsi"
-<<<<<<< HEAD
 #include "sdmmagpie-vidc.dtsi"
 #include "sdmmagpie-sde-pll.dtsi"
 #include "sdmmagpie-sde.dtsi"
-=======
 #include "sdmmagpie-camera.dtsi"
->>>>>>> 059214e9
 
 &pcie_0_gdsc {
 	status = "ok";
@@ -2475,7 +2469,6 @@
 #include "pm8009.dtsi"
 #include "sdmmagpie-regulator.dtsi"
 #include "sdmmagpie-coresight.dtsi"
-<<<<<<< HEAD
 #include "sdmmagpie-usb.dtsi"
 #include "sdmmagpie-thermal.dtsi"
 #include "sdmmagpie-audio.dtsi"
@@ -2483,9 +2476,6 @@
 &usb0 {
 	extcon = <&pm6150_pdphy>, <&pm6150_charger>, <&eud>;
 };
-=======
-#include "sdmmagpie-thermal.dtsi"
->>>>>>> 059214e9
 
 &pm6150_vadc {
 	rf_pa0_therm {
@@ -2511,7 +2501,6 @@
 		qcom,hw-settle-time = <200>;
 		qcom,pre-scaling = <1 1>;
 	};
-<<<<<<< HEAD
 
 	llcc_pmu: llcc-pmu@90cc000 {
 		compatible = "qcom,qcom-llcc-pmu";
@@ -2787,8 +2776,6 @@
 		qcom,target-dev = <&npu_npu_ddr_bw>;
 		qcom,count-unit = <0x10000>;
 	};
-=======
->>>>>>> 059214e9
 };
 
 &pm6150_adc_tm {
@@ -2824,12 +2811,9 @@
 };
 
 &pm6150l_vadc {
-<<<<<<< HEAD
 	pinctrl-names = "default";
 	pinctrl-0 = <&nvm_therm_default>;
 
-=======
->>>>>>> 059214e9
 	conn_therm {
 		reg = <ADC_AMUX_THM1_PU2>;
 		label = "conn_therm";
@@ -2862,7 +2846,6 @@
 	};
 };
 
-<<<<<<< HEAD
 &pm6150l_gpios {
 	nvm_therm {
 		nvm_therm_default: nvm_therm_default {
@@ -2872,8 +2855,6 @@
 	};
 };
 
-=======
->>>>>>> 059214e9
 &pm6150l_adc_tm {
 	io-channels = <&pm6150l_vadc ADC_AMUX_THM1_PU2>,
 			<&pm6150l_vadc ADC_AMUX_THM3_PU2>,
@@ -2897,10 +2878,6 @@
 		qcom,ratiometric;
 		qcom,hw-settle-time = <200>;
 	};
-<<<<<<< HEAD
-};
-
-#include "sdmmagpie-npu.dtsi"
-=======
-};
->>>>>>> 059214e9
+};
+
+#include "sdmmagpie-npu.dtsi"