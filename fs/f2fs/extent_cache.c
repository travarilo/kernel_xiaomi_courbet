// SPDX-License-Identifier: GPL-2.0
/*
 * f2fs extent cache support
 *
 * Copyright (c) 2015 Motorola Mobility
 * Copyright (c) 2015 Samsung Electronics
 * Authors: Jaegeuk Kim <jaegeuk@kernel.org>
 *          Chao Yu <chao2.yu@samsung.com>
 */

#include <linux/fs.h>
#include <linux/f2fs_fs.h>

#include "f2fs.h"
#include "node.h"
#include <trace/events/f2fs.h>

static struct rb_entry *__lookup_rb_tree_fast(struct rb_entry *cached_re,
							unsigned int ofs)
{
	if (cached_re) {
		if (cached_re->ofs <= ofs &&
				cached_re->ofs + cached_re->len > ofs) {
			return cached_re;
		}
	}
	return NULL;
}

static struct rb_entry *__lookup_rb_tree_slow(struct rb_root_cached *root,
							unsigned int ofs)
{
	struct rb_node *node = root->rb_root.rb_node;
	struct rb_entry *re;

	while (node) {
		re = rb_entry(node, struct rb_entry, rb_node);

		if (ofs < re->ofs)
			node = node->rb_left;
		else if (ofs >= re->ofs + re->len)
			node = node->rb_right;
		else
			return re;
	}
	return NULL;
}

<<<<<<< HEAD
struct rb_entry *f2fs_lookup_rb_tree(struct rb_root *root,
=======
struct rb_entry *f2fs_lookup_rb_tree(struct rb_root_cached *root,
>>>>>>> 71347a7a
				struct rb_entry *cached_re, unsigned int ofs)
{
	struct rb_entry *re;

	re = __lookup_rb_tree_fast(cached_re, ofs);
	if (!re)
		return __lookup_rb_tree_slow(root, ofs);

	return re;
}

struct rb_node **f2fs_lookup_rb_tree_for_insert(struct f2fs_sb_info *sbi,
<<<<<<< HEAD
				struct rb_root *root, struct rb_node **parent,
				unsigned int ofs)
=======
				struct rb_root_cached *root,
				struct rb_node **parent,
				unsigned int ofs, bool *leftmost)
>>>>>>> 71347a7a
{
	struct rb_node **p = &root->rb_root.rb_node;
	struct rb_entry *re;

	while (*p) {
		*parent = *p;
		re = rb_entry(*parent, struct rb_entry, rb_node);

		if (ofs < re->ofs) {
			p = &(*p)->rb_left;
		} else if (ofs >= re->ofs + re->len) {
			p = &(*p)->rb_right;
			*leftmost = false;
		} else {
			f2fs_bug_on(sbi, 1);
		}
	}

	return p;
}

/*
 * lookup rb entry in position of @ofs in rb-tree,
 * if hit, return the entry, otherwise, return NULL
 * @prev_ex: extent before ofs
 * @next_ex: extent after ofs
 * @insert_p: insert point for new extent at ofs
 * in order to simpfy the insertion after.
 * tree must stay unchanged between lookup and insertion.
 */
<<<<<<< HEAD
struct rb_entry *f2fs_lookup_rb_tree_ret(struct rb_root *root,
=======
struct rb_entry *f2fs_lookup_rb_tree_ret(struct rb_root_cached *root,
>>>>>>> 71347a7a
				struct rb_entry *cached_re,
				unsigned int ofs,
				struct rb_entry **prev_entry,
				struct rb_entry **next_entry,
				struct rb_node ***insert_p,
				struct rb_node **insert_parent,
				bool force, bool *leftmost)
{
	struct rb_node **pnode = &root->rb_root.rb_node;
	struct rb_node *parent = NULL, *tmp_node;
	struct rb_entry *re = cached_re;

	*insert_p = NULL;
	*insert_parent = NULL;
	*prev_entry = NULL;
	*next_entry = NULL;

	if (RB_EMPTY_ROOT(&root->rb_root))
		return NULL;

	if (re) {
		if (re->ofs <= ofs && re->ofs + re->len > ofs)
			goto lookup_neighbors;
	}

	if (leftmost)
		*leftmost = true;

	while (*pnode) {
		parent = *pnode;
		re = rb_entry(*pnode, struct rb_entry, rb_node);

		if (ofs < re->ofs) {
			pnode = &(*pnode)->rb_left;
		} else if (ofs >= re->ofs + re->len) {
			pnode = &(*pnode)->rb_right;
			if (leftmost)
				*leftmost = false;
		} else {
			goto lookup_neighbors;
		}
	}

	*insert_p = pnode;
	*insert_parent = parent;

	re = rb_entry(parent, struct rb_entry, rb_node);
	tmp_node = parent;
	if (parent && ofs > re->ofs)
		tmp_node = rb_next(parent);
	*next_entry = rb_entry_safe(tmp_node, struct rb_entry, rb_node);

	tmp_node = parent;
	if (parent && ofs < re->ofs)
		tmp_node = rb_prev(parent);
	*prev_entry = rb_entry_safe(tmp_node, struct rb_entry, rb_node);
	return NULL;

lookup_neighbors:
	if (ofs == re->ofs || force) {
		/* lookup prev node for merging backward later */
		tmp_node = rb_prev(&re->rb_node);
		*prev_entry = rb_entry_safe(tmp_node, struct rb_entry, rb_node);
	}
	if (ofs == re->ofs + re->len - 1 || force) {
		/* lookup next node for merging frontward later */
		tmp_node = rb_next(&re->rb_node);
		*next_entry = rb_entry_safe(tmp_node, struct rb_entry, rb_node);
	}
	return re;
}

bool f2fs_check_rb_tree_consistence(struct f2fs_sb_info *sbi,
<<<<<<< HEAD
						struct rb_root *root)
=======
						struct rb_root_cached *root)
>>>>>>> 71347a7a
{
#ifdef CONFIG_F2FS_CHECK_FS
	struct rb_node *cur = rb_first_cached(root), *next;
	struct rb_entry *cur_re, *next_re;

	if (!cur)
		return true;

	while (cur) {
		next = rb_next(cur);
		if (!next)
			return true;

		cur_re = rb_entry(cur, struct rb_entry, rb_node);
		next_re = rb_entry(next, struct rb_entry, rb_node);

		if (cur_re->ofs + cur_re->len > next_re->ofs) {
			f2fs_msg(sbi->sb, KERN_INFO, "inconsistent rbtree, "
				"cur(%u, %u) next(%u, %u)",
				cur_re->ofs, cur_re->len,
				next_re->ofs, next_re->len);
			return false;
		}

		cur = next;
	}
#endif
	return true;
}

static struct kmem_cache *extent_tree_slab;
static struct kmem_cache *extent_node_slab;

static struct extent_node *__attach_extent_node(struct f2fs_sb_info *sbi,
				struct extent_tree *et, struct extent_info *ei,
				struct rb_node *parent, struct rb_node **p,
				bool leftmost)
{
	struct extent_node *en;

	en = kmem_cache_alloc(extent_node_slab, GFP_ATOMIC);
	if (!en)
		return NULL;

	en->ei = *ei;
	INIT_LIST_HEAD(&en->list);
	en->et = et;

	rb_link_node(&en->rb_node, parent, p);
	rb_insert_color_cached(&en->rb_node, &et->root, leftmost);
	atomic_inc(&et->node_cnt);
	atomic_inc(&sbi->total_ext_node);
	return en;
}

static void __detach_extent_node(struct f2fs_sb_info *sbi,
				struct extent_tree *et, struct extent_node *en)
{
	rb_erase_cached(&en->rb_node, &et->root);
	atomic_dec(&et->node_cnt);
	atomic_dec(&sbi->total_ext_node);

	if (et->cached_en == en)
		et->cached_en = NULL;
	kmem_cache_free(extent_node_slab, en);
}

/*
 * Flow to release an extent_node:
 * 1. list_del_init
 * 2. __detach_extent_node
 * 3. kmem_cache_free.
 */
static void __release_extent_node(struct f2fs_sb_info *sbi,
			struct extent_tree *et, struct extent_node *en)
{
	spin_lock(&sbi->extent_lock);
	f2fs_bug_on(sbi, list_empty(&en->list));
	list_del_init(&en->list);
	spin_unlock(&sbi->extent_lock);

	__detach_extent_node(sbi, et, en);
}

static struct extent_tree *__grab_extent_tree(struct inode *inode)
{
	struct f2fs_sb_info *sbi = F2FS_I_SB(inode);
	struct extent_tree *et;
	nid_t ino = inode->i_ino;

	mutex_lock(&sbi->extent_tree_lock);
	et = radix_tree_lookup(&sbi->extent_tree_root, ino);
	if (!et) {
		et = f2fs_kmem_cache_alloc(extent_tree_slab, GFP_NOFS);
		f2fs_radix_tree_insert(&sbi->extent_tree_root, ino, et);
		memset(et, 0, sizeof(struct extent_tree));
		et->ino = ino;
		et->root = RB_ROOT_CACHED;
		et->cached_en = NULL;
		rwlock_init(&et->lock);
		INIT_LIST_HEAD(&et->list);
		atomic_set(&et->node_cnt, 0);
		atomic_inc(&sbi->total_ext_tree);
	} else {
		atomic_dec(&sbi->total_zombie_tree);
		list_del_init(&et->list);
	}
	mutex_unlock(&sbi->extent_tree_lock);

	/* never died until evict_inode */
	F2FS_I(inode)->extent_tree = et;

	return et;
}

static struct extent_node *__init_extent_tree(struct f2fs_sb_info *sbi,
				struct extent_tree *et, struct extent_info *ei)
{
	struct rb_node **p = &et->root.rb_root.rb_node;
	struct extent_node *en;

	en = __attach_extent_node(sbi, et, ei, NULL, p, true);
	if (!en)
		return NULL;

	et->largest = en->ei;
	et->cached_en = en;
	return en;
}

static unsigned int __free_extent_tree(struct f2fs_sb_info *sbi,
					struct extent_tree *et)
{
	struct rb_node *node, *next;
	struct extent_node *en;
	unsigned int count = atomic_read(&et->node_cnt);

	node = rb_first_cached(&et->root);
	while (node) {
		next = rb_next(node);
		en = rb_entry(node, struct extent_node, rb_node);
		__release_extent_node(sbi, et, en);
		node = next;
	}

	return count - atomic_read(&et->node_cnt);
}

static void __drop_largest_extent(struct extent_tree *et,
					pgoff_t fofs, unsigned int len)
{
	if (fofs < et->largest.fofs + et->largest.len &&
			fofs + len > et->largest.fofs) {
		et->largest.len = 0;
		et->largest_updated = true;
	}
}

/* return true, if inode page is changed */
static bool __f2fs_init_extent_tree(struct inode *inode, struct f2fs_extent *i_ext)
{
	struct f2fs_sb_info *sbi = F2FS_I_SB(inode);
	struct extent_tree *et;
	struct extent_node *en;
	struct extent_info ei;

	if (!f2fs_may_extent_tree(inode)) {
		/* drop largest extent */
		if (i_ext && i_ext->len) {
			i_ext->len = 0;
			return true;
		}
		return false;
	}

	et = __grab_extent_tree(inode);

	if (!i_ext || !i_ext->len)
		return false;

	get_extent_info(&ei, i_ext);

	write_lock(&et->lock);
	if (atomic_read(&et->node_cnt))
		goto out;

	en = __init_extent_tree(sbi, et, &ei);
	if (en) {
		spin_lock(&sbi->extent_lock);
		list_add_tail(&en->list, &sbi->extent_list);
		spin_unlock(&sbi->extent_lock);
	}
out:
	write_unlock(&et->lock);
	return false;
}

bool f2fs_init_extent_tree(struct inode *inode, struct f2fs_extent *i_ext)
{
	bool ret =  __f2fs_init_extent_tree(inode, i_ext);

	if (!F2FS_I(inode)->extent_tree)
		set_inode_flag(inode, FI_NO_EXTENT);

	return ret;
}

static bool f2fs_lookup_extent_tree(struct inode *inode, pgoff_t pgofs,
							struct extent_info *ei)
{
	struct f2fs_sb_info *sbi = F2FS_I_SB(inode);
	struct extent_tree *et = F2FS_I(inode)->extent_tree;
	struct extent_node *en;
	bool ret = false;

	f2fs_bug_on(sbi, !et);

	trace_f2fs_lookup_extent_tree_start(inode, pgofs);

	read_lock(&et->lock);

	if (et->largest.fofs <= pgofs &&
			et->largest.fofs + et->largest.len > pgofs) {
		*ei = et->largest;
		ret = true;
		stat_inc_largest_node_hit(sbi);
		goto out;
	}

	en = (struct extent_node *)f2fs_lookup_rb_tree(&et->root,
				(struct rb_entry *)et->cached_en, pgofs);
	if (!en)
		goto out;

	if (en == et->cached_en)
		stat_inc_cached_node_hit(sbi);
	else
		stat_inc_rbtree_node_hit(sbi);

	*ei = en->ei;
	spin_lock(&sbi->extent_lock);
	if (!list_empty(&en->list)) {
		list_move_tail(&en->list, &sbi->extent_list);
		et->cached_en = en;
	}
	spin_unlock(&sbi->extent_lock);
	ret = true;
out:
	stat_inc_total_hit(sbi);
	read_unlock(&et->lock);

	trace_f2fs_lookup_extent_tree_end(inode, pgofs, ei);
	return ret;
}

static struct extent_node *__try_merge_extent_node(struct f2fs_sb_info *sbi,
				struct extent_tree *et, struct extent_info *ei,
				struct extent_node *prev_ex,
				struct extent_node *next_ex)
{
	struct extent_node *en = NULL;

	if (prev_ex && __is_back_mergeable(ei, &prev_ex->ei)) {
		prev_ex->ei.len += ei->len;
		ei = &prev_ex->ei;
		en = prev_ex;
	}

	if (next_ex && __is_front_mergeable(ei, &next_ex->ei)) {
		next_ex->ei.fofs = ei->fofs;
		next_ex->ei.blk = ei->blk;
		next_ex->ei.len += ei->len;
		if (en)
			__release_extent_node(sbi, et, prev_ex);

		en = next_ex;
	}

	if (!en)
		return NULL;

	__try_update_largest_extent(et, en);

	spin_lock(&sbi->extent_lock);
	if (!list_empty(&en->list)) {
		list_move_tail(&en->list, &sbi->extent_list);
		et->cached_en = en;
	}
	spin_unlock(&sbi->extent_lock);
	return en;
}

static struct extent_node *__insert_extent_tree(struct f2fs_sb_info *sbi,
				struct extent_tree *et, struct extent_info *ei,
				struct rb_node **insert_p,
				struct rb_node *insert_parent,
				bool leftmost)
{
<<<<<<< HEAD
	struct f2fs_sb_info *sbi = F2FS_I_SB(inode);
=======
>>>>>>> 71347a7a
	struct rb_node **p;
	struct rb_node *parent = NULL;
	struct extent_node *en = NULL;

	if (insert_p && insert_parent) {
		parent = insert_parent;
		p = insert_p;
		goto do_insert;
	}

<<<<<<< HEAD
	p = f2fs_lookup_rb_tree_for_insert(sbi, &et->root, &parent, ei->fofs);
=======
	leftmost = true;

	p = f2fs_lookup_rb_tree_for_insert(sbi, &et->root, &parent,
						ei->fofs, &leftmost);
>>>>>>> 71347a7a
do_insert:
	en = __attach_extent_node(sbi, et, ei, parent, p, leftmost);
	if (!en)
		return NULL;

	__try_update_largest_extent(et, en);

	/* update in global extent list */
	spin_lock(&sbi->extent_lock);
	list_add_tail(&en->list, &sbi->extent_list);
	et->cached_en = en;
	spin_unlock(&sbi->extent_lock);
	return en;
}

static void f2fs_update_extent_tree_range(struct inode *inode,
				pgoff_t fofs, block_t blkaddr, unsigned int len)
{
	struct f2fs_sb_info *sbi = F2FS_I_SB(inode);
	struct extent_tree *et = F2FS_I(inode)->extent_tree;
	struct extent_node *en = NULL, *en1 = NULL;
	struct extent_node *prev_en = NULL, *next_en = NULL;
	struct extent_info ei, dei, prev;
	struct rb_node **insert_p = NULL, *insert_parent = NULL;
	unsigned int end = fofs + len;
	unsigned int pos = (unsigned int)fofs;
	bool updated = false;
	bool leftmost;

	if (!et)
		return;

	trace_f2fs_update_extent_tree_range(inode, fofs, blkaddr, len);

	write_lock(&et->lock);

	if (is_inode_flag_set(inode, FI_NO_EXTENT)) {
		write_unlock(&et->lock);
		return;
	}

	prev = et->largest;
	dei.len = 0;

	/*
	 * drop largest extent before lookup, in case it's already
	 * been shrunk from extent tree
	 */
	__drop_largest_extent(et, fofs, len);

	/* 1. lookup first extent node in range [fofs, fofs + len - 1] */
	en = (struct extent_node *)f2fs_lookup_rb_tree_ret(&et->root,
					(struct rb_entry *)et->cached_en, fofs,
					(struct rb_entry **)&prev_en,
					(struct rb_entry **)&next_en,
					&insert_p, &insert_parent, false,
					&leftmost);
	if (!en)
		en = next_en;

	/* 2. invlidate all extent nodes in range [fofs, fofs + len - 1] */
	while (en && en->ei.fofs < end) {
		unsigned int org_end;
		int parts = 0;	/* # of parts current extent split into */

		next_en = en1 = NULL;

		dei = en->ei;
		org_end = dei.fofs + dei.len;
		f2fs_bug_on(sbi, pos >= org_end);

		if (pos > dei.fofs &&	pos - dei.fofs >= F2FS_MIN_EXTENT_LEN) {
			en->ei.len = pos - en->ei.fofs;
			prev_en = en;
			parts = 1;
		}

		if (end < org_end && org_end - end >= F2FS_MIN_EXTENT_LEN) {
			if (parts) {
				set_extent_info(&ei, end,
						end - dei.fofs + dei.blk,
						org_end - end);
				en1 = __insert_extent_tree(sbi, et, &ei,
							NULL, NULL, true);
				next_en = en1;
			} else {
				en->ei.fofs = end;
				en->ei.blk += end - dei.fofs;
				en->ei.len -= end - dei.fofs;
				next_en = en;
			}
			parts++;
		}

		if (!next_en) {
			struct rb_node *node = rb_next(&en->rb_node);

			next_en = rb_entry_safe(node, struct extent_node,
						rb_node);
		}

		if (parts)
			__try_update_largest_extent(et, en);
		else
			__release_extent_node(sbi, et, en);

		/*
		 * if original extent is split into zero or two parts, extent
		 * tree has been altered by deletion or insertion, therefore
		 * invalidate pointers regard to tree.
		 */
		if (parts != 1) {
			insert_p = NULL;
			insert_parent = NULL;
		}
		en = next_en;
	}

	/* 3. update extent in extent cache */
	if (blkaddr) {

		set_extent_info(&ei, fofs, blkaddr, len);
		if (!__try_merge_extent_node(sbi, et, &ei, prev_en, next_en))
			__insert_extent_tree(sbi, et, &ei,
					insert_p, insert_parent, leftmost);

		/* give up extent_cache, if split and small updates happen */
		if (dei.len >= 1 &&
				prev.len < F2FS_MIN_EXTENT_LEN &&
				et->largest.len < F2FS_MIN_EXTENT_LEN) {
			et->largest.len = 0;
			et->largest_updated = true;
			set_inode_flag(inode, FI_NO_EXTENT);
		}
	}

	if (is_inode_flag_set(inode, FI_NO_EXTENT))
		__free_extent_tree(sbi, et);

	if (et->largest_updated) {
		et->largest_updated = false;
		updated = true;
	}

	write_unlock(&et->lock);

	if (updated)
		f2fs_mark_inode_dirty_sync(inode, true);
}

unsigned int f2fs_shrink_extent_tree(struct f2fs_sb_info *sbi, int nr_shrink)
{
	struct extent_tree *et, *next;
	struct extent_node *en;
	unsigned int node_cnt = 0, tree_cnt = 0;
	int remained;

	if (!test_opt(sbi, EXTENT_CACHE))
		return 0;

	if (!atomic_read(&sbi->total_zombie_tree))
		goto free_node;

	if (!mutex_trylock(&sbi->extent_tree_lock))
		goto out;

	/* 1. remove unreferenced extent tree */
	list_for_each_entry_safe(et, next, &sbi->zombie_list, list) {
		if (atomic_read(&et->node_cnt)) {
			write_lock(&et->lock);
			node_cnt += __free_extent_tree(sbi, et);
			write_unlock(&et->lock);
		}
		f2fs_bug_on(sbi, atomic_read(&et->node_cnt));
		list_del_init(&et->list);
		radix_tree_delete(&sbi->extent_tree_root, et->ino);
		kmem_cache_free(extent_tree_slab, et);
		atomic_dec(&sbi->total_ext_tree);
		atomic_dec(&sbi->total_zombie_tree);
		tree_cnt++;

		if (node_cnt + tree_cnt >= nr_shrink)
			goto unlock_out;
		cond_resched();
	}
	mutex_unlock(&sbi->extent_tree_lock);

free_node:
	/* 2. remove LRU extent entries */
	if (!mutex_trylock(&sbi->extent_tree_lock))
		goto out;

	remained = nr_shrink - (node_cnt + tree_cnt);

	spin_lock(&sbi->extent_lock);
	for (; remained > 0; remained--) {
		if (list_empty(&sbi->extent_list))
			break;
		en = list_first_entry(&sbi->extent_list,
					struct extent_node, list);
		et = en->et;
		if (!write_trylock(&et->lock)) {
			/* refresh this extent node's position in extent list */
			list_move_tail(&en->list, &sbi->extent_list);
			continue;
		}

		list_del_init(&en->list);
		spin_unlock(&sbi->extent_lock);

		__detach_extent_node(sbi, et, en);

		write_unlock(&et->lock);
		node_cnt++;
		spin_lock(&sbi->extent_lock);
	}
	spin_unlock(&sbi->extent_lock);

unlock_out:
	mutex_unlock(&sbi->extent_tree_lock);
out:
	trace_f2fs_shrink_extent_tree(sbi, node_cnt, tree_cnt);

	return node_cnt + tree_cnt;
}

unsigned int f2fs_destroy_extent_node(struct inode *inode)
{
	struct f2fs_sb_info *sbi = F2FS_I_SB(inode);
	struct extent_tree *et = F2FS_I(inode)->extent_tree;
	unsigned int node_cnt = 0;

	if (!et || !atomic_read(&et->node_cnt))
		return 0;

	write_lock(&et->lock);
	node_cnt = __free_extent_tree(sbi, et);
	write_unlock(&et->lock);

	return node_cnt;
}

void f2fs_drop_extent_tree(struct inode *inode)
{
	struct f2fs_sb_info *sbi = F2FS_I_SB(inode);
	struct extent_tree *et = F2FS_I(inode)->extent_tree;
	bool updated = false;

	if (!f2fs_may_extent_tree(inode))
		return;

	set_inode_flag(inode, FI_NO_EXTENT);

	write_lock(&et->lock);
	__free_extent_tree(sbi, et);
	if (et->largest.len) {
		et->largest.len = 0;
		updated = true;
	}
	write_unlock(&et->lock);
	if (updated)
		f2fs_mark_inode_dirty_sync(inode, true);
}

void f2fs_destroy_extent_tree(struct inode *inode)
{
	struct f2fs_sb_info *sbi = F2FS_I_SB(inode);
	struct extent_tree *et = F2FS_I(inode)->extent_tree;
	unsigned int node_cnt = 0;

	if (!et)
		return;

	if (inode->i_nlink && !is_bad_inode(inode) &&
					atomic_read(&et->node_cnt)) {
		mutex_lock(&sbi->extent_tree_lock);
		list_add_tail(&et->list, &sbi->zombie_list);
		atomic_inc(&sbi->total_zombie_tree);
		mutex_unlock(&sbi->extent_tree_lock);
		return;
	}

	/* free all extent info belong to this extent tree */
	node_cnt = f2fs_destroy_extent_node(inode);

	/* delete extent tree entry in radix tree */
	mutex_lock(&sbi->extent_tree_lock);
	f2fs_bug_on(sbi, atomic_read(&et->node_cnt));
	radix_tree_delete(&sbi->extent_tree_root, inode->i_ino);
	kmem_cache_free(extent_tree_slab, et);
	atomic_dec(&sbi->total_ext_tree);
	mutex_unlock(&sbi->extent_tree_lock);

	F2FS_I(inode)->extent_tree = NULL;

	trace_f2fs_destroy_extent_tree(inode, node_cnt);
}

bool f2fs_lookup_extent_cache(struct inode *inode, pgoff_t pgofs,
					struct extent_info *ei)
{
	if (!f2fs_may_extent_tree(inode))
		return false;

	return f2fs_lookup_extent_tree(inode, pgofs, ei);
}

void f2fs_update_extent_cache(struct dnode_of_data *dn)
{
	pgoff_t fofs;
	block_t blkaddr;

	if (!f2fs_may_extent_tree(dn->inode))
		return;

	if (dn->data_blkaddr == NEW_ADDR)
		blkaddr = NULL_ADDR;
	else
		blkaddr = dn->data_blkaddr;

	fofs = f2fs_start_bidx_of_node(ofs_of_node(dn->node_page), dn->inode) +
								dn->ofs_in_node;
	f2fs_update_extent_tree_range(dn->inode, fofs, blkaddr, 1);
}

void f2fs_update_extent_cache_range(struct dnode_of_data *dn,
				pgoff_t fofs, block_t blkaddr, unsigned int len)

{
	if (!f2fs_may_extent_tree(dn->inode))
		return;

	f2fs_update_extent_tree_range(dn->inode, fofs, blkaddr, len);
}

void f2fs_init_extent_cache_info(struct f2fs_sb_info *sbi)
{
	INIT_RADIX_TREE(&sbi->extent_tree_root, GFP_NOIO);
	mutex_init(&sbi->extent_tree_lock);
	INIT_LIST_HEAD(&sbi->extent_list);
	spin_lock_init(&sbi->extent_lock);
	atomic_set(&sbi->total_ext_tree, 0);
	INIT_LIST_HEAD(&sbi->zombie_list);
	atomic_set(&sbi->total_zombie_tree, 0);
	atomic_set(&sbi->total_ext_node, 0);
}

int __init f2fs_create_extent_cache(void)
{
	extent_tree_slab = f2fs_kmem_cache_create("f2fs_extent_tree",
			sizeof(struct extent_tree));
	if (!extent_tree_slab)
		return -ENOMEM;
	extent_node_slab = f2fs_kmem_cache_create("f2fs_extent_node",
			sizeof(struct extent_node));
	if (!extent_node_slab) {
		kmem_cache_destroy(extent_tree_slab);
		return -ENOMEM;
	}
	return 0;
}

void f2fs_destroy_extent_cache(void)
{
	kmem_cache_destroy(extent_node_slab);
	kmem_cache_destroy(extent_tree_slab);
}<|MERGE_RESOLUTION|>--- conflicted
+++ resolved
@@ -46,11 +46,7 @@
 	return NULL;
 }
 
-<<<<<<< HEAD
-struct rb_entry *f2fs_lookup_rb_tree(struct rb_root *root,
-=======
 struct rb_entry *f2fs_lookup_rb_tree(struct rb_root_cached *root,
->>>>>>> 71347a7a
 				struct rb_entry *cached_re, unsigned int ofs)
 {
 	struct rb_entry *re;
@@ -63,14 +59,9 @@
 }
 
 struct rb_node **f2fs_lookup_rb_tree_for_insert(struct f2fs_sb_info *sbi,
-<<<<<<< HEAD
-				struct rb_root *root, struct rb_node **parent,
-				unsigned int ofs)
-=======
 				struct rb_root_cached *root,
 				struct rb_node **parent,
 				unsigned int ofs, bool *leftmost)
->>>>>>> 71347a7a
 {
 	struct rb_node **p = &root->rb_root.rb_node;
 	struct rb_entry *re;
@@ -101,11 +92,7 @@
  * in order to simpfy the insertion after.
  * tree must stay unchanged between lookup and insertion.
  */
-<<<<<<< HEAD
-struct rb_entry *f2fs_lookup_rb_tree_ret(struct rb_root *root,
-=======
 struct rb_entry *f2fs_lookup_rb_tree_ret(struct rb_root_cached *root,
->>>>>>> 71347a7a
 				struct rb_entry *cached_re,
 				unsigned int ofs,
 				struct rb_entry **prev_entry,
@@ -179,11 +166,7 @@
 }
 
 bool f2fs_check_rb_tree_consistence(struct f2fs_sb_info *sbi,
-<<<<<<< HEAD
-						struct rb_root *root)
-=======
 						struct rb_root_cached *root)
->>>>>>> 71347a7a
 {
 #ifdef CONFIG_F2FS_CHECK_FS
 	struct rb_node *cur = rb_first_cached(root), *next;
@@ -482,10 +465,6 @@
 				struct rb_node *insert_parent,
 				bool leftmost)
 {
-<<<<<<< HEAD
-	struct f2fs_sb_info *sbi = F2FS_I_SB(inode);
-=======
->>>>>>> 71347a7a
 	struct rb_node **p;
 	struct rb_node *parent = NULL;
 	struct extent_node *en = NULL;
@@ -496,14 +475,10 @@
 		goto do_insert;
 	}
 
-<<<<<<< HEAD
-	p = f2fs_lookup_rb_tree_for_insert(sbi, &et->root, &parent, ei->fofs);
-=======
 	leftmost = true;
 
 	p = f2fs_lookup_rb_tree_for_insert(sbi, &et->root, &parent,
 						ei->fofs, &leftmost);
->>>>>>> 71347a7a
 do_insert:
 	en = __attach_extent_node(sbi, et, ei, parent, p, leftmost);
 	if (!en)
