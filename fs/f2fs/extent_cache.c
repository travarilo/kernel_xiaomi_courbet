// SPDX-License-Identifier: GPL-2.0
/*
 * f2fs extent cache support
 *
 * Copyright (c) 2015 Motorola Mobility
 * Copyright (c) 2015 Samsung Electronics
 * Authors: Jaegeuk Kim <jaegeuk@kernel.org>
 *          Chao Yu <chao2.yu@samsung.com>
 */

#include <linux/fs.h>
#include <linux/f2fs_fs.h>

#include "f2fs.h"
#include "node.h"
#include <trace/events/f2fs.h>

static struct rb_entry *__lookup_rb_tree_fast(struct rb_entry *cached_re,
							unsigned int ofs)
{
	if (cached_re) {
		if (cached_re->ofs <= ofs &&
				cached_re->ofs + cached_re->len > ofs) {
			return cached_re;
		}
	}
	return NULL;
}

static struct rb_entry *__lookup_rb_tree_slow(struct rb_root_cached *root,
							unsigned int ofs)
{
	struct rb_node *node = root->rb_root.rb_node;
	struct rb_entry *re;

	while (node) {
		re = rb_entry(node, struct rb_entry, rb_node);

		if (ofs < re->ofs)
			node = node->rb_left;
		else if (ofs >= re->ofs + re->len)
			node = node->rb_right;
		else
			return re;
	}
	return NULL;
}

struct rb_entry *f2fs_lookup_rb_tree(struct rb_root_cached *root,
				struct rb_entry *cached_re, unsigned int ofs)
{
	struct rb_entry *re;

	re = __lookup_rb_tree_fast(cached_re, ofs);
	if (!re)
		return __lookup_rb_tree_slow(root, ofs);

	return re;
}

<<<<<<< HEAD
struct rb_node **f2fs_lookup_rb_tree_ext(struct f2fs_sb_info *sbi,
					struct rb_root_cached *root,
					struct rb_node **parent,
					unsigned long long key, bool *leftmost)
=======
struct rb_node **f2fs_lookup_rb_tree_for_insert(struct f2fs_sb_info *sbi,
				struct rb_root_cached *root,
				struct rb_node **parent,
				unsigned int ofs, bool *leftmost)
>>>>>>> c8ea89af
{
	struct rb_node **p = &root->rb_root.rb_node;
	struct rb_entry *re;

	while (*p) {
		*parent = *p;
		re = rb_entry(*parent, struct rb_entry, rb_node);

<<<<<<< HEAD
		if (key < re->key) {
			p = &(*p)->rb_left;
		} else {
			p = &(*p)->rb_right;
			*leftmost = false;
		}
	}

	return p;
}

struct rb_node **f2fs_lookup_rb_tree_for_insert(struct f2fs_sb_info *sbi,
				struct rb_root_cached *root,
				struct rb_node **parent,
				unsigned int ofs, bool *leftmost)
{
	struct rb_node **p = &root->rb_root.rb_node;
	struct rb_entry *re;

	while (*p) {
		*parent = *p;
		re = rb_entry(*parent, struct rb_entry, rb_node);

		if (ofs < re->ofs) {
			p = &(*p)->rb_left;
		} else if (ofs >= re->ofs + re->len) {
			p = &(*p)->rb_right;
			*leftmost = false;
=======
		if (ofs < re->ofs) {
			p = &(*p)->rb_left;
		} else if (ofs >= re->ofs + re->len) {
			p = &(*p)->rb_right;
			*leftmost = false;
>>>>>>> c8ea89af
		} else {
			f2fs_bug_on(sbi, 1);
		}
	}

	return p;
}

/*
 * lookup rb entry in position of @ofs in rb-tree,
 * if hit, return the entry, otherwise, return NULL
 * @prev_ex: extent before ofs
 * @next_ex: extent after ofs
 * @insert_p: insert point for new extent at ofs
 * in order to simpfy the insertion after.
 * tree must stay unchanged between lookup and insertion.
 */
struct rb_entry *f2fs_lookup_rb_tree_ret(struct rb_root_cached *root,
				struct rb_entry *cached_re,
				unsigned int ofs,
				struct rb_entry **prev_entry,
				struct rb_entry **next_entry,
				struct rb_node ***insert_p,
				struct rb_node **insert_parent,
				bool force, bool *leftmost)
{
	struct rb_node **pnode = &root->rb_root.rb_node;
	struct rb_node *parent = NULL, *tmp_node;
	struct rb_entry *re = cached_re;

	*insert_p = NULL;
	*insert_parent = NULL;
	*prev_entry = NULL;
	*next_entry = NULL;

	if (RB_EMPTY_ROOT(&root->rb_root))
		return NULL;

	if (re) {
		if (re->ofs <= ofs && re->ofs + re->len > ofs)
			goto lookup_neighbors;
	}

	if (leftmost)
		*leftmost = true;

	while (*pnode) {
		parent = *pnode;
		re = rb_entry(*pnode, struct rb_entry, rb_node);

		if (ofs < re->ofs) {
			pnode = &(*pnode)->rb_left;
		} else if (ofs >= re->ofs + re->len) {
			pnode = &(*pnode)->rb_right;
			if (leftmost)
				*leftmost = false;
		} else {
			goto lookup_neighbors;
		}
	}

	*insert_p = pnode;
	*insert_parent = parent;

	re = rb_entry(parent, struct rb_entry, rb_node);
	tmp_node = parent;
	if (parent && ofs > re->ofs)
		tmp_node = rb_next(parent);
	*next_entry = rb_entry_safe(tmp_node, struct rb_entry, rb_node);

	tmp_node = parent;
	if (parent && ofs < re->ofs)
		tmp_node = rb_prev(parent);
	*prev_entry = rb_entry_safe(tmp_node, struct rb_entry, rb_node);
	return NULL;

lookup_neighbors:
	if (ofs == re->ofs || force) {
		/* lookup prev node for merging backward later */
		tmp_node = rb_prev(&re->rb_node);
		*prev_entry = rb_entry_safe(tmp_node, struct rb_entry, rb_node);
	}
	if (ofs == re->ofs + re->len - 1 || force) {
		/* lookup next node for merging frontward later */
		tmp_node = rb_next(&re->rb_node);
		*next_entry = rb_entry_safe(tmp_node, struct rb_entry, rb_node);
	}
	return re;
}

bool f2fs_check_rb_tree_consistence(struct f2fs_sb_info *sbi,
<<<<<<< HEAD
				struct rb_root_cached *root, bool check_key)
=======
						struct rb_root_cached *root)
>>>>>>> c8ea89af
{
#ifdef CONFIG_F2FS_CHECK_FS
	struct rb_node *cur = rb_first_cached(root), *next;
	struct rb_entry *cur_re, *next_re;

	if (!cur)
		return true;

	while (cur) {
		next = rb_next(cur);
		if (!next)
			return true;

		cur_re = rb_entry(cur, struct rb_entry, rb_node);
		next_re = rb_entry(next, struct rb_entry, rb_node);

		if (check_key) {
			if (cur_re->key > next_re->key) {
				f2fs_info(sbi, "inconsistent rbtree, "
					"cur(%llu) next(%llu)",
					cur_re->key, next_re->key);
				return false;
			}
			goto next;
		}

		if (cur_re->ofs + cur_re->len > next_re->ofs) {
			f2fs_info(sbi, "inconsistent rbtree, cur(%u, %u) next(%u, %u)",
				  cur_re->ofs, cur_re->len,
				  next_re->ofs, next_re->len);
			return false;
		}
next:
		cur = next;
	}
#endif
	return true;
}

static struct kmem_cache *extent_tree_slab;
static struct kmem_cache *extent_node_slab;

static struct extent_node *__attach_extent_node(struct f2fs_sb_info *sbi,
				struct extent_tree *et, struct extent_info *ei,
				struct rb_node *parent, struct rb_node **p,
				bool leftmost)
{
	struct extent_node *en;

	en = f2fs_kmem_cache_alloc(extent_node_slab, GFP_ATOMIC, false, sbi);
	if (!en)
		return NULL;

	en->ei = *ei;
	INIT_LIST_HEAD(&en->list);
	en->et = et;

	rb_link_node(&en->rb_node, parent, p);
	rb_insert_color_cached(&en->rb_node, &et->root, leftmost);
	atomic_inc(&et->node_cnt);
	atomic_inc(&sbi->total_ext_node);
	return en;
}

static void __detach_extent_node(struct f2fs_sb_info *sbi,
				struct extent_tree *et, struct extent_node *en)
{
	rb_erase_cached(&en->rb_node, &et->root);
	atomic_dec(&et->node_cnt);
	atomic_dec(&sbi->total_ext_node);

	if (et->cached_en == en)
		et->cached_en = NULL;
	kmem_cache_free(extent_node_slab, en);
}

/*
 * Flow to release an extent_node:
 * 1. list_del_init
 * 2. __detach_extent_node
 * 3. kmem_cache_free.
 */
static void __release_extent_node(struct f2fs_sb_info *sbi,
			struct extent_tree *et, struct extent_node *en)
{
	spin_lock(&sbi->extent_lock);
	f2fs_bug_on(sbi, list_empty(&en->list));
	list_del_init(&en->list);
	spin_unlock(&sbi->extent_lock);

	__detach_extent_node(sbi, et, en);
}

static struct extent_tree *__grab_extent_tree(struct inode *inode)
{
	struct f2fs_sb_info *sbi = F2FS_I_SB(inode);
	struct extent_tree *et;
	nid_t ino = inode->i_ino;

	mutex_lock(&sbi->extent_tree_lock);
	et = radix_tree_lookup(&sbi->extent_tree_root, ino);
	if (!et) {
		et = f2fs_kmem_cache_alloc(extent_tree_slab,
					GFP_NOFS, true, NULL);
		f2fs_radix_tree_insert(&sbi->extent_tree_root, ino, et);
		memset(et, 0, sizeof(struct extent_tree));
		et->ino = ino;
		et->root = RB_ROOT_CACHED;
		et->cached_en = NULL;
		rwlock_init(&et->lock);
		INIT_LIST_HEAD(&et->list);
		atomic_set(&et->node_cnt, 0);
		atomic_inc(&sbi->total_ext_tree);
	} else {
		atomic_dec(&sbi->total_zombie_tree);
		list_del_init(&et->list);
	}
	mutex_unlock(&sbi->extent_tree_lock);

	/* never died until evict_inode */
	F2FS_I(inode)->extent_tree = et;

	return et;
}

static struct extent_node *__init_extent_tree(struct f2fs_sb_info *sbi,
				struct extent_tree *et, struct extent_info *ei)
{
	struct rb_node **p = &et->root.rb_root.rb_node;
	struct extent_node *en;

	en = __attach_extent_node(sbi, et, ei, NULL, p, true);
	if (!en)
		return NULL;

	et->largest = en->ei;
	et->cached_en = en;
	return en;
}

static unsigned int __free_extent_tree(struct f2fs_sb_info *sbi,
					struct extent_tree *et)
{
	struct rb_node *node, *next;
	struct extent_node *en;
	unsigned int count = atomic_read(&et->node_cnt);

	node = rb_first_cached(&et->root);
	while (node) {
		next = rb_next(node);
		en = rb_entry(node, struct extent_node, rb_node);
		__release_extent_node(sbi, et, en);
		node = next;
	}

	return count - atomic_read(&et->node_cnt);
}

static void __drop_largest_extent(struct extent_tree *et,
					pgoff_t fofs, unsigned int len)
{
	if (fofs < et->largest.fofs + et->largest.len &&
			fofs + len > et->largest.fofs) {
		et->largest.len = 0;
		et->largest_updated = true;
	}
}

/* return true, if inode page is changed */
static void __f2fs_init_extent_tree(struct inode *inode, struct page *ipage)
{
	struct f2fs_sb_info *sbi = F2FS_I_SB(inode);
	struct f2fs_extent *i_ext = ipage ? &F2FS_INODE(ipage)->i_ext : NULL;
	struct extent_tree *et;
	struct extent_node *en;
	struct extent_info ei;

	if (!f2fs_may_extent_tree(inode)) {
		/* drop largest extent */
		if (i_ext && i_ext->len) {
			f2fs_wait_on_page_writeback(ipage, NODE, true, true);
			i_ext->len = 0;
			set_page_dirty(ipage);
			return;
		}
		return;
	}

	et = __grab_extent_tree(inode);

	if (!i_ext || !i_ext->len)
		return;

	get_extent_info(&ei, i_ext);

	write_lock(&et->lock);
	if (atomic_read(&et->node_cnt))
		goto out;

	en = __init_extent_tree(sbi, et, &ei);
	if (en) {
		spin_lock(&sbi->extent_lock);
		list_add_tail(&en->list, &sbi->extent_list);
		spin_unlock(&sbi->extent_lock);
	}
out:
	write_unlock(&et->lock);
}

void f2fs_init_extent_tree(struct inode *inode, struct page *ipage)
{
	__f2fs_init_extent_tree(inode, ipage);

	if (!F2FS_I(inode)->extent_tree)
		set_inode_flag(inode, FI_NO_EXTENT);
}

static bool f2fs_lookup_extent_tree(struct inode *inode, pgoff_t pgofs,
							struct extent_info *ei)
{
	struct f2fs_sb_info *sbi = F2FS_I_SB(inode);
	struct extent_tree *et = F2FS_I(inode)->extent_tree;
	struct extent_node *en;
	bool ret = false;

	f2fs_bug_on(sbi, !et);

	trace_f2fs_lookup_extent_tree_start(inode, pgofs);

	read_lock(&et->lock);

	if (et->largest.fofs <= pgofs &&
			et->largest.fofs + et->largest.len > pgofs) {
		*ei = et->largest;
		ret = true;
		stat_inc_largest_node_hit(sbi);
		goto out;
	}

	en = (struct extent_node *)f2fs_lookup_rb_tree(&et->root,
				(struct rb_entry *)et->cached_en, pgofs);
	if (!en)
		goto out;

	if (en == et->cached_en)
		stat_inc_cached_node_hit(sbi);
	else
		stat_inc_rbtree_node_hit(sbi);

	*ei = en->ei;
	spin_lock(&sbi->extent_lock);
	if (!list_empty(&en->list)) {
		list_move_tail(&en->list, &sbi->extent_list);
		et->cached_en = en;
	}
	spin_unlock(&sbi->extent_lock);
	ret = true;
out:
	stat_inc_total_hit(sbi);
	read_unlock(&et->lock);

	trace_f2fs_lookup_extent_tree_end(inode, pgofs, ei);
	return ret;
}

static struct extent_node *__try_merge_extent_node(struct f2fs_sb_info *sbi,
				struct extent_tree *et, struct extent_info *ei,
				struct extent_node *prev_ex,
				struct extent_node *next_ex)
{
	struct extent_node *en = NULL;

	if (prev_ex && __is_back_mergeable(ei, &prev_ex->ei)) {
		prev_ex->ei.len += ei->len;
		ei = &prev_ex->ei;
		en = prev_ex;
	}

	if (next_ex && __is_front_mergeable(ei, &next_ex->ei)) {
		next_ex->ei.fofs = ei->fofs;
		next_ex->ei.blk = ei->blk;
		next_ex->ei.len += ei->len;
		if (en)
			__release_extent_node(sbi, et, prev_ex);

		en = next_ex;
	}

	if (!en)
		return NULL;

	__try_update_largest_extent(et, en);

	spin_lock(&sbi->extent_lock);
	if (!list_empty(&en->list)) {
		list_move_tail(&en->list, &sbi->extent_list);
		et->cached_en = en;
	}
	spin_unlock(&sbi->extent_lock);
	return en;
}

static struct extent_node *__insert_extent_tree(struct f2fs_sb_info *sbi,
				struct extent_tree *et, struct extent_info *ei,
				struct rb_node **insert_p,
				struct rb_node *insert_parent,
				bool leftmost)
{
	struct rb_node **p;
	struct rb_node *parent = NULL;
	struct extent_node *en = NULL;

	if (insert_p && insert_parent) {
		parent = insert_parent;
		p = insert_p;
		goto do_insert;
	}

	leftmost = true;

	p = f2fs_lookup_rb_tree_for_insert(sbi, &et->root, &parent,
						ei->fofs, &leftmost);
do_insert:
	en = __attach_extent_node(sbi, et, ei, parent, p, leftmost);
	if (!en)
		return NULL;

	__try_update_largest_extent(et, en);

	/* update in global extent list */
	spin_lock(&sbi->extent_lock);
	list_add_tail(&en->list, &sbi->extent_list);
	et->cached_en = en;
	spin_unlock(&sbi->extent_lock);
	return en;
}

static void f2fs_update_extent_tree_range(struct inode *inode,
				pgoff_t fofs, block_t blkaddr, unsigned int len)
{
	struct f2fs_sb_info *sbi = F2FS_I_SB(inode);
	struct extent_tree *et = F2FS_I(inode)->extent_tree;
	struct extent_node *en = NULL, *en1 = NULL;
	struct extent_node *prev_en = NULL, *next_en = NULL;
	struct extent_info ei, dei, prev;
	struct rb_node **insert_p = NULL, *insert_parent = NULL;
	unsigned int end = fofs + len;
	unsigned int pos = (unsigned int)fofs;
	bool updated = false;
	bool leftmost = false;

	if (!et)
		return;

	trace_f2fs_update_extent_tree_range(inode, fofs, blkaddr, len);

	write_lock(&et->lock);

	if (is_inode_flag_set(inode, FI_NO_EXTENT)) {
		write_unlock(&et->lock);
		return;
	}

	prev = et->largest;
	dei.len = 0;

	/*
	 * drop largest extent before lookup, in case it's already
	 * been shrunk from extent tree
	 */
	__drop_largest_extent(et, fofs, len);

	/* 1. lookup first extent node in range [fofs, fofs + len - 1] */
	en = (struct extent_node *)f2fs_lookup_rb_tree_ret(&et->root,
					(struct rb_entry *)et->cached_en, fofs,
					(struct rb_entry **)&prev_en,
					(struct rb_entry **)&next_en,
					&insert_p, &insert_parent, false,
					&leftmost);
	if (!en)
		en = next_en;

	/* 2. invlidate all extent nodes in range [fofs, fofs + len - 1] */
	while (en && en->ei.fofs < end) {
		unsigned int org_end;
		int parts = 0;	/* # of parts current extent split into */

		next_en = en1 = NULL;

		dei = en->ei;
		org_end = dei.fofs + dei.len;
		f2fs_bug_on(sbi, pos >= org_end);

		if (pos > dei.fofs &&	pos - dei.fofs >= F2FS_MIN_EXTENT_LEN) {
			en->ei.len = pos - en->ei.fofs;
			prev_en = en;
			parts = 1;
		}

		if (end < org_end && org_end - end >= F2FS_MIN_EXTENT_LEN) {
			if (parts) {
				set_extent_info(&ei, end,
						end - dei.fofs + dei.blk,
						org_end - end);
				en1 = __insert_extent_tree(sbi, et, &ei,
							NULL, NULL, true);
				next_en = en1;
			} else {
				en->ei.fofs = end;
				en->ei.blk += end - dei.fofs;
				en->ei.len -= end - dei.fofs;
				next_en = en;
			}
			parts++;
		}

		if (!next_en) {
			struct rb_node *node = rb_next(&en->rb_node);

			next_en = rb_entry_safe(node, struct extent_node,
						rb_node);
		}

		if (parts)
			__try_update_largest_extent(et, en);
		else
			__release_extent_node(sbi, et, en);

		/*
		 * if original extent is split into zero or two parts, extent
		 * tree has been altered by deletion or insertion, therefore
		 * invalidate pointers regard to tree.
		 */
		if (parts != 1) {
			insert_p = NULL;
			insert_parent = NULL;
		}
		en = next_en;
	}

	/* 3. update extent in extent cache */
	if (blkaddr) {

		set_extent_info(&ei, fofs, blkaddr, len);
		if (!__try_merge_extent_node(sbi, et, &ei, prev_en, next_en))
			__insert_extent_tree(sbi, et, &ei,
					insert_p, insert_parent, leftmost);

		/* give up extent_cache, if split and small updates happen */
		if (dei.len >= 1 &&
				prev.len < F2FS_MIN_EXTENT_LEN &&
				et->largest.len < F2FS_MIN_EXTENT_LEN) {
			et->largest.len = 0;
			et->largest_updated = true;
			set_inode_flag(inode, FI_NO_EXTENT);
		}
	}

	if (is_inode_flag_set(inode, FI_NO_EXTENT))
		__free_extent_tree(sbi, et);

	if (et->largest_updated) {
		et->largest_updated = false;
		updated = true;
	}

	write_unlock(&et->lock);

	if (updated)
		f2fs_mark_inode_dirty_sync(inode, true);
}

#ifdef CONFIG_F2FS_FS_COMPRESSION
void f2fs_update_extent_tree_range_compressed(struct inode *inode,
				pgoff_t fofs, block_t blkaddr, unsigned int llen,
				unsigned int c_len)
{
	struct f2fs_sb_info *sbi = F2FS_I_SB(inode);
	struct extent_tree *et = F2FS_I(inode)->extent_tree;
	struct extent_node *en = NULL;
	struct extent_node *prev_en = NULL, *next_en = NULL;
	struct extent_info ei;
	struct rb_node **insert_p = NULL, *insert_parent = NULL;
	bool leftmost = false;

	trace_f2fs_update_extent_tree_range(inode, fofs, blkaddr, llen);

	/* it is safe here to check FI_NO_EXTENT w/o et->lock in ro image */
	if (is_inode_flag_set(inode, FI_NO_EXTENT))
		return;

	write_lock(&et->lock);

	en = (struct extent_node *)f2fs_lookup_rb_tree_ret(&et->root,
				(struct rb_entry *)et->cached_en, fofs,
				(struct rb_entry **)&prev_en,
				(struct rb_entry **)&next_en,
				&insert_p, &insert_parent, false,
				&leftmost);
	if (en)
		goto unlock_out;

	set_extent_info(&ei, fofs, blkaddr, llen);
	ei.c_len = c_len;

	if (!__try_merge_extent_node(sbi, et, &ei, prev_en, next_en))
		__insert_extent_tree(sbi, et, &ei,
				insert_p, insert_parent, leftmost);
unlock_out:
	write_unlock(&et->lock);
}
#endif

unsigned int f2fs_shrink_extent_tree(struct f2fs_sb_info *sbi, int nr_shrink)
{
	struct extent_tree *et, *next;
	struct extent_node *en;
	unsigned int node_cnt = 0, tree_cnt = 0;
	int remained;

	if (!test_opt(sbi, EXTENT_CACHE))
		return 0;

	if (!atomic_read(&sbi->total_zombie_tree))
		goto free_node;

	if (!mutex_trylock(&sbi->extent_tree_lock))
		goto out;

	/* 1. remove unreferenced extent tree */
	list_for_each_entry_safe(et, next, &sbi->zombie_list, list) {
		if (atomic_read(&et->node_cnt)) {
			write_lock(&et->lock);
			node_cnt += __free_extent_tree(sbi, et);
			write_unlock(&et->lock);
		}
		f2fs_bug_on(sbi, atomic_read(&et->node_cnt));
		list_del_init(&et->list);
		radix_tree_delete(&sbi->extent_tree_root, et->ino);
		kmem_cache_free(extent_tree_slab, et);
		atomic_dec(&sbi->total_ext_tree);
		atomic_dec(&sbi->total_zombie_tree);
		tree_cnt++;

		if (node_cnt + tree_cnt >= nr_shrink)
			goto unlock_out;
		cond_resched();
	}
	mutex_unlock(&sbi->extent_tree_lock);

free_node:
	/* 2. remove LRU extent entries */
	if (!mutex_trylock(&sbi->extent_tree_lock))
		goto out;

	remained = nr_shrink - (node_cnt + tree_cnt);

	spin_lock(&sbi->extent_lock);
	for (; remained > 0; remained--) {
		if (list_empty(&sbi->extent_list))
			break;
		en = list_first_entry(&sbi->extent_list,
					struct extent_node, list);
		et = en->et;
		if (!write_trylock(&et->lock)) {
			/* refresh this extent node's position in extent list */
			list_move_tail(&en->list, &sbi->extent_list);
			continue;
		}

		list_del_init(&en->list);
		spin_unlock(&sbi->extent_lock);

		__detach_extent_node(sbi, et, en);

		write_unlock(&et->lock);
		node_cnt++;
		spin_lock(&sbi->extent_lock);
	}
	spin_unlock(&sbi->extent_lock);

unlock_out:
	mutex_unlock(&sbi->extent_tree_lock);
out:
	trace_f2fs_shrink_extent_tree(sbi, node_cnt, tree_cnt);

	return node_cnt + tree_cnt;
}

unsigned int f2fs_destroy_extent_node(struct inode *inode)
{
	struct f2fs_sb_info *sbi = F2FS_I_SB(inode);
	struct extent_tree *et = F2FS_I(inode)->extent_tree;
	unsigned int node_cnt = 0;

	if (!et || !atomic_read(&et->node_cnt))
		return 0;

	write_lock(&et->lock);
	node_cnt = __free_extent_tree(sbi, et);
	write_unlock(&et->lock);

	return node_cnt;
}

void f2fs_drop_extent_tree(struct inode *inode)
{
	struct f2fs_sb_info *sbi = F2FS_I_SB(inode);
	struct extent_tree *et = F2FS_I(inode)->extent_tree;
	bool updated = false;

	if (!f2fs_may_extent_tree(inode))
		return;

	write_lock(&et->lock);
	set_inode_flag(inode, FI_NO_EXTENT);
	__free_extent_tree(sbi, et);
	if (et->largest.len) {
		et->largest.len = 0;
		updated = true;
	}
	write_unlock(&et->lock);
	if (updated)
		f2fs_mark_inode_dirty_sync(inode, true);
}

void f2fs_destroy_extent_tree(struct inode *inode)
{
	struct f2fs_sb_info *sbi = F2FS_I_SB(inode);
	struct extent_tree *et = F2FS_I(inode)->extent_tree;
	unsigned int node_cnt = 0;

	if (!et)
		return;

	if (inode->i_nlink && !is_bad_inode(inode) &&
					atomic_read(&et->node_cnt)) {
		mutex_lock(&sbi->extent_tree_lock);
		list_add_tail(&et->list, &sbi->zombie_list);
		atomic_inc(&sbi->total_zombie_tree);
		mutex_unlock(&sbi->extent_tree_lock);
		return;
	}

	/* free all extent info belong to this extent tree */
	node_cnt = f2fs_destroy_extent_node(inode);

	/* delete extent tree entry in radix tree */
	mutex_lock(&sbi->extent_tree_lock);
	f2fs_bug_on(sbi, atomic_read(&et->node_cnt));
	radix_tree_delete(&sbi->extent_tree_root, inode->i_ino);
	kmem_cache_free(extent_tree_slab, et);
	atomic_dec(&sbi->total_ext_tree);
	mutex_unlock(&sbi->extent_tree_lock);

	F2FS_I(inode)->extent_tree = NULL;

	trace_f2fs_destroy_extent_tree(inode, node_cnt);
}

bool f2fs_lookup_extent_cache(struct inode *inode, pgoff_t pgofs,
					struct extent_info *ei)
{
	if (!f2fs_may_extent_tree(inode))
		return false;

	return f2fs_lookup_extent_tree(inode, pgofs, ei);
}

void f2fs_update_extent_cache(struct dnode_of_data *dn)
{
	pgoff_t fofs;
	block_t blkaddr;

	if (!f2fs_may_extent_tree(dn->inode))
		return;

	if (dn->data_blkaddr == NEW_ADDR)
		blkaddr = NULL_ADDR;
	else
		blkaddr = dn->data_blkaddr;

	fofs = f2fs_start_bidx_of_node(ofs_of_node(dn->node_page), dn->inode) +
								dn->ofs_in_node;
	f2fs_update_extent_tree_range(dn->inode, fofs, blkaddr, 1);
}

void f2fs_update_extent_cache_range(struct dnode_of_data *dn,
				pgoff_t fofs, block_t blkaddr, unsigned int len)

{
	if (!f2fs_may_extent_tree(dn->inode))
		return;

	f2fs_update_extent_tree_range(dn->inode, fofs, blkaddr, len);
}

void f2fs_init_extent_cache_info(struct f2fs_sb_info *sbi)
{
	INIT_RADIX_TREE(&sbi->extent_tree_root, GFP_NOIO);
	mutex_init(&sbi->extent_tree_lock);
	INIT_LIST_HEAD(&sbi->extent_list);
	spin_lock_init(&sbi->extent_lock);
	atomic_set(&sbi->total_ext_tree, 0);
	INIT_LIST_HEAD(&sbi->zombie_list);
	atomic_set(&sbi->total_zombie_tree, 0);
	atomic_set(&sbi->total_ext_node, 0);
}

int __init f2fs_create_extent_cache(void)
{
	extent_tree_slab = f2fs_kmem_cache_create("f2fs_extent_tree",
			sizeof(struct extent_tree));
	if (!extent_tree_slab)
		return -ENOMEM;
	extent_node_slab = f2fs_kmem_cache_create("f2fs_extent_node",
			sizeof(struct extent_node));
	if (!extent_node_slab) {
		kmem_cache_destroy(extent_tree_slab);
		return -ENOMEM;
	}
	return 0;
}

void f2fs_destroy_extent_cache(void)
{
	kmem_cache_destroy(extent_node_slab);
	kmem_cache_destroy(extent_tree_slab);
}<|MERGE_RESOLUTION|>--- conflicted
+++ resolved
@@ -58,17 +58,10 @@
 	return re;
 }
 
-<<<<<<< HEAD
 struct rb_node **f2fs_lookup_rb_tree_ext(struct f2fs_sb_info *sbi,
 					struct rb_root_cached *root,
 					struct rb_node **parent,
 					unsigned long long key, bool *leftmost)
-=======
-struct rb_node **f2fs_lookup_rb_tree_for_insert(struct f2fs_sb_info *sbi,
-				struct rb_root_cached *root,
-				struct rb_node **parent,
-				unsigned int ofs, bool *leftmost)
->>>>>>> c8ea89af
 {
 	struct rb_node **p = &root->rb_root.rb_node;
 	struct rb_entry *re;
@@ -77,7 +70,6 @@
 		*parent = *p;
 		re = rb_entry(*parent, struct rb_entry, rb_node);
 
-<<<<<<< HEAD
 		if (key < re->key) {
 			p = &(*p)->rb_left;
 		} else {
@@ -106,13 +98,6 @@
 		} else if (ofs >= re->ofs + re->len) {
 			p = &(*p)->rb_right;
 			*leftmost = false;
-=======
-		if (ofs < re->ofs) {
-			p = &(*p)->rb_left;
-		} else if (ofs >= re->ofs + re->len) {
-			p = &(*p)->rb_right;
-			*leftmost = false;
->>>>>>> c8ea89af
 		} else {
 			f2fs_bug_on(sbi, 1);
 		}
@@ -204,11 +189,7 @@
 }
 
 bool f2fs_check_rb_tree_consistence(struct f2fs_sb_info *sbi,
-<<<<<<< HEAD
 				struct rb_root_cached *root, bool check_key)
-=======
-						struct rb_root_cached *root)
->>>>>>> c8ea89af
 {
 #ifdef CONFIG_F2FS_CHECK_FS
 	struct rb_node *cur = rb_first_cached(root), *next;
