// SPDX-License-Identifier: GPL-2.0
/*
 * fs/f2fs/inline.c
 * Copyright (c) 2013, Intel Corporation
 * Authors: Huajun Li <huajun.li@intel.com>
 *          Haicheng Li <haicheng.li@intel.com>
 */

#include <linux/fs.h>
#include <linux/f2fs_fs.h>

#include "f2fs.h"
#include "node.h"
<<<<<<< HEAD
#include <trace/events/android_fs.h>
=======
#include <trace/events/f2fs.h>
>>>>>>> b13285ae

static bool support_inline_data(struct inode *inode)
{
	if (f2fs_is_atomic_file(inode))
		return false;
	if (!S_ISREG(inode->i_mode) && !S_ISLNK(inode->i_mode))
		return false;
	if (i_size_read(inode) > MAX_INLINE_DATA(inode))
		return false;
	return true;
}

bool f2fs_may_inline_data(struct inode *inode)
{
	if (!support_inline_data(inode))
		return false;

	return !f2fs_post_read_required(inode);
}

bool f2fs_sanity_check_inline_data(struct inode *inode)
{
	if (!f2fs_has_inline_data(inode))
		return false;

	if (!support_inline_data(inode))
		return true;

	/*
	 * used by sanity_check_inode(), when disk layout fields has not
	 * been synchronized to inmem fields.
	 */
	return (S_ISREG(inode->i_mode) &&
		(file_is_encrypt(inode) || file_is_verity(inode) ||
		(F2FS_I(inode)->i_flags & F2FS_COMPR_FL)));
}

bool f2fs_may_inline_dentry(struct inode *inode)
{
	if (!test_opt(F2FS_I_SB(inode), INLINE_DENTRY))
		return false;

	if (!S_ISDIR(inode->i_mode))
		return false;

	return true;
}

void f2fs_do_read_inline_data(struct page *page, struct page *ipage)
{
	struct inode *inode = page->mapping->host;
	void *src_addr, *dst_addr;

	if (PageUptodate(page))
		return;

	f2fs_bug_on(F2FS_P_SB(page), page->index);

	zero_user_segment(page, MAX_INLINE_DATA(inode), PAGE_SIZE);

	/* Copy the whole inline data block */
	src_addr = inline_data_addr(inode, ipage);
	dst_addr = kmap_atomic(page);
	memcpy(dst_addr, src_addr, MAX_INLINE_DATA(inode));
	flush_dcache_page(page);
	kunmap_atomic(dst_addr);
	if (!PageUptodate(page))
		SetPageUptodate(page);
}

void f2fs_truncate_inline_inode(struct inode *inode,
					struct page *ipage, u64 from)
{
	void *addr;

	if (from >= MAX_INLINE_DATA(inode))
		return;

	addr = inline_data_addr(inode, ipage);

	f2fs_wait_on_page_writeback(ipage, NODE, true, true);
	memset(addr + from, 0, MAX_INLINE_DATA(inode) - from);
	set_page_dirty(ipage);

	if (from == 0)
		clear_inode_flag(inode, FI_DATA_EXIST);
}

int f2fs_read_inline_data(struct inode *inode, struct page *page)
{
	struct page *ipage;

	if (trace_android_fs_dataread_start_enabled()) {
		char *path, pathbuf[MAX_TRACE_PATHBUF_LEN];

		path = android_fstrace_get_pathname(pathbuf,
						    MAX_TRACE_PATHBUF_LEN,
						    inode);
		trace_android_fs_dataread_start(inode, page_offset(page),
						PAGE_SIZE, current->pid,
						path, current->comm);
	}

	ipage = f2fs_get_node_page(F2FS_I_SB(inode), inode->i_ino);
	if (IS_ERR(ipage)) {
		trace_android_fs_dataread_end(inode, page_offset(page),
					      PAGE_SIZE);
		unlock_page(page);
		return PTR_ERR(ipage);
	}

	if (!f2fs_has_inline_data(inode)) {
		f2fs_put_page(ipage, 1);
		trace_android_fs_dataread_end(inode, page_offset(page),
					      PAGE_SIZE);
		return -EAGAIN;
	}

	if (page->index)
		zero_user_segment(page, 0, PAGE_SIZE);
	else
		f2fs_do_read_inline_data(page, ipage);

	if (!PageUptodate(page))
		SetPageUptodate(page);
	f2fs_put_page(ipage, 1);
	trace_android_fs_dataread_end(inode, page_offset(page),
				      PAGE_SIZE);
	unlock_page(page);
	return 0;
}

int f2fs_convert_inline_page(struct dnode_of_data *dn, struct page *page)
{
	struct f2fs_io_info fio = {
		.sbi = F2FS_I_SB(dn->inode),
		.ino = dn->inode->i_ino,
		.type = DATA,
		.op = REQ_OP_WRITE,
		.op_flags = REQ_SYNC | REQ_PRIO,
		.page = page,
		.encrypted_page = NULL,
		.io_type = FS_DATA_IO,
	};
	struct node_info ni;
	int dirty, err;

	if (!f2fs_exist_data(dn->inode))
		goto clear_out;

	err = f2fs_reserve_block(dn, 0);
	if (err)
		return err;
<<<<<<< HEAD
	err = f2fs_get_node_info(fio.sbi, dn->nid, &ni);
=======

	err = f2fs_get_node_info(fio.sbi, dn->nid, &ni, false);
>>>>>>> b13285ae
	if (err) {
		f2fs_truncate_data_blocks_range(dn, 1);
		f2fs_put_dnode(dn);
		return err;
	}

	fio.version = ni.version;

	if (unlikely(dn->data_blkaddr != NEW_ADDR)) {
		f2fs_put_dnode(dn);
		set_sbi_flag(fio.sbi, SBI_NEED_FSCK);
		f2fs_warn(fio.sbi, "%s: corrupted inline inode ino=%lx, i_addr[0]:0x%x, run fsck to fix.",
			  __func__, dn->inode->i_ino, dn->data_blkaddr);
		return -EFSCORRUPTED;
	}

	f2fs_bug_on(F2FS_P_SB(page), PageWriteback(page));

	f2fs_do_read_inline_data(page, dn->inode_page);
	set_page_dirty(page);

	/* clear dirty state */
	dirty = clear_page_dirty_for_io(page);

	/* write data page to try to make data consistent */
	set_page_writeback(page);
	ClearPageError(page);
	fio.old_blkaddr = dn->data_blkaddr;
	set_inode_flag(dn->inode, FI_HOT_DATA);
	f2fs_outplace_write_data(dn, &fio);
	f2fs_wait_on_page_writeback(page, DATA, true, true);
	if (dirty) {
		inode_dec_dirty_pages(dn->inode);
		f2fs_remove_dirty_inode(dn->inode);
	}

	/* this converted inline_data should be recovered. */
	set_inode_flag(dn->inode, FI_APPEND_WRITE);

	/* clear inline data and flag after data writeback */
	f2fs_truncate_inline_inode(dn->inode, dn->inode_page, 0);
	clear_page_private_inline(dn->inode_page);
clear_out:
	stat_dec_inline_inode(dn->inode);
	clear_inode_flag(dn->inode, FI_INLINE_DATA);
	f2fs_put_dnode(dn);
	return 0;
}

int f2fs_convert_inline_inode(struct inode *inode)
{
	struct f2fs_sb_info *sbi = F2FS_I_SB(inode);
	struct dnode_of_data dn;
	struct page *ipage, *page;
	int err = 0;

	if (!f2fs_has_inline_data(inode) ||
			f2fs_hw_is_readonly(sbi) || f2fs_readonly(sbi->sb))
		return 0;

	err = f2fs_dquot_initialize(inode);
	if (err)
		return err;

	page = f2fs_grab_cache_page(inode->i_mapping, 0, false);
	if (!page)
		return -ENOMEM;

	f2fs_lock_op(sbi);

	ipage = f2fs_get_node_page(sbi, inode->i_ino);
	if (IS_ERR(ipage)) {
		err = PTR_ERR(ipage);
		goto out;
	}

	set_new_dnode(&dn, inode, ipage, ipage, 0);

	if (f2fs_has_inline_data(inode))
		err = f2fs_convert_inline_page(&dn, page);

	f2fs_put_dnode(&dn);
out:
	f2fs_unlock_op(sbi);

	f2fs_put_page(page, 1);

	if (!err)
		f2fs_balance_fs(sbi, dn.node_changed);

	return err;
}

int f2fs_write_inline_data(struct inode *inode, struct page *page)
{
	void *src_addr, *dst_addr;
	struct dnode_of_data dn;
	int err;

	set_new_dnode(&dn, inode, NULL, NULL, 0);
	err = f2fs_get_dnode_of_data(&dn, 0, LOOKUP_NODE);
	if (err)
		return err;

	if (!f2fs_has_inline_data(inode)) {
		f2fs_put_dnode(&dn);
		return -EAGAIN;
	}

	f2fs_bug_on(F2FS_I_SB(inode), page->index);

	f2fs_wait_on_page_writeback(dn.inode_page, NODE, true, true);
	src_addr = kmap_atomic(page);
	dst_addr = inline_data_addr(inode, dn.inode_page);
	memcpy(dst_addr, src_addr, MAX_INLINE_DATA(inode));
	kunmap_atomic(src_addr);
	set_page_dirty(dn.inode_page);

	f2fs_clear_radix_tree_dirty_tag(page);

	set_inode_flag(inode, FI_APPEND_WRITE);
	set_inode_flag(inode, FI_DATA_EXIST);

	clear_page_private_inline(dn.inode_page);
	f2fs_put_dnode(&dn);
	return 0;
}

int f2fs_recover_inline_data(struct inode *inode, struct page *npage)
{
	struct f2fs_sb_info *sbi = F2FS_I_SB(inode);
	struct f2fs_inode *ri = NULL;
	void *src_addr, *dst_addr;
	struct page *ipage;

	/*
	 * The inline_data recovery policy is as follows.
	 * [prev.] [next] of inline_data flag
	 *    o       o  -> recover inline_data
	 *    o       x  -> remove inline_data, and then recover data blocks
	 *    x       o  -> remove data blocks, and then recover inline_data
	 *    x       x  -> recover data blocks
	 */
	if (IS_INODE(npage))
		ri = F2FS_INODE(npage);

	if (f2fs_has_inline_data(inode) &&
			ri && (ri->i_inline & F2FS_INLINE_DATA)) {
process_inline:
		ipage = f2fs_get_node_page(sbi, inode->i_ino);
		if (IS_ERR(ipage))
			return PTR_ERR(ipage);

		f2fs_wait_on_page_writeback(ipage, NODE, true, true);

		src_addr = inline_data_addr(inode, npage);
		dst_addr = inline_data_addr(inode, ipage);
		memcpy(dst_addr, src_addr, MAX_INLINE_DATA(inode));

		set_inode_flag(inode, FI_INLINE_DATA);
		set_inode_flag(inode, FI_DATA_EXIST);

		set_page_dirty(ipage);
		f2fs_put_page(ipage, 1);
		return 1;
	}

	if (f2fs_has_inline_data(inode)) {
		ipage = f2fs_get_node_page(sbi, inode->i_ino);
		if (IS_ERR(ipage))
			return PTR_ERR(ipage);
		f2fs_truncate_inline_inode(inode, ipage, 0);
		stat_dec_inline_inode(inode);
		clear_inode_flag(inode, FI_INLINE_DATA);
		f2fs_put_page(ipage, 1);
	} else if (ri && (ri->i_inline & F2FS_INLINE_DATA)) {
		int ret;

		ret = f2fs_truncate_blocks(inode, 0, false);
		if (ret)
			return ret;
		stat_inc_inline_inode(inode);
		goto process_inline;
	}
	return 0;
}

struct f2fs_dir_entry *f2fs_find_in_inline_dir(struct inode *dir,
					const struct f2fs_filename *fname,
					struct page **res_page)
{
	struct f2fs_sb_info *sbi = F2FS_SB(dir->i_sb);
	struct f2fs_dir_entry *de;
	struct f2fs_dentry_ptr d;
	struct page *ipage;
	void *inline_dentry;

	ipage = f2fs_get_node_page(sbi, dir->i_ino);
	if (IS_ERR(ipage)) {
		*res_page = ipage;
		return NULL;
	}

	inline_dentry = inline_data_addr(dir, ipage);

	make_dentry_ptr_inline(dir, &d, inline_dentry);
	de = f2fs_find_target_dentry(&d, fname, NULL);
	unlock_page(ipage);
	if (IS_ERR(de)) {
		*res_page = ERR_CAST(de);
		de = NULL;
	}
	if (de)
		*res_page = ipage;
	else
		f2fs_put_page(ipage, 0);

	return de;
}

int f2fs_make_empty_inline_dir(struct inode *inode, struct inode *parent,
							struct page *ipage)
{
	struct f2fs_dentry_ptr d;
	void *inline_dentry;

	inline_dentry = inline_data_addr(inode, ipage);

	make_dentry_ptr_inline(inode, &d, inline_dentry);
	f2fs_do_make_empty_dir(inode, parent, &d);

	set_page_dirty(ipage);

	/* update i_size to MAX_INLINE_DATA */
	if (i_size_read(inode) < MAX_INLINE_DATA(inode))
		f2fs_i_size_write(inode, MAX_INLINE_DATA(inode));
	return 0;
}

/*
 * NOTE: ipage is grabbed by caller, but if any error occurs, we should
 * release ipage in this function.
 */
static int f2fs_move_inline_dirents(struct inode *dir, struct page *ipage,
							void *inline_dentry)
{
	struct page *page;
	struct dnode_of_data dn;
	struct f2fs_dentry_block *dentry_blk;
	struct f2fs_dentry_ptr src, dst;
	int err;

	page = f2fs_grab_cache_page(dir->i_mapping, 0, true);
	if (!page) {
		f2fs_put_page(ipage, 1);
		return -ENOMEM;
	}

	set_new_dnode(&dn, dir, ipage, NULL, 0);
	err = f2fs_reserve_block(&dn, 0);
	if (err)
		goto out;

	if (unlikely(dn.data_blkaddr != NEW_ADDR)) {
		f2fs_put_dnode(&dn);
		set_sbi_flag(F2FS_P_SB(page), SBI_NEED_FSCK);
		f2fs_warn(F2FS_P_SB(page), "%s: corrupted inline inode ino=%lx, i_addr[0]:0x%x, run fsck to fix.",
			  __func__, dir->i_ino, dn.data_blkaddr);
		err = -EFSCORRUPTED;
		goto out;
	}

	f2fs_wait_on_page_writeback(page, DATA, true, true);

	dentry_blk = page_address(page);

	make_dentry_ptr_inline(dir, &src, inline_dentry);
	make_dentry_ptr_block(dir, &dst, dentry_blk);

	/* copy data from inline dentry block to new dentry block */
	memcpy(dst.bitmap, src.bitmap, src.nr_bitmap);
	memset(dst.bitmap + src.nr_bitmap, 0, dst.nr_bitmap - src.nr_bitmap);
	/*
	 * we do not need to zero out remainder part of dentry and filename
	 * field, since we have used bitmap for marking the usage status of
	 * them, besides, we can also ignore copying/zeroing reserved space
	 * of dentry block, because them haven't been used so far.
	 */
	memcpy(dst.dentry, src.dentry, SIZE_OF_DIR_ENTRY * src.max);
	memcpy(dst.filename, src.filename, src.max * F2FS_SLOT_LEN);

	if (!PageUptodate(page))
		SetPageUptodate(page);
	set_page_dirty(page);

	/* clear inline dir and flag after data writeback */
	f2fs_truncate_inline_inode(dir, ipage, 0);

	stat_dec_inline_dir(dir);
	clear_inode_flag(dir, FI_INLINE_DENTRY);

	/*
	 * should retrieve reserved space which was used to keep
	 * inline_dentry's structure for backward compatibility.
	 */
	if (!f2fs_sb_has_flexible_inline_xattr(F2FS_I_SB(dir)) &&
			!f2fs_has_inline_xattr(dir))
		F2FS_I(dir)->i_inline_xattr_size = 0;

	f2fs_i_depth_write(dir, 1);
	if (i_size_read(dir) < PAGE_SIZE)
		f2fs_i_size_write(dir, PAGE_SIZE);
out:
	f2fs_put_page(page, 1);
	return err;
}

static int f2fs_add_inline_entries(struct inode *dir, void *inline_dentry)
{
	struct f2fs_dentry_ptr d;
	unsigned long bit_pos = 0;
	int err = 0;

	make_dentry_ptr_inline(dir, &d, inline_dentry);

	while (bit_pos < d.max) {
		struct f2fs_dir_entry *de;
		struct f2fs_filename fname;
		nid_t ino;
		umode_t fake_mode;

		if (!test_bit_le(bit_pos, d.bitmap)) {
			bit_pos++;
			continue;
		}

		de = &d.dentry[bit_pos];

		if (unlikely(!de->name_len)) {
			bit_pos++;
			continue;
		}

		/*
		 * We only need the disk_name and hash to move the dentry.
		 * We don't need the original or casefolded filenames.
		 */
		memset(&fname, 0, sizeof(fname));
		fname.disk_name.name = d.filename[bit_pos];
		fname.disk_name.len = le16_to_cpu(de->name_len);
		fname.hash = de->hash_code;

		ino = le32_to_cpu(de->ino);
		fake_mode = f2fs_get_de_type(de) << S_SHIFT;

		err = f2fs_add_regular_entry(dir, &fname, NULL, ino, fake_mode);
		if (err)
			goto punch_dentry_pages;

		bit_pos += GET_DENTRY_SLOTS(le16_to_cpu(de->name_len));
	}
	return 0;
punch_dentry_pages:
	truncate_inode_pages(&dir->i_data, 0);
	f2fs_truncate_blocks(dir, 0, false);
	f2fs_remove_dirty_inode(dir);
	return err;
}

static int f2fs_move_rehashed_dirents(struct inode *dir, struct page *ipage,
							void *inline_dentry)
{
	void *backup_dentry;
	int err;

	backup_dentry = f2fs_kmalloc(F2FS_I_SB(dir),
				MAX_INLINE_DATA(dir), GFP_F2FS_ZERO);
	if (!backup_dentry) {
		f2fs_put_page(ipage, 1);
		return -ENOMEM;
	}

	memcpy(backup_dentry, inline_dentry, MAX_INLINE_DATA(dir));
	f2fs_truncate_inline_inode(dir, ipage, 0);

	unlock_page(ipage);

	err = f2fs_add_inline_entries(dir, backup_dentry);
	if (err)
		goto recover;

	lock_page(ipage);

	stat_dec_inline_dir(dir);
	clear_inode_flag(dir, FI_INLINE_DENTRY);

	/*
	 * should retrieve reserved space which was used to keep
	 * inline_dentry's structure for backward compatibility.
	 */
	if (!f2fs_sb_has_flexible_inline_xattr(F2FS_I_SB(dir)) &&
			!f2fs_has_inline_xattr(dir))
		F2FS_I(dir)->i_inline_xattr_size = 0;

	kfree(backup_dentry);
	return 0;
recover:
	lock_page(ipage);
	f2fs_wait_on_page_writeback(ipage, NODE, true, true);
	memcpy(inline_dentry, backup_dentry, MAX_INLINE_DATA(dir));
	f2fs_i_depth_write(dir, 0);
	f2fs_i_size_write(dir, MAX_INLINE_DATA(dir));
	set_page_dirty(ipage);
	f2fs_put_page(ipage, 1);

	kfree(backup_dentry);
	return err;
}

static int do_convert_inline_dir(struct inode *dir, struct page *ipage,
							void *inline_dentry)
{
	if (!F2FS_I(dir)->i_dir_level)
		return f2fs_move_inline_dirents(dir, ipage, inline_dentry);
	else
		return f2fs_move_rehashed_dirents(dir, ipage, inline_dentry);
}

int f2fs_try_convert_inline_dir(struct inode *dir, struct dentry *dentry)
{
	struct f2fs_sb_info *sbi = F2FS_I_SB(dir);
	struct page *ipage;
	struct f2fs_filename fname;
	void *inline_dentry = NULL;
	int err = 0;

	if (!f2fs_has_inline_dentry(dir))
		return 0;

	f2fs_lock_op(sbi);

	err = f2fs_setup_filename(dir, &dentry->d_name, 0, &fname);
	if (err)
		goto out;

	ipage = f2fs_get_node_page(sbi, dir->i_ino);
	if (IS_ERR(ipage)) {
		err = PTR_ERR(ipage);
		goto out_fname;
	}

	if (f2fs_has_enough_room(dir, ipage, &fname)) {
		f2fs_put_page(ipage, 1);
		goto out_fname;
	}

	inline_dentry = inline_data_addr(dir, ipage);

	err = do_convert_inline_dir(dir, ipage, inline_dentry);
	if (!err)
		f2fs_put_page(ipage, 1);
out_fname:
	f2fs_free_filename(&fname);
out:
	f2fs_unlock_op(sbi);
	return err;
}

int f2fs_add_inline_entry(struct inode *dir, const struct f2fs_filename *fname,
			  struct inode *inode, nid_t ino, umode_t mode)
{
	struct f2fs_sb_info *sbi = F2FS_I_SB(dir);
	struct page *ipage;
	unsigned int bit_pos;
	void *inline_dentry = NULL;
	struct f2fs_dentry_ptr d;
	int slots = GET_DENTRY_SLOTS(fname->disk_name.len);
	struct page *page = NULL;
	int err = 0;

	ipage = f2fs_get_node_page(sbi, dir->i_ino);
	if (IS_ERR(ipage))
		return PTR_ERR(ipage);

	inline_dentry = inline_data_addr(dir, ipage);
	make_dentry_ptr_inline(dir, &d, inline_dentry);

	bit_pos = f2fs_room_for_filename(d.bitmap, slots, d.max);
	if (bit_pos >= d.max) {
		err = do_convert_inline_dir(dir, ipage, inline_dentry);
		if (err)
			return err;
		err = -EAGAIN;
		goto out;
	}

	if (inode) {
		f2fs_down_write(&F2FS_I(inode)->i_sem);
		page = f2fs_init_inode_metadata(inode, dir, fname, ipage);
		if (IS_ERR(page)) {
			err = PTR_ERR(page);
			goto fail;
		}
	}

	f2fs_wait_on_page_writeback(ipage, NODE, true, true);

	f2fs_update_dentry(ino, mode, &d, &fname->disk_name, fname->hash,
			   bit_pos);

	set_page_dirty(ipage);

	/* we don't need to mark_inode_dirty now */
	if (inode) {
		f2fs_i_pino_write(inode, dir->i_ino);

		/* synchronize inode page's data from inode cache */
		if (is_inode_flag_set(inode, FI_NEW_INODE))
			f2fs_update_inode(inode, page);

		f2fs_put_page(page, 1);
	}

	f2fs_update_parent_metadata(dir, inode, 0);
fail:
	if (inode)
		f2fs_up_write(&F2FS_I(inode)->i_sem);
out:
	f2fs_put_page(ipage, 1);
	return err;
}

void f2fs_delete_inline_entry(struct f2fs_dir_entry *dentry, struct page *page,
					struct inode *dir, struct inode *inode)
{
	struct f2fs_dentry_ptr d;
	void *inline_dentry;
	int slots = GET_DENTRY_SLOTS(le16_to_cpu(dentry->name_len));
	unsigned int bit_pos;
	int i;

	lock_page(page);
	f2fs_wait_on_page_writeback(page, NODE, true, true);

	inline_dentry = inline_data_addr(dir, page);
	make_dentry_ptr_inline(dir, &d, inline_dentry);

	bit_pos = dentry - d.dentry;
	for (i = 0; i < slots; i++)
		__clear_bit_le(bit_pos + i, d.bitmap);

	set_page_dirty(page);
	f2fs_put_page(page, 1);

	dir->i_ctime = dir->i_mtime = current_time(dir);
	f2fs_mark_inode_dirty_sync(dir, false);

	if (inode)
		f2fs_drop_nlink(dir, inode);
}

bool f2fs_empty_inline_dir(struct inode *dir)
{
	struct f2fs_sb_info *sbi = F2FS_I_SB(dir);
	struct page *ipage;
	unsigned int bit_pos = 2;
	void *inline_dentry;
	struct f2fs_dentry_ptr d;

	ipage = f2fs_get_node_page(sbi, dir->i_ino);
	if (IS_ERR(ipage))
		return false;

	inline_dentry = inline_data_addr(dir, ipage);
	make_dentry_ptr_inline(dir, &d, inline_dentry);

	bit_pos = find_next_bit_le(d.bitmap, d.max, bit_pos);

	f2fs_put_page(ipage, 1);

	if (bit_pos < d.max)
		return false;

	return true;
}

int f2fs_read_inline_dir(struct file *file, struct dir_context *ctx,
				struct fscrypt_str *fstr)
{
	struct inode *inode = file_inode(file);
	struct page *ipage = NULL;
	struct f2fs_dentry_ptr d;
	void *inline_dentry = NULL;
	int err;

	make_dentry_ptr_inline(inode, &d, inline_dentry);

	if (ctx->pos == d.max)
		return 0;

	ipage = f2fs_get_node_page(F2FS_I_SB(inode), inode->i_ino);
	if (IS_ERR(ipage))
		return PTR_ERR(ipage);

	/*
	 * f2fs_readdir was protected by inode.i_rwsem, it is safe to access
	 * ipage without page's lock held.
	 */
	unlock_page(ipage);

	inline_dentry = inline_data_addr(inode, ipage);

	make_dentry_ptr_inline(inode, &d, inline_dentry);

	err = f2fs_fill_dentries(ctx, &d, 0, fstr);
	if (!err)
		ctx->pos = d.max;

	f2fs_put_page(ipage, 0);
	return err < 0 ? err : 0;
}

int f2fs_inline_data_fiemap(struct inode *inode,
		struct fiemap_extent_info *fieinfo, __u64 start, __u64 len)
{
	__u64 byteaddr, ilen;
	__u32 flags = FIEMAP_EXTENT_DATA_INLINE | FIEMAP_EXTENT_NOT_ALIGNED |
		FIEMAP_EXTENT_LAST;
	struct node_info ni;
	struct page *ipage;
	int err = 0;

	ipage = f2fs_get_node_page(F2FS_I_SB(inode), inode->i_ino);
	if (IS_ERR(ipage))
		return PTR_ERR(ipage);

	if ((S_ISREG(inode->i_mode) || S_ISLNK(inode->i_mode)) &&
				!f2fs_has_inline_data(inode)) {
		err = -EAGAIN;
		goto out;
	}

	if (S_ISDIR(inode->i_mode) && !f2fs_has_inline_dentry(inode)) {
		err = -EAGAIN;
		goto out;
	}

	ilen = min_t(size_t, MAX_INLINE_DATA(inode), i_size_read(inode));
	if (start >= ilen)
		goto out;
	if (start + len < ilen)
		ilen = start + len;
	ilen -= start;

	err = f2fs_get_node_info(F2FS_I_SB(inode), inode->i_ino, &ni, false);
	if (err)
		goto out;

	byteaddr = (__u64)ni.blk_addr << inode->i_sb->s_blocksize_bits;
	byteaddr += (char *)inline_data_addr(inode, ipage) -
					(char *)F2FS_INODE(ipage);
	err = fiemap_fill_next_extent(fieinfo, start, byteaddr, ilen, flags);
	trace_f2fs_fiemap(inode, start, byteaddr, ilen, flags, err);
out:
	f2fs_put_page(ipage, 1);
	return err;
}<|MERGE_RESOLUTION|>--- conflicted
+++ resolved
@@ -11,46 +11,24 @@
 
 #include "f2fs.h"
 #include "node.h"
-<<<<<<< HEAD
 #include <trace/events/android_fs.h>
-=======
 #include <trace/events/f2fs.h>
->>>>>>> b13285ae
-
-static bool support_inline_data(struct inode *inode)
+
+bool f2fs_may_inline_data(struct inode *inode)
 {
 	if (f2fs_is_atomic_file(inode))
 		return false;
+
 	if (!S_ISREG(inode->i_mode) && !S_ISLNK(inode->i_mode))
 		return false;
+
 	if (i_size_read(inode) > MAX_INLINE_DATA(inode))
 		return false;
+
+	if (f2fs_post_read_required(inode))
+		return false;
+
 	return true;
-}
-
-bool f2fs_may_inline_data(struct inode *inode)
-{
-	if (!support_inline_data(inode))
-		return false;
-
-	return !f2fs_post_read_required(inode);
-}
-
-bool f2fs_sanity_check_inline_data(struct inode *inode)
-{
-	if (!f2fs_has_inline_data(inode))
-		return false;
-
-	if (!support_inline_data(inode))
-		return true;
-
-	/*
-	 * used by sanity_check_inode(), when disk layout fields has not
-	 * been synchronized to inmem fields.
-	 */
-	return (S_ISREG(inode->i_mode) &&
-		(file_is_encrypt(inode) || file_is_verity(inode) ||
-		(F2FS_I(inode)->i_flags & F2FS_COMPR_FL)));
 }
 
 bool f2fs_may_inline_dentry(struct inode *inode)
@@ -169,12 +147,8 @@
 	err = f2fs_reserve_block(dn, 0);
 	if (err)
 		return err;
-<<<<<<< HEAD
-	err = f2fs_get_node_info(fio.sbi, dn->nid, &ni);
-=======
 
 	err = f2fs_get_node_info(fio.sbi, dn->nid, &ni, false);
->>>>>>> b13285ae
 	if (err) {
 		f2fs_truncate_data_blocks_range(dn, 1);
 		f2fs_put_dnode(dn);
