/*
 * fs/f2fs/node.c
 *
 * Copyright (c) 2012 Samsung Electronics Co., Ltd.
 *             http://www.samsung.com/
 *
 * This program is free software; you can redistribute it and/or modify
 * it under the terms of the GNU General Public License version 2 as
 * published by the Free Software Foundation.
 */
#include <linux/fs.h>
#include <linux/f2fs_fs.h>
#include <linux/mpage.h>
#include <linux/backing-dev.h>
#include <linux/blkdev.h>
#include <linux/pagevec.h>
#include <linux/swap.h>

#include "f2fs.h"
#include "node.h"
#include "segment.h"
#include "xattr.h"
#include "trace.h"
#include <trace/events/f2fs.h>

#define on_build_free_nids(nmi) mutex_is_locked(&(nm_i)->build_lock)

static struct kmem_cache *nat_entry_slab;
static struct kmem_cache *free_nid_slab;
static struct kmem_cache *nat_entry_set_slab;

/*
 * Check whether the given nid is within node id range.
 */
int check_nid_range(struct f2fs_sb_info *sbi, nid_t nid)
{
	if (unlikely(nid < F2FS_ROOT_INO(sbi) || nid >= NM_I(sbi)->max_nid)) {
		set_sbi_flag(sbi, SBI_NEED_FSCK);
		f2fs_msg(sbi->sb, KERN_WARNING,
				"%s: out-of-range nid=%x, run fsck to fix.",
				__func__, nid);
		return -EINVAL;
	}
	return 0;
}

bool available_free_memory(struct f2fs_sb_info *sbi, int type)
{
	struct f2fs_nm_info *nm_i = NM_I(sbi);
	struct sysinfo val;
	unsigned long avail_ram;
	unsigned long mem_size = 0;
	bool res = false;

	si_meminfo(&val);

	/* only uses low memory */
	avail_ram = val.totalram - val.totalhigh;

	/*
	 * give 25%, 25%, 50%, 50%, 50% memory for each components respectively
	 */
	if (type == FREE_NIDS) {
		mem_size = (nm_i->nid_cnt[FREE_NID] *
				sizeof(struct free_nid)) >> PAGE_SHIFT;
		res = mem_size < ((avail_ram * nm_i->ram_thresh / 100) >> 2);
	} else if (type == NAT_ENTRIES) {
		mem_size = (nm_i->nat_cnt * sizeof(struct nat_entry)) >>
							PAGE_SHIFT;
		res = mem_size < ((avail_ram * nm_i->ram_thresh / 100) >> 2);
		if (excess_cached_nats(sbi))
			res = false;
	} else if (type == DIRTY_DENTS) {
		if (sbi->sb->s_bdi->wb.dirty_exceeded)
			return false;
		mem_size = get_pages(sbi, F2FS_DIRTY_DENTS);
		res = mem_size < ((avail_ram * nm_i->ram_thresh / 100) >> 1);
	} else if (type == INO_ENTRIES) {
		int i;

		for (i = 0; i < MAX_INO_ENTRY; i++)
			mem_size += sbi->im[i].ino_num *
						sizeof(struct ino_entry);
		mem_size >>= PAGE_SHIFT;
		res = mem_size < ((avail_ram * nm_i->ram_thresh / 100) >> 1);
	} else if (type == EXTENT_CACHE) {
		mem_size = (atomic_read(&sbi->total_ext_tree) *
				sizeof(struct extent_tree) +
				atomic_read(&sbi->total_ext_node) *
				sizeof(struct extent_node)) >> PAGE_SHIFT;
		res = mem_size < ((avail_ram * nm_i->ram_thresh / 100) >> 1);
	} else if (type == INMEM_PAGES) {
		/* it allows 20% / total_ram for inmemory pages */
		mem_size = get_pages(sbi, F2FS_INMEM_PAGES);
		res = mem_size < (val.totalram / 5);
	} else {
		if (!sbi->sb->s_bdi->wb.dirty_exceeded)
			return true;
	}
	return res;
}

static void clear_node_page_dirty(struct page *page)
{
	struct address_space *mapping = page->mapping;
	unsigned int long flags;

	if (PageDirty(page)) {
		spin_lock_irqsave(&mapping->tree_lock, flags);
		radix_tree_tag_clear(&mapping->page_tree,
				page_index(page),
				PAGECACHE_TAG_DIRTY);
		spin_unlock_irqrestore(&mapping->tree_lock, flags);

		clear_page_dirty_for_io(page);
		dec_page_count(F2FS_M_SB(mapping), F2FS_DIRTY_NODES);
	}
	ClearPageUptodate(page);
}

static struct page *get_current_nat_page(struct f2fs_sb_info *sbi, nid_t nid)
{
	pgoff_t index = current_nat_addr(sbi, nid);
	return f2fs_get_meta_page_nofail(sbi, index);
}

static struct page *get_next_nat_page(struct f2fs_sb_info *sbi, nid_t nid)
{
	struct page *src_page;
	struct page *dst_page;
	pgoff_t src_off;
	pgoff_t dst_off;
	void *src_addr;
	void *dst_addr;
	struct f2fs_nm_info *nm_i = NM_I(sbi);

	src_off = current_nat_addr(sbi, nid);
	dst_off = next_nat_addr(sbi, src_off);

	/* get current nat block page with lock */
	src_page = get_meta_page(sbi, src_off);
	if (IS_ERR(src_page))
		return src_page;
	dst_page = grab_meta_page(sbi, dst_off);
	f2fs_bug_on(sbi, PageDirty(src_page));

	src_addr = page_address(src_page);
	dst_addr = page_address(dst_page);
	memcpy(dst_addr, src_addr, PAGE_SIZE);
	set_page_dirty(dst_page);
	f2fs_put_page(src_page, 1);

	set_to_next_nat(nm_i, nid);

	return dst_page;
}

static struct nat_entry *__alloc_nat_entry(nid_t nid, bool no_fail)
{
	struct nat_entry *new;

	if (no_fail)
		new = f2fs_kmem_cache_alloc(nat_entry_slab, GFP_F2FS_ZERO);
	else
		new = kmem_cache_alloc(nat_entry_slab, GFP_F2FS_ZERO);
	if (new) {
		nat_set_nid(new, nid);
		nat_reset_flag(new);
	}
	return new;
}

static void __free_nat_entry(struct nat_entry *e)
{
	kmem_cache_free(nat_entry_slab, e);
}

/* must be locked by nat_tree_lock */
static struct nat_entry *__init_nat_entry(struct f2fs_nm_info *nm_i,
	struct nat_entry *ne, struct f2fs_nat_entry *raw_ne, bool no_fail)
{
	if (no_fail)
		f2fs_radix_tree_insert(&nm_i->nat_root, nat_get_nid(ne), ne);
	else if (radix_tree_insert(&nm_i->nat_root, nat_get_nid(ne), ne))
		return NULL;

	if (raw_ne)
		node_info_from_raw_nat(&ne->ni, raw_ne);
	list_add_tail(&ne->list, &nm_i->nat_entries);
	nm_i->nat_cnt++;
	return ne;
}

static struct nat_entry *__lookup_nat_cache(struct f2fs_nm_info *nm_i, nid_t n)
{
	return radix_tree_lookup(&nm_i->nat_root, n);
}

static unsigned int __gang_lookup_nat_cache(struct f2fs_nm_info *nm_i,
		nid_t start, unsigned int nr, struct nat_entry **ep)
{
	return radix_tree_gang_lookup(&nm_i->nat_root, (void **)ep, start, nr);
}

static void __del_from_nat_cache(struct f2fs_nm_info *nm_i, struct nat_entry *e)
{
	list_del(&e->list);
	radix_tree_delete(&nm_i->nat_root, nat_get_nid(e));
	nm_i->nat_cnt--;
	__free_nat_entry(e);
}

static struct nat_entry_set *__grab_nat_entry_set(struct f2fs_nm_info *nm_i,
							struct nat_entry *ne)
{
	nid_t set = NAT_BLOCK_OFFSET(ne->ni.nid);
	struct nat_entry_set *head;

	head = radix_tree_lookup(&nm_i->nat_set_root, set);
	if (!head) {
		head = f2fs_kmem_cache_alloc(nat_entry_set_slab, GFP_NOFS);

		INIT_LIST_HEAD(&head->entry_list);
		INIT_LIST_HEAD(&head->set_list);
		head->set = set;
		head->entry_cnt = 0;
		f2fs_radix_tree_insert(&nm_i->nat_set_root, set, head);
	}
	return head;
}

static void __set_nat_cache_dirty(struct f2fs_nm_info *nm_i,
						struct nat_entry *ne)
{
	struct nat_entry_set *head;
	bool new_ne = nat_get_blkaddr(ne) == NEW_ADDR;

	if (!new_ne)
		head = __grab_nat_entry_set(nm_i, ne);

	/*
	 * update entry_cnt in below condition:
	 * 1. update NEW_ADDR to valid block address;
	 * 2. update old block address to new one;
	 */
	if (!new_ne && (get_nat_flag(ne, IS_PREALLOC) ||
				!get_nat_flag(ne, IS_DIRTY)))
		head->entry_cnt++;

	set_nat_flag(ne, IS_PREALLOC, new_ne);

	if (get_nat_flag(ne, IS_DIRTY))
		goto refresh_list;

	nm_i->dirty_nat_cnt++;
	set_nat_flag(ne, IS_DIRTY, true);
refresh_list:
	if (new_ne)
		list_del_init(&ne->list);
	else
		list_move_tail(&ne->list, &head->entry_list);
}

static void __clear_nat_cache_dirty(struct f2fs_nm_info *nm_i,
		struct nat_entry_set *set, struct nat_entry *ne)
{
	list_move_tail(&ne->list, &nm_i->nat_entries);
	set_nat_flag(ne, IS_DIRTY, false);
	set->entry_cnt--;
	nm_i->dirty_nat_cnt--;
}

static unsigned int __gang_lookup_nat_set(struct f2fs_nm_info *nm_i,
		nid_t start, unsigned int nr, struct nat_entry_set **ep)
{
	return radix_tree_gang_lookup(&nm_i->nat_set_root, (void **)ep,
							start, nr);
}

int need_dentry_mark(struct f2fs_sb_info *sbi, nid_t nid)
{
	struct f2fs_nm_info *nm_i = NM_I(sbi);
	struct nat_entry *e;
	bool need = false;

	down_read(&nm_i->nat_tree_lock);
	e = __lookup_nat_cache(nm_i, nid);
	if (e) {
		if (!get_nat_flag(e, IS_CHECKPOINTED) &&
				!get_nat_flag(e, HAS_FSYNCED_INODE))
			need = true;
	}
	up_read(&nm_i->nat_tree_lock);
	return need;
}

bool is_checkpointed_node(struct f2fs_sb_info *sbi, nid_t nid)
{
	struct f2fs_nm_info *nm_i = NM_I(sbi);
	struct nat_entry *e;
	bool is_cp = true;

	down_read(&nm_i->nat_tree_lock);
	e = __lookup_nat_cache(nm_i, nid);
	if (e && !get_nat_flag(e, IS_CHECKPOINTED))
		is_cp = false;
	up_read(&nm_i->nat_tree_lock);
	return is_cp;
}

bool need_inode_block_update(struct f2fs_sb_info *sbi, nid_t ino)
{
	struct f2fs_nm_info *nm_i = NM_I(sbi);
	struct nat_entry *e;
	bool need_update = true;

	down_read(&nm_i->nat_tree_lock);
	e = __lookup_nat_cache(nm_i, ino);
	if (e && get_nat_flag(e, HAS_LAST_FSYNC) &&
			(get_nat_flag(e, IS_CHECKPOINTED) ||
			 get_nat_flag(e, HAS_FSYNCED_INODE)))
		need_update = false;
	up_read(&nm_i->nat_tree_lock);
	return need_update;
}

/* must be locked by nat_tree_lock */
static void cache_nat_entry(struct f2fs_sb_info *sbi, nid_t nid,
						struct f2fs_nat_entry *ne)
{
	struct f2fs_nm_info *nm_i = NM_I(sbi);
	struct nat_entry *new, *e;

	new = __alloc_nat_entry(nid, false);
	if (!new)
		return;

	down_write(&nm_i->nat_tree_lock);
	e = __lookup_nat_cache(nm_i, nid);
	if (!e)
		e = __init_nat_entry(nm_i, new, ne, false);
	else
		f2fs_bug_on(sbi, nat_get_ino(e) != le32_to_cpu(ne->ino) ||
				nat_get_blkaddr(e) !=
					le32_to_cpu(ne->block_addr) ||
				nat_get_version(e) != ne->version);
	up_write(&nm_i->nat_tree_lock);
	if (e != new)
		__free_nat_entry(new);
}

static void set_node_addr(struct f2fs_sb_info *sbi, struct node_info *ni,
			block_t new_blkaddr, bool fsync_done)
{
	struct f2fs_nm_info *nm_i = NM_I(sbi);
	struct nat_entry *e;
	struct nat_entry *new = __alloc_nat_entry(ni->nid, true);

	down_write(&nm_i->nat_tree_lock);
	e = __lookup_nat_cache(nm_i, ni->nid);
	if (!e) {
		e = __init_nat_entry(nm_i, new, NULL, true);
		copy_node_info(&e->ni, ni);
		f2fs_bug_on(sbi, ni->blk_addr == NEW_ADDR);
	} else if (new_blkaddr == NEW_ADDR) {
		/*
		 * when nid is reallocated,
		 * previous nat entry can be remained in nat cache.
		 * So, reinitialize it with new information.
		 */
		copy_node_info(&e->ni, ni);
		f2fs_bug_on(sbi, ni->blk_addr != NULL_ADDR);
	}
	/* let's free early to reduce memory consumption */
	if (e != new)
		__free_nat_entry(new);

	/* sanity check */
	f2fs_bug_on(sbi, nat_get_blkaddr(e) != ni->blk_addr);
	f2fs_bug_on(sbi, nat_get_blkaddr(e) == NULL_ADDR &&
			new_blkaddr == NULL_ADDR);
	f2fs_bug_on(sbi, nat_get_blkaddr(e) == NEW_ADDR &&
			new_blkaddr == NEW_ADDR);
	f2fs_bug_on(sbi, is_valid_data_blkaddr(sbi, nat_get_blkaddr(e)) &&
			new_blkaddr == NEW_ADDR);

	/* increment version no as node is removed */
	if (nat_get_blkaddr(e) != NEW_ADDR && new_blkaddr == NULL_ADDR) {
		unsigned char version = nat_get_version(e);
		nat_set_version(e, inc_node_version(version));
	}

	/* change address */
	nat_set_blkaddr(e, new_blkaddr);
	if (!is_valid_data_blkaddr(sbi, new_blkaddr))
		set_nat_flag(e, IS_CHECKPOINTED, false);
	__set_nat_cache_dirty(nm_i, e);

	/* update fsync_mark if its inode nat entry is still alive */
	if (ni->nid != ni->ino)
		e = __lookup_nat_cache(nm_i, ni->ino);
	if (e) {
		if (fsync_done && ni->nid == ni->ino)
			set_nat_flag(e, HAS_FSYNCED_INODE, true);
		set_nat_flag(e, HAS_LAST_FSYNC, fsync_done);
	}
	up_write(&nm_i->nat_tree_lock);
}

int try_to_free_nats(struct f2fs_sb_info *sbi, int nr_shrink)
{
	struct f2fs_nm_info *nm_i = NM_I(sbi);
	int nr = nr_shrink;

	if (!down_write_trylock(&nm_i->nat_tree_lock))
		return 0;

	while (nr_shrink && !list_empty(&nm_i->nat_entries)) {
		struct nat_entry *ne;
		ne = list_first_entry(&nm_i->nat_entries,
					struct nat_entry, list);
		__del_from_nat_cache(nm_i, ne);
		nr_shrink--;
	}
	up_write(&nm_i->nat_tree_lock);
	return nr - nr_shrink;
}

/*
 * This function always returns success
 */
int get_node_info(struct f2fs_sb_info *sbi, nid_t nid, struct node_info *ni)
{
	struct f2fs_nm_info *nm_i = NM_I(sbi);
	struct curseg_info *curseg = CURSEG_I(sbi, CURSEG_HOT_DATA);
	struct f2fs_journal *journal = curseg->journal;
	nid_t start_nid = START_NID(nid);
	struct f2fs_nat_block *nat_blk;
	struct page *page = NULL;
	struct f2fs_nat_entry ne;
	struct nat_entry *e;
	pgoff_t index;
	int i;

	ni->nid = nid;

	/* Check nat cache */
	down_read(&nm_i->nat_tree_lock);
	e = __lookup_nat_cache(nm_i, nid);
	if (e) {
		ni->ino = nat_get_ino(e);
		ni->blk_addr = nat_get_blkaddr(e);
		ni->version = nat_get_version(e);
		up_read(&nm_i->nat_tree_lock);
		return 0;
	}

	memset(&ne, 0, sizeof(struct f2fs_nat_entry));

	/* Check current segment summary */
	down_read(&curseg->journal_rwsem);
	i = lookup_journal_in_cursum(journal, NAT_JOURNAL, nid, 0);
	if (i >= 0) {
		ne = nat_in_journal(journal, i);
		node_info_from_raw_nat(ni, &ne);
	}
	up_read(&curseg->journal_rwsem);
	if (i >= 0) {
		up_read(&nm_i->nat_tree_lock);
		goto cache;
	}

	/* Fill node_info from nat page */
	index = current_nat_addr(sbi, nid);
	up_read(&nm_i->nat_tree_lock);

	page = get_meta_page(sbi, index);
	if (IS_ERR(page))
		return PTR_ERR(page);

	nat_blk = (struct f2fs_nat_block *)page_address(page);
	ne = nat_blk->entries[nid - start_nid];
	node_info_from_raw_nat(ni, &ne);
	f2fs_put_page(page, 1);
cache:
	/* cache nat entry */
	cache_nat_entry(sbi, nid, &ne);
	return 0;
}

/*
 * readahead MAX_RA_NODE number of node pages.
 */
static void ra_node_pages(struct page *parent, int start, int n)
{
	struct f2fs_sb_info *sbi = F2FS_P_SB(parent);
	struct blk_plug plug;
	int i, end;
	nid_t nid;

	blk_start_plug(&plug);

	/* Then, try readahead for siblings of the desired node */
	end = start + n;
	end = min(end, NIDS_PER_BLOCK);
	for (i = start; i < end; i++) {
		nid = get_nid(parent, i, false);
		ra_node_page(sbi, nid);
	}

	blk_finish_plug(&plug);
}

pgoff_t get_next_page_offset(struct dnode_of_data *dn, pgoff_t pgofs)
{
	const long direct_index = ADDRS_PER_INODE(dn->inode);
	const long direct_blks = ADDRS_PER_BLOCK;
	const long indirect_blks = ADDRS_PER_BLOCK * NIDS_PER_BLOCK;
	unsigned int skipped_unit = ADDRS_PER_BLOCK;
	int cur_level = dn->cur_level;
	int max_level = dn->max_level;
	pgoff_t base = 0;

	if (!dn->max_level)
		return pgofs + 1;

	while (max_level-- > cur_level)
		skipped_unit *= NIDS_PER_BLOCK;

	switch (dn->max_level) {
	case 3:
		base += 2 * indirect_blks;
	case 2:
		base += 2 * direct_blks;
	case 1:
		base += direct_index;
		break;
	default:
		f2fs_bug_on(F2FS_I_SB(dn->inode), 1);
	}

	return ((pgofs - base) / skipped_unit + 1) * skipped_unit + base;
}

/*
 * The maximum depth is four.
 * Offset[0] will have raw inode offset.
 */
static int get_node_path(struct inode *inode, long block,
				int offset[4], unsigned int noffset[4])
{
	const long direct_index = ADDRS_PER_INODE(inode);
	const long direct_blks = ADDRS_PER_BLOCK;
	const long dptrs_per_blk = NIDS_PER_BLOCK;
	const long indirect_blks = ADDRS_PER_BLOCK * NIDS_PER_BLOCK;
	const long dindirect_blks = indirect_blks * NIDS_PER_BLOCK;
	int n = 0;
	int level = 0;

	noffset[0] = 0;

	if (block < direct_index) {
		offset[n] = block;
		goto got;
	}
	block -= direct_index;
	if (block < direct_blks) {
		offset[n++] = NODE_DIR1_BLOCK;
		noffset[n] = 1;
		offset[n] = block;
		level = 1;
		goto got;
	}
	block -= direct_blks;
	if (block < direct_blks) {
		offset[n++] = NODE_DIR2_BLOCK;
		noffset[n] = 2;
		offset[n] = block;
		level = 1;
		goto got;
	}
	block -= direct_blks;
	if (block < indirect_blks) {
		offset[n++] = NODE_IND1_BLOCK;
		noffset[n] = 3;
		offset[n++] = block / direct_blks;
		noffset[n] = 4 + offset[n - 1];
		offset[n] = block % direct_blks;
		level = 2;
		goto got;
	}
	block -= indirect_blks;
	if (block < indirect_blks) {
		offset[n++] = NODE_IND2_BLOCK;
		noffset[n] = 4 + dptrs_per_blk;
		offset[n++] = block / direct_blks;
		noffset[n] = 5 + dptrs_per_blk + offset[n - 1];
		offset[n] = block % direct_blks;
		level = 2;
		goto got;
	}
	block -= indirect_blks;
	if (block < dindirect_blks) {
		offset[n++] = NODE_DIND_BLOCK;
		noffset[n] = 5 + (dptrs_per_blk * 2);
		offset[n++] = block / indirect_blks;
		noffset[n] = 6 + (dptrs_per_blk * 2) +
			      offset[n - 1] * (dptrs_per_blk + 1);
		offset[n++] = (block / direct_blks) % dptrs_per_blk;
		noffset[n] = 7 + (dptrs_per_blk * 2) +
			      offset[n - 2] * (dptrs_per_blk + 1) +
			      offset[n - 1];
		offset[n] = block % direct_blks;
		level = 3;
		goto got;
	} else {
		return -E2BIG;
	}
got:
	return level;
}

/*
 * Caller should call f2fs_put_dnode(dn).
 * Also, it should grab and release a rwsem by calling f2fs_lock_op() and
 * f2fs_unlock_op() only if ro is not set RDONLY_NODE.
 * In the case of RDONLY_NODE, we don't need to care about mutex.
 */
int get_dnode_of_data(struct dnode_of_data *dn, pgoff_t index, int mode)
{
	struct f2fs_sb_info *sbi = F2FS_I_SB(dn->inode);
	struct page *npage[4];
	struct page *parent = NULL;
	int offset[4];
	unsigned int noffset[4];
	nid_t nids[4];
	int level, i = 0;
	int err = 0;

	level = get_node_path(dn->inode, index, offset, noffset);
	if (level < 0)
		return level;

	nids[0] = dn->inode->i_ino;
	npage[0] = dn->inode_page;

	if (!npage[0]) {
		npage[0] = get_node_page(sbi, nids[0]);
		if (IS_ERR(npage[0]))
			return PTR_ERR(npage[0]);
	}

	/* if inline_data is set, should not report any block indices */
	if (f2fs_has_inline_data(dn->inode) && index) {
		err = -ENOENT;
		f2fs_put_page(npage[0], 1);
		goto release_out;
	}

	parent = npage[0];
	if (level != 0)
		nids[1] = get_nid(parent, offset[0], true);
	dn->inode_page = npage[0];
	dn->inode_page_locked = true;

	/* get indirect or direct nodes */
	for (i = 1; i <= level; i++) {
		bool done = false;

		if (!nids[i] && mode == ALLOC_NODE) {
			/* alloc new node */
			if (!alloc_nid(sbi, &(nids[i]))) {
				err = -ENOSPC;
				goto release_pages;
			}

			dn->nid = nids[i];
			npage[i] = new_node_page(dn, noffset[i]);
			if (IS_ERR(npage[i])) {
				alloc_nid_failed(sbi, nids[i]);
				err = PTR_ERR(npage[i]);
				goto release_pages;
			}

			set_nid(parent, offset[i - 1], nids[i], i == 1);
			alloc_nid_done(sbi, nids[i]);
			done = true;
		} else if (mode == LOOKUP_NODE_RA && i == level && level > 1) {
			npage[i] = get_node_page_ra(parent, offset[i - 1]);
			if (IS_ERR(npage[i])) {
				err = PTR_ERR(npage[i]);
				goto release_pages;
			}
			done = true;
		}
		if (i == 1) {
			dn->inode_page_locked = false;
			unlock_page(parent);
		} else {
			f2fs_put_page(parent, 1);
		}

		if (!done) {
			npage[i] = get_node_page(sbi, nids[i]);
			if (IS_ERR(npage[i])) {
				err = PTR_ERR(npage[i]);
				f2fs_put_page(npage[0], 0);
				goto release_out;
			}
		}
		if (i < level) {
			parent = npage[i];
			nids[i + 1] = get_nid(parent, offset[i], false);
		}
	}
	dn->nid = nids[level];
	dn->ofs_in_node = offset[level];
	dn->node_page = npage[level];
	dn->data_blkaddr = datablock_addr(dn->inode,
				dn->node_page, dn->ofs_in_node);
	return 0;

release_pages:
	f2fs_put_page(parent, 1);
	if (i > 1)
		f2fs_put_page(npage[0], 0);
release_out:
	dn->inode_page = NULL;
	dn->node_page = NULL;
	if (err == -ENOENT) {
		dn->cur_level = i;
		dn->max_level = level;
		dn->ofs_in_node = offset[level];
	}
	return err;
}

static int truncate_node(struct dnode_of_data *dn)
{
	struct f2fs_sb_info *sbi = F2FS_I_SB(dn->inode);
	struct node_info ni;
<<<<<<< HEAD
	int err;
=======
	pgoff_t index;
>>>>>>> 0053642d

	err = get_node_info(sbi, dn->nid, &ni);
	if (err)
		return err;

	/* Deallocate node address */
	invalidate_blocks(sbi, ni.blk_addr);
	dec_valid_node_count(sbi, dn->inode, dn->nid == dn->inode->i_ino);
	set_node_addr(sbi, &ni, NULL_ADDR, false);

	if (dn->nid == dn->inode->i_ino) {
		remove_orphan_inode(sbi, dn->nid);
		dec_valid_inode_count(sbi);
		f2fs_inode_synced(dn->inode);
	}

	clear_node_page_dirty(dn->node_page);
	set_sbi_flag(sbi, SBI_IS_DIRTY);

	index = dn->node_page->index;
	f2fs_put_page(dn->node_page, 1);

	invalidate_mapping_pages(NODE_MAPPING(sbi),
			index, index);

	dn->node_page = NULL;
	trace_f2fs_truncate_node(dn->inode, dn->nid, ni.blk_addr);
	return 0;
}

static int truncate_dnode(struct dnode_of_data *dn)
{
	struct page *page;
	int err;

	if (dn->nid == 0)
		return 1;

	/* get direct node */
	page = get_node_page(F2FS_I_SB(dn->inode), dn->nid);
	if (IS_ERR(page) && PTR_ERR(page) == -ENOENT)
		return 1;
	else if (IS_ERR(page))
		return PTR_ERR(page);

	/* Make dnode_of_data for parameter */
	dn->node_page = page;
	dn->ofs_in_node = 0;
	truncate_data_blocks(dn);
	err = truncate_node(dn);
	if (err)
		return err;
	return 1;
}

static int truncate_nodes(struct dnode_of_data *dn, unsigned int nofs,
						int ofs, int depth)
{
	struct dnode_of_data rdn = *dn;
	struct page *page;
	struct f2fs_node *rn;
	nid_t child_nid;
	unsigned int child_nofs;
	int freed = 0;
	int i, ret;

	if (dn->nid == 0)
		return NIDS_PER_BLOCK + 1;

	trace_f2fs_truncate_nodes_enter(dn->inode, dn->nid, dn->data_blkaddr);

	page = get_node_page(F2FS_I_SB(dn->inode), dn->nid);
	if (IS_ERR(page)) {
		trace_f2fs_truncate_nodes_exit(dn->inode, PTR_ERR(page));
		return PTR_ERR(page);
	}

	ra_node_pages(page, ofs, NIDS_PER_BLOCK);

	rn = F2FS_NODE(page);
	if (depth < 3) {
		for (i = ofs; i < NIDS_PER_BLOCK; i++, freed++) {
			child_nid = le32_to_cpu(rn->in.nid[i]);
			if (child_nid == 0)
				continue;
			rdn.nid = child_nid;
			ret = truncate_dnode(&rdn);
			if (ret < 0)
				goto out_err;
			if (set_nid(page, i, 0, false))
				dn->node_changed = true;
		}
	} else {
		child_nofs = nofs + ofs * (NIDS_PER_BLOCK + 1) + 1;
		for (i = ofs; i < NIDS_PER_BLOCK; i++) {
			child_nid = le32_to_cpu(rn->in.nid[i]);
			if (child_nid == 0) {
				child_nofs += NIDS_PER_BLOCK + 1;
				continue;
			}
			rdn.nid = child_nid;
			ret = truncate_nodes(&rdn, child_nofs, 0, depth - 1);
			if (ret == (NIDS_PER_BLOCK + 1)) {
				if (set_nid(page, i, 0, false))
					dn->node_changed = true;
				child_nofs += ret;
			} else if (ret < 0 && ret != -ENOENT) {
				goto out_err;
			}
		}
		freed = child_nofs;
	}

	if (!ofs) {
		/* remove current indirect node */
		dn->node_page = page;
		ret = truncate_node(dn);
		if (ret)
			goto out_err;
		freed++;
	} else {
		f2fs_put_page(page, 1);
	}
	trace_f2fs_truncate_nodes_exit(dn->inode, freed);
	return freed;

out_err:
	f2fs_put_page(page, 1);
	trace_f2fs_truncate_nodes_exit(dn->inode, ret);
	return ret;
}

static int truncate_partial_nodes(struct dnode_of_data *dn,
			struct f2fs_inode *ri, int *offset, int depth)
{
	struct page *pages[2];
	nid_t nid[3];
	nid_t child_nid;
	int err = 0;
	int i;
	int idx = depth - 2;

	nid[0] = le32_to_cpu(ri->i_nid[offset[0] - NODE_DIR1_BLOCK]);
	if (!nid[0])
		return 0;

	/* get indirect nodes in the path */
	for (i = 0; i < idx + 1; i++) {
		/* reference count'll be increased */
		pages[i] = get_node_page(F2FS_I_SB(dn->inode), nid[i]);
		if (IS_ERR(pages[i])) {
			err = PTR_ERR(pages[i]);
			idx = i - 1;
			goto fail;
		}
		nid[i + 1] = get_nid(pages[i], offset[i + 1], false);
	}

	ra_node_pages(pages[idx], offset[idx + 1], NIDS_PER_BLOCK);

	/* free direct nodes linked to a partial indirect node */
	for (i = offset[idx + 1]; i < NIDS_PER_BLOCK; i++) {
		child_nid = get_nid(pages[idx], i, false);
		if (!child_nid)
			continue;
		dn->nid = child_nid;
		err = truncate_dnode(dn);
		if (err < 0)
			goto fail;
		if (set_nid(pages[idx], i, 0, false))
			dn->node_changed = true;
	}

	if (offset[idx + 1] == 0) {
		dn->node_page = pages[idx];
		dn->nid = nid[idx];
		err = truncate_node(dn);
		if (err)
			goto fail;
	} else {
		f2fs_put_page(pages[idx], 1);
	}
	offset[idx]++;
	offset[idx + 1] = 0;
	idx--;
fail:
	for (i = idx; i >= 0; i--)
		f2fs_put_page(pages[i], 1);

	trace_f2fs_truncate_partial_nodes(dn->inode, nid, depth, err);

	return err;
}

/*
 * All the block addresses of data and nodes should be nullified.
 */
int truncate_inode_blocks(struct inode *inode, pgoff_t from)
{
	struct f2fs_sb_info *sbi = F2FS_I_SB(inode);
	int err = 0, cont = 1;
	int level, offset[4], noffset[4];
	unsigned int nofs = 0;
	struct f2fs_inode *ri;
	struct dnode_of_data dn;
	struct page *page;

	trace_f2fs_truncate_inode_blocks_enter(inode, from);

	level = get_node_path(inode, from, offset, noffset);
	if (level < 0)
		return level;

	page = get_node_page(sbi, inode->i_ino);
	if (IS_ERR(page)) {
		trace_f2fs_truncate_inode_blocks_exit(inode, PTR_ERR(page));
		return PTR_ERR(page);
	}

	set_new_dnode(&dn, inode, page, NULL, 0);
	unlock_page(page);

	ri = F2FS_INODE(page);
	switch (level) {
	case 0:
	case 1:
		nofs = noffset[1];
		break;
	case 2:
		nofs = noffset[1];
		if (!offset[level - 1])
			goto skip_partial;
		err = truncate_partial_nodes(&dn, ri, offset, level);
		if (err < 0 && err != -ENOENT)
			goto fail;
		nofs += 1 + NIDS_PER_BLOCK;
		break;
	case 3:
		nofs = 5 + 2 * NIDS_PER_BLOCK;
		if (!offset[level - 1])
			goto skip_partial;
		err = truncate_partial_nodes(&dn, ri, offset, level);
		if (err < 0 && err != -ENOENT)
			goto fail;
		break;
	default:
		BUG();
	}

skip_partial:
	while (cont) {
		dn.nid = le32_to_cpu(ri->i_nid[offset[0] - NODE_DIR1_BLOCK]);
		switch (offset[0]) {
		case NODE_DIR1_BLOCK:
		case NODE_DIR2_BLOCK:
			err = truncate_dnode(&dn);
			break;

		case NODE_IND1_BLOCK:
		case NODE_IND2_BLOCK:
			err = truncate_nodes(&dn, nofs, offset[1], 2);
			break;

		case NODE_DIND_BLOCK:
			err = truncate_nodes(&dn, nofs, offset[1], 3);
			cont = 0;
			break;

		default:
			BUG();
		}
		if (err < 0 && err != -ENOENT)
			goto fail;
		if (offset[1] == 0 &&
				ri->i_nid[offset[0] - NODE_DIR1_BLOCK]) {
			lock_page(page);
			BUG_ON(page->mapping != NODE_MAPPING(sbi));
			f2fs_wait_on_page_writeback(page, NODE, true);
			ri->i_nid[offset[0] - NODE_DIR1_BLOCK] = 0;
			set_page_dirty(page);
			unlock_page(page);
		}
		offset[1] = 0;
		offset[0]++;
		nofs += err;
	}
fail:
	f2fs_put_page(page, 0);
	trace_f2fs_truncate_inode_blocks_exit(inode, err);
	return err > 0 ? 0 : err;
}

/* caller must lock inode page */
int truncate_xattr_node(struct inode *inode)
{
	struct f2fs_sb_info *sbi = F2FS_I_SB(inode);
	nid_t nid = F2FS_I(inode)->i_xattr_nid;
	struct dnode_of_data dn;
	struct page *npage;
	int err;

	if (!nid)
		return 0;

	npage = get_node_page(sbi, nid);
	if (IS_ERR(npage))
		return PTR_ERR(npage);

	set_new_dnode(&dn, inode, NULL, npage, nid);
	err = truncate_node(&dn);
	if (err) {
		f2fs_put_page(npage, 1);
		return err;
	}

	f2fs_i_xnid_write(inode, 0);

	return 0;
}

/*
 * Caller should grab and release a rwsem by calling f2fs_lock_op() and
 * f2fs_unlock_op().
 */
int remove_inode_page(struct inode *inode)
{
	struct dnode_of_data dn;
	int err;

	set_new_dnode(&dn, inode, NULL, NULL, inode->i_ino);
	err = get_dnode_of_data(&dn, 0, LOOKUP_NODE);
	if (err)
		return err;

	err = truncate_xattr_node(inode);
	if (err) {
		f2fs_put_dnode(&dn);
		return err;
	}

	/* remove potential inline_data blocks */
	if (S_ISREG(inode->i_mode) || S_ISDIR(inode->i_mode) ||
				S_ISLNK(inode->i_mode))
		truncate_data_blocks_range(&dn, 1);

	/* 0 is possible, after f2fs_new_inode() has failed */
	f2fs_bug_on(F2FS_I_SB(inode),
			inode->i_blocks != 0 && inode->i_blocks != 8);

	/* will put inode & node pages */
	err = truncate_node(&dn);
	if (err) {
		f2fs_put_dnode(&dn);
		return err;
	}
	return 0;
}

struct page *new_inode_page(struct inode *inode)
{
	struct dnode_of_data dn;

	/* allocate inode page for new inode */
	set_new_dnode(&dn, inode, NULL, NULL, inode->i_ino);

	/* caller should f2fs_put_page(page, 1); */
	return new_node_page(&dn, 0);
}

struct page *new_node_page(struct dnode_of_data *dn, unsigned int ofs)
{
	struct f2fs_sb_info *sbi = F2FS_I_SB(dn->inode);
	struct node_info new_ni;
	struct page *page;
	int err;

	if (unlikely(is_inode_flag_set(dn->inode, FI_NO_ALLOC)))
		return ERR_PTR(-EPERM);

	page = f2fs_grab_cache_page(NODE_MAPPING(sbi), dn->nid, false);
	if (!page)
		return ERR_PTR(-ENOMEM);

	if (unlikely((err = inc_valid_node_count(sbi, dn->inode, !ofs))))
		goto fail;

#ifdef CONFIG_F2FS_CHECK_FS
	err = get_node_info(sbi, dn->nid, &new_ni);
	if (err) {
		dec_valid_node_count(sbi, dn->inode, !ofs);
		goto fail;
	}
	f2fs_bug_on(sbi, new_ni.blk_addr != NULL_ADDR);
#endif
	new_ni.nid = dn->nid;
	new_ni.ino = dn->inode->i_ino;
	new_ni.blk_addr = NULL_ADDR;
	new_ni.flag = 0;
	new_ni.version = 0;
	set_node_addr(sbi, &new_ni, NEW_ADDR, false);

	f2fs_wait_on_page_writeback(page, NODE, true);
	fill_node_footer(page, dn->nid, dn->inode->i_ino, ofs, true);
	set_cold_node(page, S_ISDIR(dn->inode->i_mode));
	if (!PageUptodate(page))
		SetPageUptodate(page);
	if (set_page_dirty(page))
		dn->node_changed = true;

	if (f2fs_has_xattr_block(ofs))
		f2fs_i_xnid_write(dn->inode, dn->nid);

	if (ofs == 0)
		inc_valid_inode_count(sbi);
	return page;

fail:
	clear_node_page_dirty(page);
	f2fs_put_page(page, 1);
	return ERR_PTR(err);
}

/*
 * Caller should do after getting the following values.
 * 0: f2fs_put_page(page, 0)
 * LOCKED_PAGE or error: f2fs_put_page(page, 1)
 */
static int read_node_page(struct page *page, int op_flags)
{
	struct f2fs_sb_info *sbi = F2FS_P_SB(page);
	struct node_info ni;
	struct f2fs_io_info fio = {
		.sbi = sbi,
		.type = NODE,
		.op = REQ_OP_READ,
		.op_flags = op_flags,
		.page = page,
		.encrypted_page = NULL,
	};
	int err;

	if (PageUptodate(page))
		return LOCKED_PAGE;

	err = get_node_info(sbi, page->index, &ni);
	if (err)
		return err;

	if (unlikely(ni.blk_addr == NULL_ADDR)) {
		ClearPageUptodate(page);
		return -ENOENT;
	}

	fio.new_blkaddr = fio.old_blkaddr = ni.blk_addr;
	return f2fs_submit_page_bio(&fio);
}

/*
 * Readahead a node page
 */
void ra_node_page(struct f2fs_sb_info *sbi, nid_t nid)
{
	struct page *apage;
	int err;

	if (!nid)
		return;
	if (check_nid_range(sbi, nid))
		return;

	rcu_read_lock();
	apage = radix_tree_lookup(&NODE_MAPPING(sbi)->page_tree, nid);
	rcu_read_unlock();
	if (apage)
		return;

	apage = f2fs_grab_cache_page(NODE_MAPPING(sbi), nid, false);
	if (!apage)
		return;

	err = read_node_page(apage, REQ_RAHEAD);
	f2fs_put_page(apage, err ? 1 : 0);
}

static struct page *__get_node_page(struct f2fs_sb_info *sbi, pgoff_t nid,
					struct page *parent, int start)
{
	struct page *page;
	int err;

	if (!nid)
		return ERR_PTR(-ENOENT);
	if (check_nid_range(sbi, nid))
		return ERR_PTR(-EINVAL);
repeat:
	page = f2fs_grab_cache_page(NODE_MAPPING(sbi), nid, false);
	if (!page)
		return ERR_PTR(-ENOMEM);

	err = read_node_page(page, 0);
	if (err < 0) {
		f2fs_put_page(page, 1);
		return ERR_PTR(err);
	} else if (err == LOCKED_PAGE) {
		err = 0;
		goto page_hit;
	}

	if (parent)
		ra_node_pages(parent, start + 1, MAX_RA_NODE);

	lock_page(page);

	if (unlikely(page->mapping != NODE_MAPPING(sbi))) {
		f2fs_put_page(page, 1);
		goto repeat;
	}

	if (unlikely(!PageUptodate(page))) {
		err = -EIO;
		goto out_err;
	}

	if (!f2fs_inode_chksum_verify(sbi, page)) {
		err = -EBADMSG;
		goto out_err;
	}
page_hit:
	if(unlikely(nid != nid_of_node(page))) {
		f2fs_msg(sbi->sb, KERN_WARNING, "inconsistent node block, "
			"nid:%lu, node_footer[nid:%u,ino:%u,ofs:%u,cpver:%llu,blkaddr:%u]",
			nid, nid_of_node(page), ino_of_node(page),
			ofs_of_node(page), cpver_of_node(page),
			next_blkaddr_of_node(page));
		err = -EINVAL;
out_err:
		ClearPageUptodate(page);
		f2fs_put_page(page, 1);
		return ERR_PTR(err);
	}
	return page;
}

struct page *get_node_page(struct f2fs_sb_info *sbi, pgoff_t nid)
{
	return __get_node_page(sbi, nid, NULL, 0);
}

struct page *get_node_page_ra(struct page *parent, int start)
{
	struct f2fs_sb_info *sbi = F2FS_P_SB(parent);
	nid_t nid = get_nid(parent, start, false);

	return __get_node_page(sbi, nid, parent, start);
}

static void flush_inline_data(struct f2fs_sb_info *sbi, nid_t ino)
{
	struct inode *inode;
	struct page *page;
	int ret;

	/* should flush inline_data before evict_inode */
	inode = ilookup(sbi->sb, ino);
	if (!inode)
		return;

	page = f2fs_pagecache_get_page(inode->i_mapping, 0,
					FGP_LOCK|FGP_NOWAIT, 0);
	if (!page)
		goto iput_out;

	if (!PageUptodate(page))
		goto page_out;

	if (!PageDirty(page))
		goto page_out;

	if (!clear_page_dirty_for_io(page))
		goto page_out;

	ret = f2fs_write_inline_data(inode, page);
	inode_dec_dirty_pages(inode);
	remove_dirty_inode(inode);
	if (ret)
		set_page_dirty(page);
page_out:
	f2fs_put_page(page, 1);
iput_out:
	iput(inode);
}

static struct page *last_fsync_dnode(struct f2fs_sb_info *sbi, nid_t ino)
{
	pgoff_t index, end;
	struct pagevec pvec;
	struct page *last_page = NULL;

	pagevec_init(&pvec, 0);
	index = 0;
	end = ULONG_MAX;

	while (index <= end) {
		int i, nr_pages;
		nr_pages = pagevec_lookup_tag(&pvec, NODE_MAPPING(sbi), &index,
				PAGECACHE_TAG_DIRTY,
				min(end - index, (pgoff_t)PAGEVEC_SIZE-1) + 1);
		if (nr_pages == 0)
			break;

		for (i = 0; i < nr_pages; i++) {
			struct page *page = pvec.pages[i];

			if (unlikely(f2fs_cp_error(sbi))) {
				f2fs_put_page(last_page, 0);
				pagevec_release(&pvec);
				return ERR_PTR(-EIO);
			}

			if (!IS_DNODE(page) || !is_cold_node(page))
				continue;
			if (ino_of_node(page) != ino)
				continue;

			lock_page(page);

			if (unlikely(page->mapping != NODE_MAPPING(sbi))) {
continue_unlock:
				unlock_page(page);
				continue;
			}
			if (ino_of_node(page) != ino)
				goto continue_unlock;

			if (!PageDirty(page)) {
				/* someone wrote it for us */
				goto continue_unlock;
			}

			if (last_page)
				f2fs_put_page(last_page, 0);

			get_page(page);
			last_page = page;
			unlock_page(page);
		}
		pagevec_release(&pvec);
		cond_resched();
	}
	return last_page;
}

static int __write_node_page(struct page *page, bool atomic, bool *submitted,
				struct writeback_control *wbc, bool do_balance,
				enum iostat_type io_type)
{
	struct f2fs_sb_info *sbi = F2FS_P_SB(page);
	nid_t nid;
	struct node_info ni;
	struct f2fs_io_info fio = {
		.sbi = sbi,
		.ino = ino_of_node(page),
		.type = NODE,
		.op = REQ_OP_WRITE,
		.op_flags = wbc_to_write_flags(wbc),
		.page = page,
		.encrypted_page = NULL,
		.submitted = false,
		.io_type = io_type,
		.io_wbc = wbc,
	};

	trace_f2fs_writepage(page, NODE);

	if (unlikely(f2fs_cp_error(sbi))) {
		dec_page_count(sbi, F2FS_DIRTY_NODES);
		unlock_page(page);
		return 0;
	}

	if (unlikely(is_sbi_flag_set(sbi, SBI_POR_DOING)))
		goto redirty_out;

	/* get old block addr of this node page */
	nid = nid_of_node(page);
	f2fs_bug_on(sbi, page->index != nid);

	if (get_node_info(sbi, nid, &ni))
		goto redirty_out;

	if (wbc->for_reclaim) {
		if (!down_read_trylock(&sbi->node_write))
			goto redirty_out;
	} else {
		down_read(&sbi->node_write);
	}

	/* This page is already truncated */
	if (unlikely(ni.blk_addr == NULL_ADDR)) {
		ClearPageUptodate(page);
		dec_page_count(sbi, F2FS_DIRTY_NODES);
		up_read(&sbi->node_write);
		unlock_page(page);
		return 0;
	}

	if (__is_valid_data_blkaddr(ni.blk_addr) &&
		!f2fs_is_valid_blkaddr(sbi, ni.blk_addr, DATA_GENERIC)) {
		up_read(&sbi->node_write);
		goto redirty_out;
	}

	if (atomic && !test_opt(sbi, NOBARRIER))
		fio.op_flags |= REQ_PREFLUSH | REQ_FUA;

	set_page_writeback(page);
	ClearPageError(page);
	fio.old_blkaddr = ni.blk_addr;
	write_node_page(nid, &fio);
	set_node_addr(sbi, &ni, fio.new_blkaddr, is_fsync_dnode(page));
	dec_page_count(sbi, F2FS_DIRTY_NODES);
	up_read(&sbi->node_write);

	if (wbc->for_reclaim) {
		f2fs_submit_merged_write_cond(sbi, page->mapping->host, 0,
						page->index, NODE);
		submitted = NULL;
	}

	unlock_page(page);

	if (unlikely(f2fs_cp_error(sbi))) {
		f2fs_submit_merged_write(sbi, NODE);
		submitted = NULL;
	}
	if (submitted)
		*submitted = fio.submitted;

	if (do_balance)
		f2fs_balance_fs(sbi, false);
	return 0;

redirty_out:
	redirty_page_for_writepage(wbc, page);
	return AOP_WRITEPAGE_ACTIVATE;
}

int move_node_page(struct page *node_page, int gc_type)
{
	int err = 0;

	if (gc_type == FG_GC) {
		struct writeback_control wbc = {
			.sync_mode = WB_SYNC_ALL,
			.nr_to_write = 1,
			.for_reclaim = 0,
		};

		set_page_dirty(node_page);
		f2fs_wait_on_page_writeback(node_page, NODE, true);

		f2fs_bug_on(F2FS_P_SB(node_page), PageWriteback(node_page));
		if (!clear_page_dirty_for_io(node_page)) {
			err = -EAGAIN;
			goto out_page;
		}

		if (__write_node_page(node_page, false, NULL,
					&wbc, false, FS_GC_NODE_IO)) {
			err = -EAGAIN;
			unlock_page(node_page);
		}
		goto release_page;
	} else {
		/* set page dirty and write it */
		if (!PageWriteback(node_page))
			set_page_dirty(node_page);
	}
out_page:
	unlock_page(node_page);
release_page:
	f2fs_put_page(node_page, 0);
	return err;
}

static int f2fs_write_node_page(struct page *page,
				struct writeback_control *wbc)
{
	return __write_node_page(page, false, NULL, wbc, false, FS_NODE_IO);
}

int fsync_node_pages(struct f2fs_sb_info *sbi, struct inode *inode,
			struct writeback_control *wbc, bool atomic)
{
	pgoff_t index, end;
	pgoff_t last_idx = ULONG_MAX;
	struct pagevec pvec;
	int ret = 0;
	struct page *last_page = NULL;
	bool marked = false;
	nid_t ino = inode->i_ino;

	if (atomic) {
		last_page = last_fsync_dnode(sbi, ino);
		if (IS_ERR_OR_NULL(last_page))
			return PTR_ERR_OR_ZERO(last_page);
	}
retry:
	pagevec_init(&pvec, 0);
	index = 0;
	end = ULONG_MAX;

	while (index <= end) {
		int i, nr_pages;
		nr_pages = pagevec_lookup_tag(&pvec, NODE_MAPPING(sbi), &index,
				PAGECACHE_TAG_DIRTY,
				min(end - index, (pgoff_t)PAGEVEC_SIZE-1) + 1);
		if (nr_pages == 0)
			break;

		for (i = 0; i < nr_pages; i++) {
			struct page *page = pvec.pages[i];
			bool submitted = false;

			if (unlikely(f2fs_cp_error(sbi))) {
				f2fs_put_page(last_page, 0);
				pagevec_release(&pvec);
				ret = -EIO;
				goto out;
			}

			if (!IS_DNODE(page) || !is_cold_node(page))
				continue;
			if (ino_of_node(page) != ino)
				continue;

			lock_page(page);

			if (unlikely(page->mapping != NODE_MAPPING(sbi))) {
continue_unlock:
				unlock_page(page);
				continue;
			}
			if (ino_of_node(page) != ino)
				goto continue_unlock;

			if (!PageDirty(page) && page != last_page) {
				/* someone wrote it for us */
				goto continue_unlock;
			}

			f2fs_wait_on_page_writeback(page, NODE, true);
			BUG_ON(PageWriteback(page));

			set_fsync_mark(page, 0);
			set_dentry_mark(page, 0);

			if (!atomic || page == last_page) {
				set_fsync_mark(page, 1);
				if (IS_INODE(page)) {
					if (is_inode_flag_set(inode,
								FI_DIRTY_INODE))
						update_inode(inode, page);
					set_dentry_mark(page,
						need_dentry_mark(sbi, ino));
				}
				/*  may be written by other thread */
				if (!PageDirty(page))
					set_page_dirty(page);
			}

			if (!clear_page_dirty_for_io(page))
				goto continue_unlock;

			ret = __write_node_page(page, atomic &&
						page == last_page,
						&submitted, wbc, true,
						FS_NODE_IO);
			if (ret) {
				unlock_page(page);
				f2fs_put_page(last_page, 0);
				break;
			} else if (submitted) {
				last_idx = page->index;
			}

			if (page == last_page) {
				f2fs_put_page(page, 0);
				marked = true;
				break;
			}
		}
		pagevec_release(&pvec);
		cond_resched();

		if (ret || marked)
			break;
	}
	if (!ret && atomic && !marked) {
		f2fs_msg(sbi->sb, KERN_DEBUG,
			"Retry to write fsync mark: ino=%u, idx=%lx",
					ino, last_page->index);
		lock_page(last_page);
		f2fs_wait_on_page_writeback(last_page, NODE, true);
		set_page_dirty(last_page);
		unlock_page(last_page);
		goto retry;
	}
out:
	if (last_idx != ULONG_MAX)
		f2fs_submit_merged_write_cond(sbi, NULL, ino, last_idx, NODE);
	return ret ? -EIO: 0;
}

int sync_node_pages(struct f2fs_sb_info *sbi, struct writeback_control *wbc,
				bool do_balance, enum iostat_type io_type)
{
	pgoff_t index, end;
	struct pagevec pvec;
	int step = 0;
	int nwritten = 0;
	int ret = 0;

	pagevec_init(&pvec, 0);

next_step:
	index = 0;
	end = ULONG_MAX;

	while (index <= end) {
		int i, nr_pages;
		nr_pages = pagevec_lookup_tag(&pvec, NODE_MAPPING(sbi), &index,
				PAGECACHE_TAG_DIRTY,
				min(end - index, (pgoff_t)PAGEVEC_SIZE-1) + 1);
		if (nr_pages == 0)
			break;

		for (i = 0; i < nr_pages; i++) {
			struct page *page = pvec.pages[i];
			bool submitted = false;

			/*
			 * flushing sequence with step:
			 * 0. indirect nodes
			 * 1. dentry dnodes
			 * 2. file dnodes
			 */
			if (step == 0 && IS_DNODE(page))
				continue;
			if (step == 1 && (!IS_DNODE(page) ||
						is_cold_node(page)))
				continue;
			if (step == 2 && (!IS_DNODE(page) ||
						!is_cold_node(page)))
				continue;
lock_node:
			if (wbc->sync_mode == WB_SYNC_ALL)
				lock_page(page);
			else if (!trylock_page(page))
				continue;

			if (unlikely(page->mapping != NODE_MAPPING(sbi))) {
continue_unlock:
				unlock_page(page);
				continue;
			}

			if (!PageDirty(page)) {
				/* someone wrote it for us */
				goto continue_unlock;
			}

			/* flush inline_data */
			if (is_inline_node(page)) {
				clear_inline_node(page);
				unlock_page(page);
				flush_inline_data(sbi, ino_of_node(page));
				goto lock_node;
			}

			f2fs_wait_on_page_writeback(page, NODE, true);

			BUG_ON(PageWriteback(page));
			if (!clear_page_dirty_for_io(page))
				goto continue_unlock;

			set_fsync_mark(page, 0);
			set_dentry_mark(page, 0);

			ret = __write_node_page(page, false, &submitted,
						wbc, do_balance, io_type);
			if (ret)
				unlock_page(page);
			else if (submitted)
				nwritten++;

			if (--wbc->nr_to_write == 0)
				break;
		}
		pagevec_release(&pvec);
		cond_resched();

		if (wbc->nr_to_write == 0) {
			step = 2;
			break;
		}
	}

	if (step < 2) {
		step++;
		goto next_step;
	}

	if (nwritten)
		f2fs_submit_merged_write(sbi, NODE);

	if (unlikely(f2fs_cp_error(sbi)))
		return -EIO;
	return ret;
}

int wait_on_node_pages_writeback(struct f2fs_sb_info *sbi, nid_t ino)
{
	pgoff_t index = 0, end = ULONG_MAX;
	struct pagevec pvec;
	int ret2, ret = 0;

	pagevec_init(&pvec, 0);

	while (index <= end) {
		int i, nr_pages;
		nr_pages = pagevec_lookup_tag(&pvec, NODE_MAPPING(sbi), &index,
				PAGECACHE_TAG_WRITEBACK,
				min(end - index, (pgoff_t)PAGEVEC_SIZE-1) + 1);
		if (nr_pages == 0)
			break;

		for (i = 0; i < nr_pages; i++) {
			struct page *page = pvec.pages[i];

			/* until radix tree lookup accepts end_index */
			if (unlikely(page->index > end))
				continue;

			if (ino && ino_of_node(page) == ino) {
				f2fs_wait_on_page_writeback(page, NODE, true);
				if (TestClearPageError(page))
					ret = -EIO;
			}
		}
		pagevec_release(&pvec);
		cond_resched();
	}

	ret2 = filemap_check_errors(NODE_MAPPING(sbi));
	if (!ret)
		ret = ret2;
	return ret;
}

static int f2fs_write_node_pages(struct address_space *mapping,
			    struct writeback_control *wbc)
{
	struct f2fs_sb_info *sbi = F2FS_M_SB(mapping);
	struct blk_plug plug;
	long diff;

	if (unlikely(is_sbi_flag_set(sbi, SBI_POR_DOING)))
		goto skip_write;

	/* balancing f2fs's metadata in background */
	f2fs_balance_fs_bg(sbi);

	/* collect a number of dirty node pages and write together */
	if (get_pages(sbi, F2FS_DIRTY_NODES) < nr_pages_to_skip(sbi, NODE))
		goto skip_write;

	trace_f2fs_writepages(mapping->host, wbc, NODE);

	diff = nr_pages_to_write(sbi, NODE, wbc);
	wbc->sync_mode = WB_SYNC_NONE;
	blk_start_plug(&plug);
	sync_node_pages(sbi, wbc, true, FS_NODE_IO);
	blk_finish_plug(&plug);
	wbc->nr_to_write = max((long)0, wbc->nr_to_write - diff);
	return 0;

skip_write:
	wbc->pages_skipped += get_pages(sbi, F2FS_DIRTY_NODES);
	trace_f2fs_writepages(mapping->host, wbc, NODE);
	return 0;
}

static int f2fs_set_node_page_dirty(struct page *page)
{
	trace_f2fs_set_page_dirty(page, NODE);

	if (!PageUptodate(page))
		SetPageUptodate(page);
	if (!PageDirty(page)) {
		__set_page_dirty_nobuffers(page);
		inc_page_count(F2FS_P_SB(page), F2FS_DIRTY_NODES);
		SetPagePrivate(page);
		f2fs_trace_pid(page);
		return 1;
	}
	return 0;
}

/*
 * Structure of the f2fs node operations
 */
const struct address_space_operations f2fs_node_aops = {
	.writepage	= f2fs_write_node_page,
	.writepages	= f2fs_write_node_pages,
	.set_page_dirty	= f2fs_set_node_page_dirty,
	.invalidatepage	= f2fs_invalidate_page,
	.releasepage	= f2fs_release_page,
#ifdef CONFIG_MIGRATION
	.migratepage    = f2fs_migrate_page,
#endif
};

static struct free_nid *__lookup_free_nid_list(struct f2fs_nm_info *nm_i,
						nid_t n)
{
	return radix_tree_lookup(&nm_i->free_nid_root, n);
}

static int __insert_free_nid(struct f2fs_sb_info *sbi,
			struct free_nid *i, enum nid_state state)
{
	struct f2fs_nm_info *nm_i = NM_I(sbi);

	int err = radix_tree_insert(&nm_i->free_nid_root, i->nid, i);
	if (err)
		return err;

	f2fs_bug_on(sbi, state != i->state);
	nm_i->nid_cnt[state]++;
	if (state == FREE_NID)
		list_add_tail(&i->list, &nm_i->free_nid_list);
	return 0;
}

static void __remove_free_nid(struct f2fs_sb_info *sbi,
			struct free_nid *i, enum nid_state state)
{
	struct f2fs_nm_info *nm_i = NM_I(sbi);

	f2fs_bug_on(sbi, state != i->state);
	nm_i->nid_cnt[state]--;
	if (state == FREE_NID)
		list_del(&i->list);
	radix_tree_delete(&nm_i->free_nid_root, i->nid);
}

static void __move_free_nid(struct f2fs_sb_info *sbi, struct free_nid *i,
			enum nid_state org_state, enum nid_state dst_state)
{
	struct f2fs_nm_info *nm_i = NM_I(sbi);

	f2fs_bug_on(sbi, org_state != i->state);
	i->state = dst_state;
	nm_i->nid_cnt[org_state]--;
	nm_i->nid_cnt[dst_state]++;

	switch (dst_state) {
	case PREALLOC_NID:
		list_del(&i->list);
		break;
	case FREE_NID:
		list_add_tail(&i->list, &nm_i->free_nid_list);
		break;
	default:
		BUG_ON(1);
	}
}

static void update_free_nid_bitmap(struct f2fs_sb_info *sbi, nid_t nid,
							bool set, bool build)
{
	struct f2fs_nm_info *nm_i = NM_I(sbi);
	unsigned int nat_ofs = NAT_BLOCK_OFFSET(nid);
	unsigned int nid_ofs = nid - START_NID(nid);

	if (!test_bit_le(nat_ofs, nm_i->nat_block_bitmap))
		return;

	if (set) {
		if (test_bit_le(nid_ofs, nm_i->free_nid_bitmap[nat_ofs]))
			return;
		__set_bit_le(nid_ofs, nm_i->free_nid_bitmap[nat_ofs]);
		nm_i->free_nid_count[nat_ofs]++;
	} else {
		if (!test_bit_le(nid_ofs, nm_i->free_nid_bitmap[nat_ofs]))
			return;
		__clear_bit_le(nid_ofs, nm_i->free_nid_bitmap[nat_ofs]);
		if (!build)
			nm_i->free_nid_count[nat_ofs]--;
	}
}

/* return if the nid is recognized as free */
static bool add_free_nid(struct f2fs_sb_info *sbi,
				nid_t nid, bool build, bool update)
{
	struct f2fs_nm_info *nm_i = NM_I(sbi);
	struct free_nid *i, *e;
	struct nat_entry *ne;
	int err = -EINVAL;
	bool ret = false;

	/* 0 nid should not be used */
	if (unlikely(nid == 0))
		return false;

	i = f2fs_kmem_cache_alloc(free_nid_slab, GFP_NOFS);
	i->nid = nid;
	i->state = FREE_NID;

	radix_tree_preload(GFP_NOFS | __GFP_NOFAIL);

	spin_lock(&nm_i->nid_list_lock);

	if (build) {
		/*
		 *   Thread A             Thread B
		 *  - f2fs_create
		 *   - f2fs_new_inode
		 *    - alloc_nid
		 *     - __insert_nid_to_list(PREALLOC_NID)
		 *                     - f2fs_balance_fs_bg
		 *                      - build_free_nids
		 *                       - __build_free_nids
		 *                        - scan_nat_page
		 *                         - add_free_nid
		 *                          - __lookup_nat_cache
		 *  - f2fs_add_link
		 *   - init_inode_metadata
		 *    - new_inode_page
		 *     - new_node_page
		 *      - set_node_addr
		 *  - alloc_nid_done
		 *   - __remove_nid_from_list(PREALLOC_NID)
		 *                         - __insert_nid_to_list(FREE_NID)
		 */
		ne = __lookup_nat_cache(nm_i, nid);
		if (ne && (!get_nat_flag(ne, IS_CHECKPOINTED) ||
				nat_get_blkaddr(ne) != NULL_ADDR))
			goto err_out;

		e = __lookup_free_nid_list(nm_i, nid);
		if (e) {
			if (e->state == FREE_NID)
				ret = true;
			goto err_out;
		}
	}
	ret = true;
	err = __insert_free_nid(sbi, i, FREE_NID);
err_out:
	if (update) {
		update_free_nid_bitmap(sbi, nid, ret, build);
		if (!build)
			nm_i->available_nids++;
	}
	spin_unlock(&nm_i->nid_list_lock);
	radix_tree_preload_end();

	if (err)
		kmem_cache_free(free_nid_slab, i);
	return ret;
}

static void remove_free_nid(struct f2fs_sb_info *sbi, nid_t nid)
{
	struct f2fs_nm_info *nm_i = NM_I(sbi);
	struct free_nid *i;
	bool need_free = false;

	spin_lock(&nm_i->nid_list_lock);
	i = __lookup_free_nid_list(nm_i, nid);
	if (i && i->state == FREE_NID) {
		__remove_free_nid(sbi, i, FREE_NID);
		need_free = true;
	}
	spin_unlock(&nm_i->nid_list_lock);

	if (need_free)
		kmem_cache_free(free_nid_slab, i);
}

static int scan_nat_page(struct f2fs_sb_info *sbi,
			struct page *nat_page, nid_t start_nid)
{
	struct f2fs_nm_info *nm_i = NM_I(sbi);
	struct f2fs_nat_block *nat_blk = page_address(nat_page);
	block_t blk_addr;
	unsigned int nat_ofs = NAT_BLOCK_OFFSET(start_nid);
	int i;

	__set_bit_le(nat_ofs, nm_i->nat_block_bitmap);

	i = start_nid % NAT_ENTRY_PER_BLOCK;

	for (; i < NAT_ENTRY_PER_BLOCK; i++, start_nid++) {
		if (unlikely(start_nid >= nm_i->max_nid))
			break;

		blk_addr = le32_to_cpu(nat_blk->entries[i].block_addr);
		f2fs_bug_on(sbi, blk_addr == NEW_ADDR);
		if (blk_addr == NEW_ADDR)
			return -EINVAL;
		if (blk_addr == NULL_ADDR) {
			add_free_nid(sbi, start_nid, true, true);
		} else {
			spin_lock(&NM_I(sbi)->nid_list_lock);
			update_free_nid_bitmap(sbi, start_nid, false, true);
			spin_unlock(&NM_I(sbi)->nid_list_lock);
		}
	}
	return 0;
}

static void scan_curseg_cache(struct f2fs_sb_info *sbi)
{
	struct curseg_info *curseg = CURSEG_I(sbi, CURSEG_HOT_DATA);
	struct f2fs_journal *journal = curseg->journal;
	int i;

	down_read(&curseg->journal_rwsem);
	for (i = 0; i < nats_in_cursum(journal); i++) {
		block_t addr;
		nid_t nid;

		addr = le32_to_cpu(nat_in_journal(journal, i).block_addr);
		nid = le32_to_cpu(nid_in_journal(journal, i));
		if (addr == NULL_ADDR)
			add_free_nid(sbi, nid, true, false);
		else
			remove_free_nid(sbi, nid);
	}
	up_read(&curseg->journal_rwsem);
}

static void scan_free_nid_bits(struct f2fs_sb_info *sbi)
{
	struct f2fs_nm_info *nm_i = NM_I(sbi);
	unsigned int i, idx;
	nid_t nid;

	down_read(&nm_i->nat_tree_lock);

	for (i = 0; i < nm_i->nat_blocks; i++) {
		if (!test_bit_le(i, nm_i->nat_block_bitmap))
			continue;
		if (!nm_i->free_nid_count[i])
			continue;
		for (idx = 0; idx < NAT_ENTRY_PER_BLOCK; idx++) {
			idx = find_next_bit_le(nm_i->free_nid_bitmap[i],
						NAT_ENTRY_PER_BLOCK, idx);
			if (idx >= NAT_ENTRY_PER_BLOCK)
				break;

			nid = i * NAT_ENTRY_PER_BLOCK + idx;
			add_free_nid(sbi, nid, true, false);

			if (nm_i->nid_cnt[FREE_NID] >= MAX_FREE_NIDS)
				goto out;
		}
	}
out:
	scan_curseg_cache(sbi);

	up_read(&nm_i->nat_tree_lock);
}

static int __build_free_nids(struct f2fs_sb_info *sbi, bool sync, bool mount)
{
	struct f2fs_nm_info *nm_i = NM_I(sbi);
	int i = 0, ret;
	nid_t nid = nm_i->next_scan_nid;

	if (unlikely(nid >= nm_i->max_nid))
		nid = 0;

	/* Enough entries */
	if (nm_i->nid_cnt[FREE_NID] >= NAT_ENTRY_PER_BLOCK)
		return 0;

	if (!sync && !available_free_memory(sbi, FREE_NIDS))
		return 0;

	if (!mount) {
		/* try to find free nids in free_nid_bitmap */
		scan_free_nid_bits(sbi);

		if (nm_i->nid_cnt[FREE_NID] >= NAT_ENTRY_PER_BLOCK)
			return 0;
	}

	/* readahead nat pages to be scanned */
	ra_meta_pages(sbi, NAT_BLOCK_OFFSET(nid), FREE_NID_PAGES,
							META_NAT, true);

	down_read(&nm_i->nat_tree_lock);

	while (1) {
		if (!test_bit_le(NAT_BLOCK_OFFSET(nid),
						nm_i->nat_block_bitmap)) {
			struct page *page = get_current_nat_page(sbi, nid);

			if (IS_ERR(page)) {
				ret = PTR_ERR(page);
			} else {
				ret = scan_nat_page(sbi, page, nid);
				f2fs_put_page(page, 1);
			}

			if (ret) {
				up_read(&nm_i->nat_tree_lock);
				f2fs_bug_on(sbi, !mount);
				f2fs_msg(sbi->sb, KERN_ERR,
					"NAT is corrupt, run fsck to fix it");
				return ret;
			}
		}

		nid += (NAT_ENTRY_PER_BLOCK - (nid % NAT_ENTRY_PER_BLOCK));
		if (unlikely(nid >= nm_i->max_nid))
			nid = 0;

		if (++i >= FREE_NID_PAGES)
			break;
	}

	/* go to the next free nat pages to find free nids abundantly */
	nm_i->next_scan_nid = nid;

	/* find free nids from current sum_pages */
	scan_curseg_cache(sbi);

	up_read(&nm_i->nat_tree_lock);

	ra_meta_pages(sbi, NAT_BLOCK_OFFSET(nm_i->next_scan_nid),
					nm_i->ra_nid_pages, META_NAT, false);
	return 0;
}

int build_free_nids(struct f2fs_sb_info *sbi, bool sync, bool mount)
{
	int ret;
	mutex_lock(&NM_I(sbi)->build_lock);
	ret = __build_free_nids(sbi, sync, mount);
	mutex_unlock(&NM_I(sbi)->build_lock);
	return ret;
}

/*
 * If this function returns success, caller can obtain a new nid
 * from second parameter of this function.
 * The returned nid could be used ino as well as nid when inode is created.
 */
bool alloc_nid(struct f2fs_sb_info *sbi, nid_t *nid)
{
	struct f2fs_nm_info *nm_i = NM_I(sbi);
	struct free_nid *i = NULL;
retry:
#ifdef CONFIG_F2FS_FAULT_INJECTION
	if (time_to_inject(sbi, FAULT_ALLOC_NID)) {
		f2fs_show_injection_info(FAULT_ALLOC_NID);
		return false;
	}
#endif
	spin_lock(&nm_i->nid_list_lock);

	if (unlikely(nm_i->available_nids == 0)) {
		spin_unlock(&nm_i->nid_list_lock);
		return false;
	}

	/* We should not use stale free nids created by build_free_nids */
	if (nm_i->nid_cnt[FREE_NID] && !on_build_free_nids(nm_i)) {
		f2fs_bug_on(sbi, list_empty(&nm_i->free_nid_list));
		i = list_first_entry(&nm_i->free_nid_list,
					struct free_nid, list);
		*nid = i->nid;

		__move_free_nid(sbi, i, FREE_NID, PREALLOC_NID);
		nm_i->available_nids--;

		update_free_nid_bitmap(sbi, *nid, false, false);

		spin_unlock(&nm_i->nid_list_lock);
		return true;
	}
	spin_unlock(&nm_i->nid_list_lock);

	/* Let's scan nat pages and its caches to get free nids */
	build_free_nids(sbi, true, false);
	goto retry;
}

/*
 * alloc_nid() should be called prior to this function.
 */
void alloc_nid_done(struct f2fs_sb_info *sbi, nid_t nid)
{
	struct f2fs_nm_info *nm_i = NM_I(sbi);
	struct free_nid *i;

	spin_lock(&nm_i->nid_list_lock);
	i = __lookup_free_nid_list(nm_i, nid);
	f2fs_bug_on(sbi, !i);
	__remove_free_nid(sbi, i, PREALLOC_NID);
	spin_unlock(&nm_i->nid_list_lock);

	kmem_cache_free(free_nid_slab, i);
}

/*
 * alloc_nid() should be called prior to this function.
 */
void alloc_nid_failed(struct f2fs_sb_info *sbi, nid_t nid)
{
	struct f2fs_nm_info *nm_i = NM_I(sbi);
	struct free_nid *i;
	bool need_free = false;

	if (!nid)
		return;

	spin_lock(&nm_i->nid_list_lock);
	i = __lookup_free_nid_list(nm_i, nid);
	f2fs_bug_on(sbi, !i);

	if (!available_free_memory(sbi, FREE_NIDS)) {
		__remove_free_nid(sbi, i, PREALLOC_NID);
		need_free = true;
	} else {
		__move_free_nid(sbi, i, PREALLOC_NID, FREE_NID);
	}

	nm_i->available_nids++;

	update_free_nid_bitmap(sbi, nid, true, false);

	spin_unlock(&nm_i->nid_list_lock);

	if (need_free)
		kmem_cache_free(free_nid_slab, i);
}

int try_to_free_nids(struct f2fs_sb_info *sbi, int nr_shrink)
{
	struct f2fs_nm_info *nm_i = NM_I(sbi);
	struct free_nid *i, *next;
	int nr = nr_shrink;

	if (nm_i->nid_cnt[FREE_NID] <= MAX_FREE_NIDS)
		return 0;

	if (!mutex_trylock(&nm_i->build_lock))
		return 0;

	spin_lock(&nm_i->nid_list_lock);
	list_for_each_entry_safe(i, next, &nm_i->free_nid_list, list) {
		if (nr_shrink <= 0 ||
				nm_i->nid_cnt[FREE_NID] <= MAX_FREE_NIDS)
			break;

		__remove_free_nid(sbi, i, FREE_NID);
		kmem_cache_free(free_nid_slab, i);
		nr_shrink--;
	}
	spin_unlock(&nm_i->nid_list_lock);
	mutex_unlock(&nm_i->build_lock);

	return nr - nr_shrink;
}

void recover_inline_xattr(struct inode *inode, struct page *page)
{
	void *src_addr, *dst_addr;
	size_t inline_size;
	struct page *ipage;
	struct f2fs_inode *ri;

	ipage = get_node_page(F2FS_I_SB(inode), inode->i_ino);
	f2fs_bug_on(F2FS_I_SB(inode), IS_ERR(ipage));

	ri = F2FS_INODE(page);
	if (ri->i_inline & F2FS_INLINE_XATTR) {
		set_inode_flag(inode, FI_INLINE_XATTR);
	} else {
		clear_inode_flag(inode, FI_INLINE_XATTR);
		goto update_inode;
	}

	dst_addr = inline_xattr_addr(inode, ipage);
	src_addr = inline_xattr_addr(inode, page);
	inline_size = inline_xattr_size(inode);

	f2fs_wait_on_page_writeback(ipage, NODE, true);
	memcpy(dst_addr, src_addr, inline_size);
update_inode:
	update_inode(inode, ipage);
	f2fs_put_page(ipage, 1);
}

int recover_xattr_data(struct inode *inode, struct page *page)
{
	struct f2fs_sb_info *sbi = F2FS_I_SB(inode);
	nid_t prev_xnid = F2FS_I(inode)->i_xattr_nid;
	nid_t new_xnid;
	struct dnode_of_data dn;
	struct node_info ni;
	struct page *xpage;
	int err;

	if (!prev_xnid)
		goto recover_xnid;

	/* 1: invalidate the previous xattr nid */
	err = get_node_info(sbi, prev_xnid, &ni);
	if (err)
		return err;
	invalidate_blocks(sbi, ni.blk_addr);
	dec_valid_node_count(sbi, inode, false);
	set_node_addr(sbi, &ni, NULL_ADDR, false);

recover_xnid:
	/* 2: update xattr nid in inode */
	if (!alloc_nid(sbi, &new_xnid))
		return -ENOSPC;

	set_new_dnode(&dn, inode, NULL, NULL, new_xnid);
	xpage = new_node_page(&dn, XATTR_NODE_OFFSET);
	if (IS_ERR(xpage)) {
		alloc_nid_failed(sbi, new_xnid);
		return PTR_ERR(xpage);
	}

	alloc_nid_done(sbi, new_xnid);
	update_inode_page(inode);

	/* 3: update and set xattr node page dirty */
	memcpy(F2FS_NODE(xpage), F2FS_NODE(page), VALID_XATTR_BLOCK_SIZE);

	set_page_dirty(xpage);
	f2fs_put_page(xpage, 1);

	return 0;
}

int recover_inode_page(struct f2fs_sb_info *sbi, struct page *page)
{
	struct f2fs_inode *src, *dst;
	nid_t ino = ino_of_node(page);
	struct node_info old_ni, new_ni;
	struct page *ipage;
	int err;

	err = get_node_info(sbi, ino, &old_ni);
	if (err)
		return err;

	if (unlikely(old_ni.blk_addr != NULL_ADDR))
		return -EINVAL;
retry:
	ipage = f2fs_grab_cache_page(NODE_MAPPING(sbi), ino, false);
	if (!ipage) {
		congestion_wait(BLK_RW_ASYNC, HZ/50);
		goto retry;
	}

	/* Should not use this inode from free nid list */
	remove_free_nid(sbi, ino);

	if (!PageUptodate(ipage))
		SetPageUptodate(ipage);
	fill_node_footer(ipage, ino, ino, 0, true);
	set_cold_node(page, false);

	src = F2FS_INODE(page);
	dst = F2FS_INODE(ipage);

	memcpy(dst, src, (unsigned long)&src->i_ext - (unsigned long)src);
	dst->i_size = 0;
	dst->i_blocks = cpu_to_le64(1);
	dst->i_links = cpu_to_le32(1);
	dst->i_xattr_nid = 0;
	dst->i_inline = src->i_inline & (F2FS_INLINE_XATTR | F2FS_EXTRA_ATTR);
	if (dst->i_inline & F2FS_EXTRA_ATTR) {
		dst->i_extra_isize = src->i_extra_isize;

		if (f2fs_sb_has_flexible_inline_xattr(sbi->sb) &&
			F2FS_FITS_IN_INODE(src, le16_to_cpu(src->i_extra_isize),
							i_inline_xattr_size))
			dst->i_inline_xattr_size = src->i_inline_xattr_size;

		if (f2fs_sb_has_project_quota(sbi->sb) &&
			F2FS_FITS_IN_INODE(src, le16_to_cpu(src->i_extra_isize),
								i_projid))
			dst->i_projid = src->i_projid;
	}

	new_ni = old_ni;
	new_ni.ino = ino;

	if (unlikely(inc_valid_node_count(sbi, NULL, true)))
		WARN_ON(1);
	set_node_addr(sbi, &new_ni, NEW_ADDR, false);
	inc_valid_inode_count(sbi);
	set_page_dirty(ipage);
	f2fs_put_page(ipage, 1);
	return 0;
}

int restore_node_summary(struct f2fs_sb_info *sbi,
			unsigned int segno, struct f2fs_summary_block *sum)
{
	struct f2fs_node *rn;
	struct f2fs_summary *sum_entry;
	block_t addr;
	int i, idx, last_offset, nrpages;

	/* scan the node segment */
	last_offset = sbi->blocks_per_seg;
	addr = START_BLOCK(sbi, segno);
	sum_entry = &sum->entries[0];

	for (i = 0; i < last_offset; i += nrpages, addr += nrpages) {
		nrpages = min(last_offset - i, BIO_MAX_PAGES);

		/* readahead node pages */
		ra_meta_pages(sbi, addr, nrpages, META_POR, true);

		for (idx = addr; idx < addr + nrpages; idx++) {
			struct page *page = get_tmp_page(sbi, idx);

			if (IS_ERR(page))
				return PTR_ERR(page);

			rn = F2FS_NODE(page);
			sum_entry->nid = rn->footer.nid;
			sum_entry->version = 0;
			sum_entry->ofs_in_node = 0;
			sum_entry++;
			f2fs_put_page(page, 1);
		}

		invalidate_mapping_pages(META_MAPPING(sbi), addr,
							addr + nrpages);
	}
	return 0;
}

static void remove_nats_in_journal(struct f2fs_sb_info *sbi)
{
	struct f2fs_nm_info *nm_i = NM_I(sbi);
	struct curseg_info *curseg = CURSEG_I(sbi, CURSEG_HOT_DATA);
	struct f2fs_journal *journal = curseg->journal;
	int i;

	down_write(&curseg->journal_rwsem);
	for (i = 0; i < nats_in_cursum(journal); i++) {
		struct nat_entry *ne;
		struct f2fs_nat_entry raw_ne;
		nid_t nid = le32_to_cpu(nid_in_journal(journal, i));

		raw_ne = nat_in_journal(journal, i);

		ne = __lookup_nat_cache(nm_i, nid);
		if (!ne) {
			ne = __alloc_nat_entry(nid, true);
			__init_nat_entry(nm_i, ne, &raw_ne, true);
		}

		/*
		 * if a free nat in journal has not been used after last
		 * checkpoint, we should remove it from available nids,
		 * since later we will add it again.
		 */
		if (!get_nat_flag(ne, IS_DIRTY) &&
				le32_to_cpu(raw_ne.block_addr) == NULL_ADDR) {
			spin_lock(&nm_i->nid_list_lock);
			nm_i->available_nids--;
			spin_unlock(&nm_i->nid_list_lock);
		}

		__set_nat_cache_dirty(nm_i, ne);
	}
	update_nats_in_cursum(journal, -i);
	up_write(&curseg->journal_rwsem);
}

static void __adjust_nat_entry_set(struct nat_entry_set *nes,
						struct list_head *head, int max)
{
	struct nat_entry_set *cur;

	if (nes->entry_cnt >= max)
		goto add_out;

	list_for_each_entry(cur, head, set_list) {
		if (cur->entry_cnt >= nes->entry_cnt) {
			list_add(&nes->set_list, cur->set_list.prev);
			return;
		}
	}
add_out:
	list_add_tail(&nes->set_list, head);
}

static void __update_nat_bits(struct f2fs_sb_info *sbi, nid_t start_nid,
						struct page *page)
{
	struct f2fs_nm_info *nm_i = NM_I(sbi);
	unsigned int nat_index = start_nid / NAT_ENTRY_PER_BLOCK;
	struct f2fs_nat_block *nat_blk = page_address(page);
	int valid = 0;
	int i = 0;

	if (!enabled_nat_bits(sbi, NULL))
		return;

	if (nat_index == 0) {
		valid = 1;
		i = 1;
	}
	for (; i < NAT_ENTRY_PER_BLOCK; i++) {
		if (nat_blk->entries[i].block_addr != NULL_ADDR)
			valid++;
	}
	if (valid == 0) {
		__set_bit_le(nat_index, nm_i->empty_nat_bits);
		__clear_bit_le(nat_index, nm_i->full_nat_bits);
		return;
	}

	__clear_bit_le(nat_index, nm_i->empty_nat_bits);
	if (valid == NAT_ENTRY_PER_BLOCK)
		__set_bit_le(nat_index, nm_i->full_nat_bits);
	else
		__clear_bit_le(nat_index, nm_i->full_nat_bits);
}

static int __flush_nat_entry_set(struct f2fs_sb_info *sbi,
		struct nat_entry_set *set, struct cp_control *cpc)
{
	struct curseg_info *curseg = CURSEG_I(sbi, CURSEG_HOT_DATA);
	struct f2fs_journal *journal = curseg->journal;
	nid_t start_nid = set->set * NAT_ENTRY_PER_BLOCK;
	bool to_journal = true;
	struct f2fs_nat_block *nat_blk;
	struct nat_entry *ne, *cur;
	struct page *page = NULL;

	/*
	 * there are two steps to flush nat entries:
	 * #1, flush nat entries to journal in current hot data summary block.
	 * #2, flush nat entries to nat page.
	 */
	if (enabled_nat_bits(sbi, cpc) ||
		!__has_cursum_space(journal, set->entry_cnt, NAT_JOURNAL))
		to_journal = false;

	if (to_journal) {
		down_write(&curseg->journal_rwsem);
	} else {
		page = get_next_nat_page(sbi, start_nid);
		if (IS_ERR(page))
			return PTR_ERR(page);
		nat_blk = page_address(page);
		f2fs_bug_on(sbi, !nat_blk);
	}

	/* flush dirty nats in nat entry set */
	list_for_each_entry_safe(ne, cur, &set->entry_list, list) {
		struct f2fs_nat_entry *raw_ne;
		nid_t nid = nat_get_nid(ne);
		int offset;

		f2fs_bug_on(sbi, nat_get_blkaddr(ne) == NEW_ADDR);

		if (to_journal) {
			offset = lookup_journal_in_cursum(journal,
							NAT_JOURNAL, nid, 1);
			f2fs_bug_on(sbi, offset < 0);
			raw_ne = &nat_in_journal(journal, offset);
			nid_in_journal(journal, offset) = cpu_to_le32(nid);
		} else {
			raw_ne = &nat_blk->entries[nid - start_nid];
		}
		raw_nat_from_node_info(raw_ne, &ne->ni);
		nat_reset_flag(ne);
		__clear_nat_cache_dirty(NM_I(sbi), set, ne);
		if (nat_get_blkaddr(ne) == NULL_ADDR) {
			add_free_nid(sbi, nid, false, true);
		} else {
			spin_lock(&NM_I(sbi)->nid_list_lock);
			update_free_nid_bitmap(sbi, nid, false, false);
			spin_unlock(&NM_I(sbi)->nid_list_lock);
		}
	}

	if (to_journal) {
		up_write(&curseg->journal_rwsem);
	} else {
		__update_nat_bits(sbi, start_nid, page);
		f2fs_put_page(page, 1);
	}

	/* Allow dirty nats by node block allocation in write_begin */
	if (!set->entry_cnt) {
		radix_tree_delete(&NM_I(sbi)->nat_set_root, set->set);
		kmem_cache_free(nat_entry_set_slab, set);
	}
	return 0;
}

/*
 * This function is called during the checkpointing process.
 */
int flush_nat_entries(struct f2fs_sb_info *sbi, struct cp_control *cpc)
{
	struct f2fs_nm_info *nm_i = NM_I(sbi);
	struct curseg_info *curseg = CURSEG_I(sbi, CURSEG_HOT_DATA);
	struct f2fs_journal *journal = curseg->journal;
	struct nat_entry_set *setvec[SETVEC_SIZE];
	struct nat_entry_set *set, *tmp;
	unsigned int found;
	nid_t set_idx = 0;
	LIST_HEAD(sets);
	int err = 0;

	if (!nm_i->dirty_nat_cnt)
		return 0;

	down_write(&nm_i->nat_tree_lock);

	/*
	 * if there are no enough space in journal to store dirty nat
	 * entries, remove all entries from journal and merge them
	 * into nat entry set.
	 */
	if (enabled_nat_bits(sbi, cpc) ||
		!__has_cursum_space(journal, nm_i->dirty_nat_cnt, NAT_JOURNAL))
		remove_nats_in_journal(sbi);

	while ((found = __gang_lookup_nat_set(nm_i,
					set_idx, SETVEC_SIZE, setvec))) {
		unsigned idx;
		set_idx = setvec[found - 1]->set + 1;
		for (idx = 0; idx < found; idx++)
			__adjust_nat_entry_set(setvec[idx], &sets,
						MAX_NAT_JENTRIES(journal));
	}

	/* flush dirty nats in nat entry set */
	list_for_each_entry_safe(set, tmp, &sets, set_list) {
		err = __flush_nat_entry_set(sbi, set, cpc);
		if (err)
			break;
	}

	up_write(&nm_i->nat_tree_lock);
	/* Allow dirty nats by node block allocation in write_begin */

	return err;
}

static int __get_nat_bitmaps(struct f2fs_sb_info *sbi)
{
	struct f2fs_checkpoint *ckpt = F2FS_CKPT(sbi);
	struct f2fs_nm_info *nm_i = NM_I(sbi);
	unsigned int nat_bits_bytes = nm_i->nat_blocks / BITS_PER_BYTE;
	unsigned int i;
	__u64 cp_ver = cur_cp_version(ckpt);
	block_t nat_bits_addr;

	if (!enabled_nat_bits(sbi, NULL))
		return 0;

	nm_i->nat_bits_blocks = F2FS_BLK_ALIGN((nat_bits_bytes << 1) + 8);
	nm_i->nat_bits = f2fs_kzalloc(sbi,
			nm_i->nat_bits_blocks << F2FS_BLKSIZE_BITS, GFP_KERNEL);
	if (!nm_i->nat_bits)
		return -ENOMEM;

	nat_bits_addr = __start_cp_addr(sbi) + sbi->blocks_per_seg -
						nm_i->nat_bits_blocks;
	for (i = 0; i < nm_i->nat_bits_blocks; i++) {
		struct page *page;

		page = get_meta_page(sbi, nat_bits_addr++);
		if (IS_ERR(page))
			return PTR_ERR(page);

		memcpy(nm_i->nat_bits + (i << F2FS_BLKSIZE_BITS),
					page_address(page), F2FS_BLKSIZE);
		f2fs_put_page(page, 1);
	}

	cp_ver |= (cur_cp_crc(ckpt) << 32);
	if (cpu_to_le64(cp_ver) != *(__le64 *)nm_i->nat_bits) {
		disable_nat_bits(sbi, true);
		return 0;
	}

	nm_i->full_nat_bits = nm_i->nat_bits + 8;
	nm_i->empty_nat_bits = nm_i->full_nat_bits + nat_bits_bytes;

	f2fs_msg(sbi->sb, KERN_NOTICE, "Found nat_bits in checkpoint");
	return 0;
}

static inline void load_free_nid_bitmap(struct f2fs_sb_info *sbi)
{
	struct f2fs_nm_info *nm_i = NM_I(sbi);
	unsigned int i = 0;
	nid_t nid, last_nid;

	if (!enabled_nat_bits(sbi, NULL))
		return;

	for (i = 0; i < nm_i->nat_blocks; i++) {
		i = find_next_bit_le(nm_i->empty_nat_bits, nm_i->nat_blocks, i);
		if (i >= nm_i->nat_blocks)
			break;

		__set_bit_le(i, nm_i->nat_block_bitmap);

		nid = i * NAT_ENTRY_PER_BLOCK;
		last_nid = nid + NAT_ENTRY_PER_BLOCK;

		spin_lock(&NM_I(sbi)->nid_list_lock);
		for (; nid < last_nid; nid++)
			update_free_nid_bitmap(sbi, nid, true, true);
		spin_unlock(&NM_I(sbi)->nid_list_lock);
	}

	for (i = 0; i < nm_i->nat_blocks; i++) {
		i = find_next_bit_le(nm_i->full_nat_bits, nm_i->nat_blocks, i);
		if (i >= nm_i->nat_blocks)
			break;

		__set_bit_le(i, nm_i->nat_block_bitmap);
	}
}

static int init_node_manager(struct f2fs_sb_info *sbi)
{
	struct f2fs_super_block *sb_raw = F2FS_RAW_SUPER(sbi);
	struct f2fs_nm_info *nm_i = NM_I(sbi);
	unsigned char *version_bitmap;
	unsigned int nat_segs;
	int err;

	nm_i->nat_blkaddr = le32_to_cpu(sb_raw->nat_blkaddr);

	/* segment_count_nat includes pair segment so divide to 2. */
	nat_segs = le32_to_cpu(sb_raw->segment_count_nat) >> 1;
	nm_i->nat_blocks = nat_segs << le32_to_cpu(sb_raw->log_blocks_per_seg);
	nm_i->max_nid = NAT_ENTRY_PER_BLOCK * nm_i->nat_blocks;

	/* not used nids: 0, node, meta, (and root counted as valid node) */
	nm_i->available_nids = nm_i->max_nid - sbi->total_valid_node_count -
				sbi->nquota_files - F2FS_RESERVED_NODE_NUM;
	nm_i->nid_cnt[FREE_NID] = 0;
	nm_i->nid_cnt[PREALLOC_NID] = 0;
	nm_i->nat_cnt = 0;
	nm_i->ram_thresh = DEF_RAM_THRESHOLD;
	nm_i->ra_nid_pages = DEF_RA_NID_PAGES;
	nm_i->dirty_nats_ratio = DEF_DIRTY_NAT_RATIO_THRESHOLD;

	INIT_RADIX_TREE(&nm_i->free_nid_root, GFP_ATOMIC);
	INIT_LIST_HEAD(&nm_i->free_nid_list);
	INIT_RADIX_TREE(&nm_i->nat_root, GFP_NOIO);
	INIT_RADIX_TREE(&nm_i->nat_set_root, GFP_NOIO);
	INIT_LIST_HEAD(&nm_i->nat_entries);

	mutex_init(&nm_i->build_lock);
	spin_lock_init(&nm_i->nid_list_lock);
	init_rwsem(&nm_i->nat_tree_lock);

	nm_i->next_scan_nid = le32_to_cpu(sbi->ckpt->next_free_nid);
	nm_i->bitmap_size = __bitmap_size(sbi, NAT_BITMAP);
	version_bitmap = __bitmap_ptr(sbi, NAT_BITMAP);
	if (!version_bitmap)
		return -EFAULT;

	nm_i->nat_bitmap = kmemdup(version_bitmap, nm_i->bitmap_size,
					GFP_KERNEL);
	if (!nm_i->nat_bitmap)
		return -ENOMEM;

	err = __get_nat_bitmaps(sbi);
	if (err)
		return err;

#ifdef CONFIG_F2FS_CHECK_FS
	nm_i->nat_bitmap_mir = kmemdup(version_bitmap, nm_i->bitmap_size,
					GFP_KERNEL);
	if (!nm_i->nat_bitmap_mir)
		return -ENOMEM;
#endif

	return 0;
}

static int init_free_nid_cache(struct f2fs_sb_info *sbi)
{
	struct f2fs_nm_info *nm_i = NM_I(sbi);
	int i;

	nm_i->free_nid_bitmap = f2fs_kzalloc(sbi, nm_i->nat_blocks *
				sizeof(unsigned char *), GFP_KERNEL);
	if (!nm_i->free_nid_bitmap)
		return -ENOMEM;

	for (i = 0; i < nm_i->nat_blocks; i++) {
		nm_i->free_nid_bitmap[i] = f2fs_kvzalloc(sbi,
				NAT_ENTRY_BITMAP_SIZE_ALIGNED, GFP_KERNEL);
		if (!nm_i->free_nid_bitmap)
			return -ENOMEM;
	}

	nm_i->nat_block_bitmap = f2fs_kvzalloc(sbi, nm_i->nat_blocks / 8,
								GFP_KERNEL);
	if (!nm_i->nat_block_bitmap)
		return -ENOMEM;

	nm_i->free_nid_count = f2fs_kvzalloc(sbi, nm_i->nat_blocks *
					sizeof(unsigned short), GFP_KERNEL);
	if (!nm_i->free_nid_count)
		return -ENOMEM;
	return 0;
}

int build_node_manager(struct f2fs_sb_info *sbi)
{
	int err;

	sbi->nm_info = f2fs_kzalloc(sbi, sizeof(struct f2fs_nm_info),
							GFP_KERNEL);
	if (!sbi->nm_info)
		return -ENOMEM;

	err = init_node_manager(sbi);
	if (err)
		return err;

	err = init_free_nid_cache(sbi);
	if (err)
		return err;

	/* load free nid status from nat_bits table */
	load_free_nid_bitmap(sbi);

	return build_free_nids(sbi, true, true);
}

void destroy_node_manager(struct f2fs_sb_info *sbi)
{
	struct f2fs_nm_info *nm_i = NM_I(sbi);
	struct free_nid *i, *next_i;
	struct nat_entry *natvec[NATVEC_SIZE];
	struct nat_entry_set *setvec[SETVEC_SIZE];
	nid_t nid = 0;
	unsigned int found;

	if (!nm_i)
		return;

	/* destroy free nid list */
	spin_lock(&nm_i->nid_list_lock);
	list_for_each_entry_safe(i, next_i, &nm_i->free_nid_list, list) {
		__remove_free_nid(sbi, i, FREE_NID);
		spin_unlock(&nm_i->nid_list_lock);
		kmem_cache_free(free_nid_slab, i);
		spin_lock(&nm_i->nid_list_lock);
	}
	f2fs_bug_on(sbi, nm_i->nid_cnt[FREE_NID]);
	f2fs_bug_on(sbi, nm_i->nid_cnt[PREALLOC_NID]);
	f2fs_bug_on(sbi, !list_empty(&nm_i->free_nid_list));
	spin_unlock(&nm_i->nid_list_lock);

	/* destroy nat cache */
	down_write(&nm_i->nat_tree_lock);
	while ((found = __gang_lookup_nat_cache(nm_i,
					nid, NATVEC_SIZE, natvec))) {
		unsigned idx;

		nid = nat_get_nid(natvec[found - 1]) + 1;
		for (idx = 0; idx < found; idx++)
			__del_from_nat_cache(nm_i, natvec[idx]);
	}
	f2fs_bug_on(sbi, nm_i->nat_cnt);

	/* destroy nat set cache */
	nid = 0;
	while ((found = __gang_lookup_nat_set(nm_i,
					nid, SETVEC_SIZE, setvec))) {
		unsigned idx;

		nid = setvec[found - 1]->set + 1;
		for (idx = 0; idx < found; idx++) {
			/* entry_cnt is not zero, when cp_error was occurred */
			f2fs_bug_on(sbi, !list_empty(&setvec[idx]->entry_list));
			radix_tree_delete(&nm_i->nat_set_root, setvec[idx]->set);
			kmem_cache_free(nat_entry_set_slab, setvec[idx]);
		}
	}
	up_write(&nm_i->nat_tree_lock);

	kvfree(nm_i->nat_block_bitmap);
	if (nm_i->free_nid_bitmap) {
		int i;

		for (i = 0; i < nm_i->nat_blocks; i++)
			kvfree(nm_i->free_nid_bitmap[i]);
		kfree(nm_i->free_nid_bitmap);
	}
	kvfree(nm_i->free_nid_count);

	kfree(nm_i->nat_bitmap);
	kfree(nm_i->nat_bits);
#ifdef CONFIG_F2FS_CHECK_FS
	kfree(nm_i->nat_bitmap_mir);
#endif
	sbi->nm_info = NULL;
	kfree(nm_i);
}

int __init create_node_manager_caches(void)
{
	nat_entry_slab = f2fs_kmem_cache_create("nat_entry",
			sizeof(struct nat_entry));
	if (!nat_entry_slab)
		goto fail;

	free_nid_slab = f2fs_kmem_cache_create("free_nid",
			sizeof(struct free_nid));
	if (!free_nid_slab)
		goto destroy_nat_entry;

	nat_entry_set_slab = f2fs_kmem_cache_create("nat_entry_set",
			sizeof(struct nat_entry_set));
	if (!nat_entry_set_slab)
		goto destroy_free_nid;
	return 0;

destroy_free_nid:
	kmem_cache_destroy(free_nid_slab);
destroy_nat_entry:
	kmem_cache_destroy(nat_entry_slab);
fail:
	return -ENOMEM;
}

void destroy_node_manager_caches(void)
{
	kmem_cache_destroy(nat_entry_set_slab);
	kmem_cache_destroy(free_nid_slab);
	kmem_cache_destroy(nat_entry_slab);
}<|MERGE_RESOLUTION|>--- conflicted
+++ resolved
@@ -739,11 +739,8 @@
 {
 	struct f2fs_sb_info *sbi = F2FS_I_SB(dn->inode);
 	struct node_info ni;
-<<<<<<< HEAD
 	int err;
-=======
 	pgoff_t index;
->>>>>>> 0053642d
 
 	err = get_node_info(sbi, dn->nid, &ni);
 	if (err)
