// SPDX-License-Identifier: GPL-2.0
/*
 * fs/f2fs/dir.c
 *
 * Copyright (c) 2012 Samsung Electronics Co., Ltd.
 *             http://www.samsung.com/
 */
#include <asm/unaligned.h>
#include <linux/fs.h>
#include <linux/f2fs_fs.h>
#include <linux/sched/signal.h>
#include <linux/unicode.h>
#include "f2fs.h"
#include "node.h"
#include "acl.h"
#include "xattr.h"
#include <trace/events/f2fs.h>

#ifdef CONFIG_UNICODE
extern struct kmem_cache *f2fs_cf_name_slab;
#endif

static unsigned long dir_blocks(struct inode *inode)
{
	return ((unsigned long long) (i_size_read(inode) + PAGE_SIZE - 1))
							>> PAGE_SHIFT;
}

static unsigned int dir_buckets(unsigned int level, int dir_level)
{
	if (level + dir_level < MAX_DIR_HASH_DEPTH / 2)
		return 1 << (level + dir_level);
	else
		return MAX_DIR_BUCKETS;
}

static unsigned int bucket_blocks(unsigned int level)
{
	if (level < MAX_DIR_HASH_DEPTH / 2)
		return 2;
	else
		return 4;
}

static unsigned char f2fs_filetype_table[F2FS_FT_MAX] = {
	[F2FS_FT_UNKNOWN]	= DT_UNKNOWN,
	[F2FS_FT_REG_FILE]	= DT_REG,
	[F2FS_FT_DIR]		= DT_DIR,
	[F2FS_FT_CHRDEV]	= DT_CHR,
	[F2FS_FT_BLKDEV]	= DT_BLK,
	[F2FS_FT_FIFO]		= DT_FIFO,
	[F2FS_FT_SOCK]		= DT_SOCK,
	[F2FS_FT_SYMLINK]	= DT_LNK,
};

static unsigned char f2fs_type_by_mode[S_IFMT >> S_SHIFT] = {
	[S_IFREG >> S_SHIFT]	= F2FS_FT_REG_FILE,
	[S_IFDIR >> S_SHIFT]	= F2FS_FT_DIR,
	[S_IFCHR >> S_SHIFT]	= F2FS_FT_CHRDEV,
	[S_IFBLK >> S_SHIFT]	= F2FS_FT_BLKDEV,
	[S_IFIFO >> S_SHIFT]	= F2FS_FT_FIFO,
	[S_IFSOCK >> S_SHIFT]	= F2FS_FT_SOCK,
	[S_IFLNK >> S_SHIFT]	= F2FS_FT_SYMLINK,
};

static void set_de_type(struct f2fs_dir_entry *de, umode_t mode)
{
	de->file_type = f2fs_type_by_mode[(mode & S_IFMT) >> S_SHIFT];
}

unsigned char f2fs_get_de_type(struct f2fs_dir_entry *de)
{
	if (de->file_type < F2FS_FT_MAX)
		return f2fs_filetype_table[de->file_type];
	return DT_UNKNOWN;
}

/* If @dir is casefolded, initialize @fname->cf_name from @fname->usr_fname. */
int f2fs_init_casefolded_name(const struct inode *dir,
			      struct f2fs_filename *fname)
{
#ifdef CONFIG_UNICODE
	struct super_block *sb = dir->i_sb;

	if (IS_CASEFOLDED(dir) &&
	    !is_dot_dotdot(fname->usr_fname->name, fname->usr_fname->len)) {
		fname->cf_name.name = f2fs_kmem_cache_alloc(f2fs_cf_name_slab,
					GFP_NOFS, false, F2FS_SB(sb));
		if (!fname->cf_name.name)
			return -ENOMEM;
<<<<<<< HEAD
		fname->cf_name.len = utf8_casefold(sbi->sb->s_encoding,
=======
		fname->cf_name.len = utf8_casefold(sb->s_encoding,
>>>>>>> b13285ae
						   fname->usr_fname,
						   fname->cf_name.name,
						   F2FS_NAME_LEN);
		if ((int)fname->cf_name.len <= 0) {
			kmem_cache_free(f2fs_cf_name_slab, fname->cf_name.name);
			fname->cf_name.name = NULL;
<<<<<<< HEAD
			if (sb_has_enc_strict_mode(dir->i_sb))
=======
			if (sb_has_strict_encoding(sb))
>>>>>>> b13285ae
				return -EINVAL;
			/* fall back to treating name as opaque byte sequence */
		}
	}
#endif
	return 0;
}

static int __f2fs_setup_filename(const struct inode *dir,
				 const struct fscrypt_name *crypt_name,
				 struct f2fs_filename *fname)
{
	int err;

	memset(fname, 0, sizeof(*fname));

	fname->usr_fname = crypt_name->usr_fname;
	fname->disk_name = crypt_name->disk_name;
#ifdef CONFIG_FS_ENCRYPTION
	fname->crypto_buf = crypt_name->crypto_buf;
#endif
	if (crypt_name->is_nokey_name) {
		/* hash was decoded from the no-key name */
		fname->hash = cpu_to_le32(crypt_name->hash);
	} else {
		err = f2fs_init_casefolded_name(dir, fname);
		if (err) {
			f2fs_free_filename(fname);
			return err;
		}
		f2fs_hash_filename(dir, fname);
	}
	return 0;
}

/*
 * Prepare to search for @iname in @dir.  This is similar to
 * fscrypt_setup_filename(), but this also handles computing the casefolded name
 * and the f2fs dirhash if needed, then packing all the information about this
 * filename up into a 'struct f2fs_filename'.
 */
int f2fs_setup_filename(struct inode *dir, const struct qstr *iname,
			int lookup, struct f2fs_filename *fname)
{
	struct fscrypt_name crypt_name;
	int err;

	err = fscrypt_setup_filename(dir, iname, lookup, &crypt_name);
	if (err)
		return err;

	return __f2fs_setup_filename(dir, &crypt_name, fname);
}

/*
 * Prepare to look up @dentry in @dir.  This is similar to
 * fscrypt_prepare_lookup(), but this also handles computing the casefolded name
 * and the f2fs dirhash if needed, then packing all the information about this
 * filename up into a 'struct f2fs_filename'.
 */
int f2fs_prepare_lookup(struct inode *dir, struct dentry *dentry,
			struct f2fs_filename *fname)
{
	struct fscrypt_name crypt_name;
	int err;

	err = fscrypt_prepare_lookup(dir, dentry, &crypt_name);
	if (err)
		return err;

	return __f2fs_setup_filename(dir, &crypt_name, fname);
}

void f2fs_free_filename(struct f2fs_filename *fname)
{
#ifdef CONFIG_FS_ENCRYPTION
	kfree(fname->crypto_buf.name);
	fname->crypto_buf.name = NULL;
#endif
#ifdef CONFIG_UNICODE
	if (fname->cf_name.name) {
		kmem_cache_free(f2fs_cf_name_slab, fname->cf_name.name);
		fname->cf_name.name = NULL;
	}
#endif
}

static unsigned long dir_block_index(unsigned int level,
				int dir_level, unsigned int idx)
{
	unsigned long i;
	unsigned long bidx = 0;

	for (i = 0; i < level; i++)
		bidx += dir_buckets(i, dir_level) * bucket_blocks(i);
	bidx += idx * bucket_blocks(level);
	return bidx;
}

static struct f2fs_dir_entry *find_in_block(struct inode *dir,
				struct page *dentry_page,
				const struct f2fs_filename *fname,
				int *max_slots)
{
	struct f2fs_dentry_block *dentry_blk;
	struct f2fs_dentry_ptr d;

	dentry_blk = (struct f2fs_dentry_block *)page_address(dentry_page);

	make_dentry_ptr_block(dir, &d, dentry_blk);
	return f2fs_find_target_dentry(&d, fname, max_slots);
}

#ifdef CONFIG_UNICODE
/*
 * Test whether a case-insensitive directory entry matches the filename
 * being searched for.
 *
 * Returns 1 for a match, 0 for no match, and -errno on an error.
 */
static int f2fs_match_ci_name(const struct inode *dir, const struct qstr *name,
			       const u8 *de_name, u32 de_name_len)
{
	const struct super_block *sb = dir->i_sb;
	const struct unicode_map *um = sb->s_encoding;
	struct fscrypt_str decrypted_name = FSTR_INIT(NULL, de_name_len);
	struct qstr entry = QSTR_INIT(de_name, de_name_len);
	int res;

	if (IS_ENCRYPTED(dir)) {
		const struct fscrypt_str encrypted_name =
			FSTR_INIT((u8 *)de_name, de_name_len);

		if (WARN_ON_ONCE(!fscrypt_has_encryption_key(dir)))
<<<<<<< HEAD
			return false;

		decrypted_name.name = kmalloc(de_name_len, GFP_KERNEL);
		if (!decrypted_name.name)
			return false;
=======
			return -EINVAL;

		decrypted_name.name = kmalloc(de_name_len, GFP_KERNEL);
		if (!decrypted_name.name)
			return -ENOMEM;
>>>>>>> b13285ae
		res = fscrypt_fname_disk_to_usr(dir, 0, 0, &encrypted_name,
						&decrypted_name);
		if (res < 0)
			goto out;
		entry.name = decrypted_name.name;
		entry.len = decrypted_name.len;
	}

	res = utf8_strncasecmp_folded(um, name, &entry);
<<<<<<< HEAD
	if (res < 0) {
		/*
		 * In strict mode, ignore invalid names.  In non-strict mode,
		 * fall back to treating them as opaque byte sequences.
		 */
		if (sb_has_enc_strict_mode(sb) || name->len != entry.len)
			res = 1;
		else
			res = memcmp(name->name, entry.name, name->len);
	}
out:
	kfree(decrypted_name.name);
	return res == 0;
=======
	/*
	 * In strict mode, ignore invalid names.  In non-strict mode,
	 * fall back to treating them as opaque byte sequences.
	 */
	if (res < 0 && !sb_has_strict_encoding(sb)) {
		res = name->len == entry.len &&
				memcmp(name->name, entry.name, name->len) == 0;
	} else {
		/* utf8_strncasecmp_folded returns 0 on match */
		res = (res == 0);
	}
out:
	kfree(decrypted_name.name);
	return res;
>>>>>>> b13285ae
}
#endif /* CONFIG_UNICODE */

static inline int f2fs_match_name(const struct inode *dir,
				   const struct f2fs_filename *fname,
				   const u8 *de_name, u32 de_name_len)
{
	struct fscrypt_name f;

#ifdef CONFIG_UNICODE
	if (fname->cf_name.name) {
		struct qstr cf = FSTR_TO_QSTR(&fname->cf_name);

		return f2fs_match_ci_name(dir, &cf, de_name, de_name_len);
	}
#endif
	f.usr_fname = fname->usr_fname;
	f.disk_name = fname->disk_name;
#ifdef CONFIG_FS_ENCRYPTION
	f.crypto_buf = fname->crypto_buf;
#endif
	return fscrypt_match_name(&f, de_name, de_name_len);
}

struct f2fs_dir_entry *f2fs_find_target_dentry(const struct f2fs_dentry_ptr *d,
			const struct f2fs_filename *fname, int *max_slots)
{
	struct f2fs_dir_entry *de;
	unsigned long bit_pos = 0;
	int max_len = 0;
	int res = 0;

	if (max_slots)
		*max_slots = 0;
	while (bit_pos < d->max) {
		if (!test_bit_le(bit_pos, d->bitmap)) {
			bit_pos++;
			max_len++;
			continue;
		}

		de = &d->dentry[bit_pos];

		if (unlikely(!de->name_len)) {
			bit_pos++;
			continue;
		}

		if (de->hash_code == fname->hash) {
			res = f2fs_match_name(d->inode, fname,
					      d->filename[bit_pos],
					      le16_to_cpu(de->name_len));
			if (res < 0)
				return ERR_PTR(res);
			if (res)
				goto found;
		}

		if (max_slots && max_len > *max_slots)
			*max_slots = max_len;
		max_len = 0;

		bit_pos += GET_DENTRY_SLOTS(le16_to_cpu(de->name_len));
	}

	de = NULL;
found:
	if (max_slots && max_len > *max_slots)
		*max_slots = max_len;
	return de;
}

static struct f2fs_dir_entry *find_in_level(struct inode *dir,
					unsigned int level,
					const struct f2fs_filename *fname,
					struct page **res_page)
{
	int s = GET_DENTRY_SLOTS(fname->disk_name.len);
	unsigned int nbucket, nblock;
	unsigned int bidx, end_block;
	struct page *dentry_page;
	struct f2fs_dir_entry *de = NULL;
	bool room = false;
	int max_slots;

	nbucket = dir_buckets(level, F2FS_I(dir)->i_dir_level);
	nblock = bucket_blocks(level);

	bidx = dir_block_index(level, F2FS_I(dir)->i_dir_level,
			       le32_to_cpu(fname->hash) % nbucket);
	end_block = bidx + nblock;

	for (; bidx < end_block; bidx++) {
		/* no need to allocate new dentry pages to all the indices */
		dentry_page = f2fs_find_data_page(dir, bidx);
		if (IS_ERR(dentry_page)) {
			if (PTR_ERR(dentry_page) == -ENOENT) {
				room = true;
				continue;
			} else {
				*res_page = dentry_page;
				break;
			}
		}

		de = find_in_block(dir, dentry_page, fname, &max_slots);
		if (IS_ERR(de)) {
			*res_page = ERR_CAST(de);
			de = NULL;
			break;
		} else if (de) {
			*res_page = dentry_page;
			break;
		}

		if (max_slots >= s)
			room = true;
		f2fs_put_page(dentry_page, 0);
	}

	if (!de && room && F2FS_I(dir)->chash != fname->hash) {
		F2FS_I(dir)->chash = fname->hash;
		F2FS_I(dir)->clevel = level;
	}

	return de;
}

struct f2fs_dir_entry *__f2fs_find_entry(struct inode *dir,
					 const struct f2fs_filename *fname,
					 struct page **res_page)
{
	unsigned long npages = dir_blocks(dir);
	struct f2fs_dir_entry *de = NULL;
	unsigned int max_depth;
	unsigned int level;

	*res_page = NULL;

	if (f2fs_has_inline_dentry(dir)) {
		de = f2fs_find_in_inline_dir(dir, fname, res_page);
		goto out;
	}

	if (npages == 0)
		goto out;

	max_depth = F2FS_I(dir)->i_current_depth;
	if (unlikely(max_depth > MAX_DIR_HASH_DEPTH)) {
		f2fs_warn(F2FS_I_SB(dir), "Corrupted max_depth of %lu: %u",
			  dir->i_ino, max_depth);
		max_depth = MAX_DIR_HASH_DEPTH;
		f2fs_i_depth_write(dir, max_depth);
	}

	for (level = 0; level < max_depth; level++) {
		de = find_in_level(dir, level, fname, res_page);
		if (de || IS_ERR(*res_page))
			break;
	}
out:
	/* This is to increase the speed of f2fs_create */
	if (!de)
		F2FS_I(dir)->task = current;
	return de;
}

/*
 * Find an entry in the specified directory with the wanted name.
 * It returns the page where the entry was found (as a parameter - res_page),
 * and the entry itself. Page is returned mapped and unlocked.
 * Entry is guaranteed to be valid.
 */
struct f2fs_dir_entry *f2fs_find_entry(struct inode *dir,
			const struct qstr *child, struct page **res_page)
{
	struct f2fs_dir_entry *de = NULL;
	struct f2fs_filename fname;
	int err;

	err = f2fs_setup_filename(dir, child, 1, &fname);
	if (err) {
		if (err == -ENOENT)
			*res_page = NULL;
		else
			*res_page = ERR_PTR(err);
		return NULL;
	}

	de = __f2fs_find_entry(dir, &fname, res_page);

	f2fs_free_filename(&fname);
	return de;
}

struct f2fs_dir_entry *f2fs_parent_dir(struct inode *dir, struct page **p)
{
	struct qstr dotdot = QSTR_INIT("..", 2);

	return f2fs_find_entry(dir, &dotdot, p);
}

ino_t f2fs_inode_by_name(struct inode *dir, const struct qstr *qstr,
							struct page **page)
{
	ino_t res = 0;
	struct f2fs_dir_entry *de;

	de = f2fs_find_entry(dir, qstr, page);
	if (de) {
		res = le32_to_cpu(de->ino);
		f2fs_put_page(*page, 0);
	}

	return res;
}

void f2fs_set_link(struct inode *dir, struct f2fs_dir_entry *de,
		struct page *page, struct inode *inode)
{
	enum page_type type = f2fs_has_inline_dentry(dir) ? NODE : DATA;

	lock_page(page);
	f2fs_wait_on_page_writeback(page, type, true, true);
	de->ino = cpu_to_le32(inode->i_ino);
	set_de_type(de, inode->i_mode);
	set_page_dirty(page);

	dir->i_mtime = dir->i_ctime = current_time(dir);
	f2fs_mark_inode_dirty_sync(dir, false);
	f2fs_put_page(page, 1);
}

static void init_dent_inode(struct inode *dir, struct inode *inode,
			    const struct f2fs_filename *fname,
			    struct page *ipage)
{
	struct f2fs_inode *ri;

	if (!fname) /* tmpfile case? */
		return;

	f2fs_wait_on_page_writeback(ipage, NODE, true, true);

	/* copy name info. to this inode page */
	ri = F2FS_INODE(ipage);
	ri->i_namelen = cpu_to_le32(fname->disk_name.len);
	memcpy(ri->i_name, fname->disk_name.name, fname->disk_name.len);
	if (IS_ENCRYPTED(dir)) {
		file_set_enc_name(inode);
		/*
		 * Roll-forward recovery doesn't have encryption keys available,
		 * so it can't compute the dirhash for encrypted+casefolded
		 * filenames.  Append it to i_name if possible.  Else, disable
		 * roll-forward recovery of the dentry (i.e., make fsync'ing the
		 * file force a checkpoint) by setting LOST_PINO.
		 */
		if (IS_CASEFOLDED(dir)) {
			if (fname->disk_name.len + sizeof(f2fs_hash_t) <=
			    F2FS_NAME_LEN)
				put_unaligned(fname->hash, (f2fs_hash_t *)
					&ri->i_name[fname->disk_name.len]);
			else
				file_lost_pino(inode);
		}
	}
	set_page_dirty(ipage);
}

void f2fs_do_make_empty_dir(struct inode *inode, struct inode *parent,
					struct f2fs_dentry_ptr *d)
{
	struct fscrypt_str dot = FSTR_INIT(".", 1);
	struct fscrypt_str dotdot = FSTR_INIT("..", 2);

	/* update dirent of "." */
	f2fs_update_dentry(inode->i_ino, inode->i_mode, d, &dot, 0, 0);

	/* update dirent of ".." */
	f2fs_update_dentry(parent->i_ino, parent->i_mode, d, &dotdot, 0, 1);
}

static int make_empty_dir(struct inode *inode,
		struct inode *parent, struct page *page)
{
	struct page *dentry_page;
	struct f2fs_dentry_block *dentry_blk;
	struct f2fs_dentry_ptr d;

	if (f2fs_has_inline_dentry(inode))
		return f2fs_make_empty_inline_dir(inode, parent, page);

	dentry_page = f2fs_get_new_data_page(inode, page, 0, true);
	if (IS_ERR(dentry_page))
		return PTR_ERR(dentry_page);

	dentry_blk = page_address(dentry_page);

	make_dentry_ptr_block(NULL, &d, dentry_blk);
	f2fs_do_make_empty_dir(inode, parent, &d);

	set_page_dirty(dentry_page);
	f2fs_put_page(dentry_page, 1);
	return 0;
}

struct page *f2fs_init_inode_metadata(struct inode *inode, struct inode *dir,
			const struct f2fs_filename *fname, struct page *dpage)
{
	struct page *page;
	int err;

	if (is_inode_flag_set(inode, FI_NEW_INODE)) {
		page = f2fs_new_inode_page(inode);
		if (IS_ERR(page))
			return page;

		if (S_ISDIR(inode->i_mode)) {
			/* in order to handle error case */
			get_page(page);
			err = make_empty_dir(inode, dir, page);
			if (err) {
				lock_page(page);
				goto put_error;
			}
			put_page(page);
		}

		err = f2fs_init_acl(inode, dir, page, dpage);
		if (err)
			goto put_error;

		err = f2fs_init_security(inode, dir,
					 fname ? fname->usr_fname : NULL, page);
		if (err)
			goto put_error;

		if (IS_ENCRYPTED(inode)) {
			err = fscrypt_inherit_context(dir, inode, page, false);
			if (err)
				goto put_error;
		}
	} else {
		page = f2fs_get_node_page(F2FS_I_SB(dir), inode->i_ino);
		if (IS_ERR(page))
			return page;
	}

	init_dent_inode(dir, inode, fname, page);

	/*
	 * This file should be checkpointed during fsync.
	 * We lost i_pino from now on.
	 */
	if (is_inode_flag_set(inode, FI_INC_LINK)) {
		if (!S_ISDIR(inode->i_mode))
			file_lost_pino(inode);
		/*
		 * If link the tmpfile to alias through linkat path,
		 * we should remove this inode from orphan list.
		 */
		if (inode->i_nlink == 0)
			f2fs_remove_orphan_inode(F2FS_I_SB(dir), inode->i_ino);
		f2fs_i_links_write(inode, true);
	}
	return page;

put_error:
	clear_nlink(inode);
	f2fs_update_inode(inode, page);
	f2fs_put_page(page, 1);
	return ERR_PTR(err);
}

void f2fs_update_parent_metadata(struct inode *dir, struct inode *inode,
						unsigned int current_depth)
{
	if (inode && is_inode_flag_set(inode, FI_NEW_INODE)) {
		if (S_ISDIR(inode->i_mode))
			f2fs_i_links_write(dir, true);
		clear_inode_flag(inode, FI_NEW_INODE);
	}
	dir->i_mtime = dir->i_ctime = current_time(dir);
	f2fs_mark_inode_dirty_sync(dir, false);

	if (F2FS_I(dir)->i_current_depth != current_depth)
		f2fs_i_depth_write(dir, current_depth);

	if (inode && is_inode_flag_set(inode, FI_INC_LINK))
		clear_inode_flag(inode, FI_INC_LINK);
}

int f2fs_room_for_filename(const void *bitmap, int slots, int max_slots)
{
	int bit_start = 0;
	int zero_start, zero_end;
next:
	zero_start = find_next_zero_bit_le(bitmap, max_slots, bit_start);
	if (zero_start >= max_slots)
		return max_slots;

	zero_end = find_next_bit_le(bitmap, max_slots, zero_start);
	if (zero_end - zero_start >= slots)
		return zero_start;

	bit_start = zero_end + 1;

	if (zero_end + 1 >= max_slots)
		return max_slots;
	goto next;
}

bool f2fs_has_enough_room(struct inode *dir, struct page *ipage,
			  const struct f2fs_filename *fname)
{
	struct f2fs_dentry_ptr d;
	unsigned int bit_pos;
	int slots = GET_DENTRY_SLOTS(fname->disk_name.len);

	make_dentry_ptr_inline(dir, &d, inline_data_addr(dir, ipage));

	bit_pos = f2fs_room_for_filename(d.bitmap, slots, d.max);

	return bit_pos < d.max;
}

void f2fs_update_dentry(nid_t ino, umode_t mode, struct f2fs_dentry_ptr *d,
			const struct fscrypt_str *name, f2fs_hash_t name_hash,
			unsigned int bit_pos)
{
	struct f2fs_dir_entry *de;
	int slots = GET_DENTRY_SLOTS(name->len);
	int i;

	de = &d->dentry[bit_pos];
	de->hash_code = name_hash;
	de->name_len = cpu_to_le16(name->len);
	memcpy(d->filename[bit_pos], name->name, name->len);
	de->ino = cpu_to_le32(ino);
	set_de_type(de, mode);
	for (i = 0; i < slots; i++) {
		__set_bit_le(bit_pos + i, (void *)d->bitmap);
		/* avoid wrong garbage data for readdir */
		if (i)
			(de + i)->name_len = 0;
	}
}

int f2fs_add_regular_entry(struct inode *dir, const struct f2fs_filename *fname,
			   struct inode *inode, nid_t ino, umode_t mode)
{
	unsigned int bit_pos;
	unsigned int level;
	unsigned int current_depth;
	unsigned long bidx, block;
	unsigned int nbucket, nblock;
	struct page *dentry_page = NULL;
	struct f2fs_dentry_block *dentry_blk = NULL;
	struct f2fs_dentry_ptr d;
	struct page *page = NULL;
	int slots, err = 0;

	level = 0;
	slots = GET_DENTRY_SLOTS(fname->disk_name.len);

	current_depth = F2FS_I(dir)->i_current_depth;
	if (F2FS_I(dir)->chash == fname->hash) {
		level = F2FS_I(dir)->clevel;
		F2FS_I(dir)->chash = 0;
	}

start:
	if (time_to_inject(F2FS_I_SB(dir), FAULT_DIR_DEPTH)) {
		f2fs_show_injection_info(F2FS_I_SB(dir), FAULT_DIR_DEPTH);
		return -ENOSPC;
	}

	if (unlikely(current_depth == MAX_DIR_HASH_DEPTH))
		return -ENOSPC;

	/* Increase the depth, if required */
	if (level == current_depth)
		++current_depth;

	nbucket = dir_buckets(level, F2FS_I(dir)->i_dir_level);
	nblock = bucket_blocks(level);

	bidx = dir_block_index(level, F2FS_I(dir)->i_dir_level,
				(le32_to_cpu(fname->hash) % nbucket));

	for (block = bidx; block <= (bidx + nblock - 1); block++) {
		dentry_page = f2fs_get_new_data_page(dir, NULL, block, true);
		if (IS_ERR(dentry_page))
			return PTR_ERR(dentry_page);

		dentry_blk = page_address(dentry_page);
		bit_pos = f2fs_room_for_filename(&dentry_blk->dentry_bitmap,
						slots, NR_DENTRY_IN_BLOCK);
		if (bit_pos < NR_DENTRY_IN_BLOCK)
			goto add_dentry;

		f2fs_put_page(dentry_page, 1);
	}

	/* Move to next level to find the empty slot for new dentry */
	++level;
	goto start;
add_dentry:
	f2fs_wait_on_page_writeback(dentry_page, DATA, true, true);

	if (inode) {
		f2fs_down_write(&F2FS_I(inode)->i_sem);
		page = f2fs_init_inode_metadata(inode, dir, fname, NULL);
		if (IS_ERR(page)) {
			err = PTR_ERR(page);
			goto fail;
		}
	}

	make_dentry_ptr_block(NULL, &d, dentry_blk);
	f2fs_update_dentry(ino, mode, &d, &fname->disk_name, fname->hash,
			   bit_pos);

	set_page_dirty(dentry_page);

	if (inode) {
		f2fs_i_pino_write(inode, dir->i_ino);

		/* synchronize inode page's data from inode cache */
		if (is_inode_flag_set(inode, FI_NEW_INODE))
			f2fs_update_inode(inode, page);

		f2fs_put_page(page, 1);
	}

	f2fs_update_parent_metadata(dir, inode, current_depth);
fail:
	if (inode)
		f2fs_up_write(&F2FS_I(inode)->i_sem);

	f2fs_put_page(dentry_page, 1);

	return err;
}

int f2fs_add_dentry(struct inode *dir, const struct f2fs_filename *fname,
		    struct inode *inode, nid_t ino, umode_t mode)
{
	int err = -EAGAIN;

	if (f2fs_has_inline_dentry(dir))
		err = f2fs_add_inline_entry(dir, fname, inode, ino, mode);
	if (err == -EAGAIN)
		err = f2fs_add_regular_entry(dir, fname, inode, ino, mode);

	f2fs_update_time(F2FS_I_SB(dir), REQ_TIME);
	return err;
}

/*
 * Caller should grab and release a rwsem by calling f2fs_lock_op() and
 * f2fs_unlock_op().
 */
int f2fs_do_add_link(struct inode *dir, const struct qstr *name,
				struct inode *inode, nid_t ino, umode_t mode)
{
	struct f2fs_filename fname;
	struct page *page = NULL;
	struct f2fs_dir_entry *de = NULL;
	int err;

	err = f2fs_setup_filename(dir, name, 0, &fname);
	if (err)
		return err;

	/*
	 * An immature stackable filesystem shows a race condition between lookup
	 * and create. If we have same task when doing lookup and create, it's
	 * definitely fine as expected by VFS normally. Otherwise, let's just
	 * verify on-disk dentry one more time, which guarantees filesystem
	 * consistency more.
	 */
	if (current != F2FS_I(dir)->task) {
		de = __f2fs_find_entry(dir, &fname, &page);
		F2FS_I(dir)->task = NULL;
	}
	if (de) {
		f2fs_put_page(page, 0);
		err = -EEXIST;
	} else if (IS_ERR(page)) {
		err = PTR_ERR(page);
	} else {
		err = f2fs_add_dentry(dir, &fname, inode, ino, mode);
	}
	f2fs_free_filename(&fname);
	return err;
}

int f2fs_do_tmpfile(struct inode *inode, struct inode *dir)
{
	struct page *page;
	int err = 0;

	f2fs_down_write(&F2FS_I(inode)->i_sem);
	page = f2fs_init_inode_metadata(inode, dir, NULL, NULL);
	if (IS_ERR(page)) {
		err = PTR_ERR(page);
		goto fail;
	}
	f2fs_put_page(page, 1);

	clear_inode_flag(inode, FI_NEW_INODE);
	f2fs_update_time(F2FS_I_SB(inode), REQ_TIME);
fail:
	f2fs_up_write(&F2FS_I(inode)->i_sem);
	return err;
}

void f2fs_drop_nlink(struct inode *dir, struct inode *inode)
{
	struct f2fs_sb_info *sbi = F2FS_I_SB(dir);

	f2fs_down_write(&F2FS_I(inode)->i_sem);

	if (S_ISDIR(inode->i_mode))
		f2fs_i_links_write(dir, false);
	inode->i_ctime = current_time(inode);

	f2fs_i_links_write(inode, false);
	if (S_ISDIR(inode->i_mode)) {
		f2fs_i_links_write(inode, false);
		f2fs_i_size_write(inode, 0);
	}
	f2fs_up_write(&F2FS_I(inode)->i_sem);

	if (inode->i_nlink == 0)
		f2fs_add_orphan_inode(inode);
	else
		f2fs_release_orphan_inode(sbi);
}

/*
 * It only removes the dentry from the dentry page, corresponding name
 * entry in name page does not need to be touched during deletion.
 */
void f2fs_delete_entry(struct f2fs_dir_entry *dentry, struct page *page,
					struct inode *dir, struct inode *inode)
{
	struct	f2fs_dentry_block *dentry_blk;
	unsigned int bit_pos;
	int slots = GET_DENTRY_SLOTS(le16_to_cpu(dentry->name_len));
	int i;

	f2fs_update_time(F2FS_I_SB(dir), REQ_TIME);

	if (F2FS_OPTION(F2FS_I_SB(dir)).fsync_mode == FSYNC_MODE_STRICT)
		f2fs_add_ino_entry(F2FS_I_SB(dir), dir->i_ino, TRANS_DIR_INO);

	if (f2fs_has_inline_dentry(dir))
		return f2fs_delete_inline_entry(dentry, page, dir, inode);

	lock_page(page);
	f2fs_wait_on_page_writeback(page, DATA, true, true);

	dentry_blk = page_address(page);
	bit_pos = dentry - dentry_blk->dentry;
	for (i = 0; i < slots; i++)
		__clear_bit_le(bit_pos + i, &dentry_blk->dentry_bitmap);

	/* Let's check and deallocate this dentry page */
	bit_pos = find_next_bit_le(&dentry_blk->dentry_bitmap,
			NR_DENTRY_IN_BLOCK,
			0);
	set_page_dirty(page);

	if (bit_pos == NR_DENTRY_IN_BLOCK &&
		!f2fs_truncate_hole(dir, page->index, page->index + 1)) {
		f2fs_clear_radix_tree_dirty_tag(page);
		clear_page_dirty_for_io(page);
		ClearPageUptodate(page);

		clear_page_private_gcing(page);

		inode_dec_dirty_pages(dir);
		f2fs_remove_dirty_inode(dir);

		detach_page_private(page);
		set_page_private(page, 0);
	}
	f2fs_put_page(page, 1);

	dir->i_ctime = dir->i_mtime = current_time(dir);
	f2fs_mark_inode_dirty_sync(dir, false);

	if (inode)
		f2fs_drop_nlink(dir, inode);
}

bool f2fs_empty_dir(struct inode *dir)
{
	unsigned long bidx;
	struct page *dentry_page;
	unsigned int bit_pos;
	struct f2fs_dentry_block *dentry_blk;
	unsigned long nblock = dir_blocks(dir);

	if (f2fs_has_inline_dentry(dir))
		return f2fs_empty_inline_dir(dir);

	for (bidx = 0; bidx < nblock; bidx++) {
		dentry_page = f2fs_get_lock_data_page(dir, bidx, false);
		if (IS_ERR(dentry_page)) {
			if (PTR_ERR(dentry_page) == -ENOENT)
				continue;
			else
				return false;
		}

		dentry_blk = page_address(dentry_page);
		if (bidx == 0)
			bit_pos = 2;
		else
			bit_pos = 0;
		bit_pos = find_next_bit_le(&dentry_blk->dentry_bitmap,
						NR_DENTRY_IN_BLOCK,
						bit_pos);

		f2fs_put_page(dentry_page, 1);

		if (bit_pos < NR_DENTRY_IN_BLOCK)
			return false;
	}
	return true;
}

int f2fs_fill_dentries(struct dir_context *ctx, struct f2fs_dentry_ptr *d,
			unsigned int start_pos, struct fscrypt_str *fstr)
{
	unsigned char d_type = DT_UNKNOWN;
	unsigned int bit_pos;
	struct f2fs_dir_entry *de = NULL;
	struct fscrypt_str de_name = FSTR_INIT(NULL, 0);
	struct f2fs_sb_info *sbi = F2FS_I_SB(d->inode);
	struct blk_plug plug;
	bool readdir_ra = sbi->readdir_ra == 1;
	bool found_valid_dirent = false;
	int err = 0;

	bit_pos = ((unsigned long)ctx->pos % d->max);

	if (readdir_ra)
		blk_start_plug(&plug);

	while (bit_pos < d->max) {
		bit_pos = find_next_bit_le(d->bitmap, d->max, bit_pos);
		if (bit_pos >= d->max)
			break;

		de = &d->dentry[bit_pos];
		if (de->name_len == 0) {
			if (found_valid_dirent || !bit_pos) {
				printk_ratelimited(
					"%sF2FS-fs (%s): invalid namelen(0), ino:%u, run fsck to fix.",
					KERN_WARNING, sbi->sb->s_id,
					le32_to_cpu(de->ino));
				set_sbi_flag(sbi, SBI_NEED_FSCK);
			}
			bit_pos++;
			ctx->pos = start_pos + bit_pos;
			continue;
		}

		d_type = f2fs_get_de_type(de);

		de_name.name = d->filename[bit_pos];
		de_name.len = le16_to_cpu(de->name_len);

		/* check memory boundary before moving forward */
		bit_pos += GET_DENTRY_SLOTS(le16_to_cpu(de->name_len));
		if (unlikely(bit_pos > d->max ||
				le16_to_cpu(de->name_len) > F2FS_NAME_LEN)) {
			f2fs_warn(sbi, "%s: corrupted namelen=%d, run fsck to fix.",
				  __func__, le16_to_cpu(de->name_len));
			set_sbi_flag(sbi, SBI_NEED_FSCK);
			err = -EFSCORRUPTED;
			goto out;
		}

		if (IS_ENCRYPTED(d->inode)) {
			int save_len = fstr->len;

			err = fscrypt_fname_disk_to_usr(d->inode,
						(u32)le32_to_cpu(de->hash_code),
						0, &de_name, fstr);
			if (err)
				goto out;

			de_name = *fstr;
			fstr->len = save_len;
		}

		if (!dir_emit(ctx, de_name.name, de_name.len,
					le32_to_cpu(de->ino), d_type)) {
			err = 1;
			goto out;
		}

		if (readdir_ra)
			f2fs_ra_node_page(sbi, le32_to_cpu(de->ino));

		ctx->pos = start_pos + bit_pos;
		found_valid_dirent = true;
	}
out:
	if (readdir_ra)
		blk_finish_plug(&plug);
	return err;
}

static int f2fs_readdir(struct file *file, struct dir_context *ctx)
{
	struct inode *inode = file_inode(file);
	unsigned long npages = dir_blocks(inode);
	struct f2fs_dentry_block *dentry_blk = NULL;
	struct page *dentry_page = NULL;
	struct file_ra_state *ra = &file->f_ra;
	loff_t start_pos = ctx->pos;
	unsigned int n = ((unsigned long)ctx->pos / NR_DENTRY_IN_BLOCK);
	struct f2fs_dentry_ptr d;
	struct fscrypt_str fstr = FSTR_INIT(NULL, 0);
	int err = 0;

	if (IS_ENCRYPTED(inode)) {
		err = fscrypt_get_encryption_info(inode);
		if (err)
			goto out;

		err = fscrypt_fname_alloc_buffer(inode, F2FS_NAME_LEN, &fstr);
		if (err < 0)
			goto out;
	}

	if (f2fs_has_inline_dentry(inode)) {
		err = f2fs_read_inline_dir(file, ctx, &fstr);
		goto out_free;
	}

	for (; n < npages; n++, ctx->pos = n * NR_DENTRY_IN_BLOCK) {

		/* allow readdir() to be interrupted */
		if (fatal_signal_pending(current)) {
			err = -ERESTARTSYS;
			goto out_free;
		}
		cond_resched();

		/* readahead for multi pages of dir */
		if (npages - n > 1 && !ra_has_index(ra, n))
			page_cache_sync_readahead(inode->i_mapping, ra, file, n,
				min(npages - n, (pgoff_t)MAX_DIR_RA_PAGES));

		dentry_page = f2fs_find_data_page(inode, n);
		if (IS_ERR(dentry_page)) {
			err = PTR_ERR(dentry_page);
			if (err == -ENOENT) {
				err = 0;
				continue;
			} else {
				goto out_free;
			}
		}

		dentry_blk = page_address(dentry_page);

		make_dentry_ptr_block(inode, &d, dentry_blk);

		err = f2fs_fill_dentries(ctx, &d,
				n * NR_DENTRY_IN_BLOCK, &fstr);
		if (err) {
			f2fs_put_page(dentry_page, 0);
			break;
		}

		f2fs_put_page(dentry_page, 0);
	}
out_free:
	fscrypt_fname_free_buffer(&fstr);
out:
	trace_f2fs_readdir(inode, start_pos, ctx->pos, err);
	return err < 0 ? err : 0;
}

static int f2fs_dir_open(struct inode *inode, struct file *filp)
{
	if (IS_ENCRYPTED(inode))
		return fscrypt_get_encryption_info(inode) ? -EACCES : 0;
	return 0;
}

const struct file_operations f2fs_dir_operations = {
	.llseek		= generic_file_llseek,
	.read		= generic_read_dir,
	.iterate_shared	= f2fs_readdir,
	.fsync		= f2fs_sync_file,
	.open		= f2fs_dir_open,
	.unlocked_ioctl	= f2fs_ioctl,
#ifdef CONFIG_COMPAT
	.compat_ioctl   = f2fs_compat_ioctl,
#endif
};<|MERGE_RESOLUTION|>--- conflicted
+++ resolved
@@ -82,28 +82,19 @@
 #ifdef CONFIG_UNICODE
 	struct super_block *sb = dir->i_sb;
 
-	if (IS_CASEFOLDED(dir) &&
-	    !is_dot_dotdot(fname->usr_fname->name, fname->usr_fname->len)) {
+	if (IS_CASEFOLDED(dir)) {
 		fname->cf_name.name = f2fs_kmem_cache_alloc(f2fs_cf_name_slab,
 					GFP_NOFS, false, F2FS_SB(sb));
 		if (!fname->cf_name.name)
 			return -ENOMEM;
-<<<<<<< HEAD
-		fname->cf_name.len = utf8_casefold(sbi->sb->s_encoding,
-=======
 		fname->cf_name.len = utf8_casefold(sb->s_encoding,
->>>>>>> b13285ae
 						   fname->usr_fname,
 						   fname->cf_name.name,
 						   F2FS_NAME_LEN);
 		if ((int)fname->cf_name.len <= 0) {
 			kmem_cache_free(f2fs_cf_name_slab, fname->cf_name.name);
 			fname->cf_name.name = NULL;
-<<<<<<< HEAD
-			if (sb_has_enc_strict_mode(dir->i_sb))
-=======
 			if (sb_has_strict_encoding(sb))
->>>>>>> b13285ae
 				return -EINVAL;
 			/* fall back to treating name as opaque byte sequence */
 		}
@@ -238,19 +229,11 @@
 			FSTR_INIT((u8 *)de_name, de_name_len);
 
 		if (WARN_ON_ONCE(!fscrypt_has_encryption_key(dir)))
-<<<<<<< HEAD
-			return false;
-
-		decrypted_name.name = kmalloc(de_name_len, GFP_KERNEL);
-		if (!decrypted_name.name)
-			return false;
-=======
 			return -EINVAL;
 
 		decrypted_name.name = kmalloc(de_name_len, GFP_KERNEL);
 		if (!decrypted_name.name)
 			return -ENOMEM;
->>>>>>> b13285ae
 		res = fscrypt_fname_disk_to_usr(dir, 0, 0, &encrypted_name,
 						&decrypted_name);
 		if (res < 0)
@@ -260,21 +243,6 @@
 	}
 
 	res = utf8_strncasecmp_folded(um, name, &entry);
-<<<<<<< HEAD
-	if (res < 0) {
-		/*
-		 * In strict mode, ignore invalid names.  In non-strict mode,
-		 * fall back to treating them as opaque byte sequences.
-		 */
-		if (sb_has_enc_strict_mode(sb) || name->len != entry.len)
-			res = 1;
-		else
-			res = memcmp(name->name, entry.name, name->len);
-	}
-out:
-	kfree(decrypted_name.name);
-	return res == 0;
-=======
 	/*
 	 * In strict mode, ignore invalid names.  In non-strict mode,
 	 * fall back to treating them as opaque byte sequences.
@@ -289,7 +257,6 @@
 out:
 	kfree(decrypted_name.name);
 	return res;
->>>>>>> b13285ae
 }
 #endif /* CONFIG_UNICODE */
 
