--- conflicted
+++ resolved
@@ -1480,13 +1480,10 @@
 		if (phase == 3) {
 			inode = f2fs_iget(sb, dni.ino);
 			if (IS_ERR(inode) || is_bad_inode(inode) ||
-<<<<<<< HEAD
-					special_file(inode->i_mode))
-=======
 					special_file(inode->i_mode)) {
 				set_sbi_flag(sbi, SBI_NEED_FSCK);
->>>>>>> 47ab0764
 				continue;
+                        }
 
 			if (!f2fs_down_write_trylock(
 				&F2FS_I(inode)->i_gc_rwsem[WRITE])) {
