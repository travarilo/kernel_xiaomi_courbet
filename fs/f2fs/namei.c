--- conflicted
+++ resolved
@@ -35,10 +35,13 @@
 	if (!inode)
 		return ERR_PTR(-ENOMEM);
 
+	f2fs_lock_op(sbi);
 	if (!f2fs_alloc_nid(sbi, &ino)) {
+		f2fs_unlock_op(sbi);
 		err = -ENOSPC;
 		goto fail;
 	}
+	f2fs_unlock_op(sbi);
 
 	nid_free = true;
 
@@ -83,6 +86,8 @@
 	if (test_opt(sbi, INLINE_XATTR))
 		set_inode_flag(inode, FI_INLINE_XATTR);
 
+	if (test_opt(sbi, INLINE_DATA) && f2fs_may_inline_data(inode))
+		set_inode_flag(inode, FI_INLINE_DATA);
 	if (f2fs_may_inline_dentry(inode))
 		set_inode_flag(inode, FI_INLINE_DENTRY);
 
@@ -99,6 +104,10 @@
 
 	f2fs_init_extent_tree(inode, NULL);
 
+	stat_inc_inline_xattr(inode);
+	stat_inc_inline_inode(inode);
+	stat_inc_inline_dir(inode);
+
 	F2FS_I(inode)->i_flags =
 		f2fs_mask_flags(mode, F2FS_I(dir)->i_flags & F2FS_FL_INHERITED);
 
@@ -114,14 +123,6 @@
 					f2fs_may_compress(inode))
 			set_compress_context(inode);
 	}
-
-	/* Should enable inline_data after compression set */
-	if (test_opt(sbi, INLINE_DATA) && f2fs_may_inline_data(inode))
-		set_inode_flag(inode, FI_INLINE_DATA);
-
-	stat_inc_inline_xattr(inode);
-	stat_inc_inline_inode(inode);
-	stat_inc_inline_dir(inode);
 
 	f2fs_set_inode_flags(inode);
 
@@ -321,9 +322,6 @@
 		if (!is_extension_exist(name, ext[i], false))
 			continue;
 
-		/* Do not use inline_data with compression */
-		stat_dec_inline_inode(inode);
-		clear_inode_flag(inode, FI_INLINE_DATA);
 		set_compress_context(inode);
 		return;
 	}
@@ -456,13 +454,6 @@
 		f2fs_info(sbi, "skip recovering inline_dots inode (ino:%lu, pino:%u) in readonly mountpoint",
 			  dir->i_ino, pino);
 		return 0;
-	}
-
-	if (!S_ISDIR(dir->i_mode)) {
-		f2fs_err(sbi, "inconsistent inode status, skip recovering inline_dots inode (ino:%lu, i_mode:%u, pino:%u)",
-			  dir->i_ino, dir->i_mode, pino);
-		set_sbi_flag(sbi, SBI_NEED_FSCK);
-		return -ENOTDIR;
 	}
 
 	err = f2fs_dquot_initialize(dir);
@@ -520,11 +511,7 @@
 	}
 
 	err = f2fs_prepare_lookup(dir, dentry, &fname);
-<<<<<<< HEAD
-	generic_set_encrypted_ci_d_ops(dir, dentry);
-=======
 	generic_set_encrypted_ci_d_ops(dentry);
->>>>>>> b13285ae
 	if (err == -ENOENT)
 		goto out_splice;
 	if (err)
@@ -842,9 +829,8 @@
 	return err;
 }
 
-static int __f2fs_tmpfile(struct inode *dir,
-			  struct dentry *dentry, umode_t mode, bool is_whiteout,
-			  struct inode **new_inode)
+static int __f2fs_tmpfile(struct inode *dir, struct dentry *dentry,
+					umode_t mode, struct inode **whiteout)
 {
 	struct f2fs_sb_info *sbi = F2FS_I_SB(dir);
 	struct inode *inode;
@@ -858,7 +844,7 @@
 	if (IS_ERR(inode))
 		return PTR_ERR(inode);
 
-	if (is_whiteout) {
+	if (whiteout) {
 		init_special_inode(inode, inode->i_mode, WHITEOUT_DEV);
 		inode->i_op = &f2fs_special_inode_operations;
 	} else {
@@ -883,24 +869,20 @@
 	f2fs_add_orphan_inode(inode);
 	f2fs_alloc_nid_done(sbi, inode->i_ino);
 
-	if (is_whiteout) {
+	if (whiteout) {
 		f2fs_i_links_write(inode, false);
 
 		spin_lock(&inode->i_lock);
 		inode->i_state |= I_LINKABLE;
 		spin_unlock(&inode->i_lock);
+
+		*whiteout = inode;
 	} else {
-		if (dentry)
-			d_tmpfile(dentry, inode);
-		else
-			f2fs_i_links_write(inode, false);
+		d_tmpfile(dentry, inode);
 	}
 	/* link_count was changed by d_tmpfile as well. */
 	f2fs_unlock_op(sbi);
 	unlock_new_inode(inode);
-
-	if (new_inode)
-		*new_inode = inode;
 
 	f2fs_balance_fs(sbi, true);
 	return 0;
@@ -921,7 +903,7 @@
 	if (!f2fs_is_checkpoint_ready(sbi))
 		return -ENOSPC;
 
-	return __f2fs_tmpfile(dir, dentry, mode, false, NULL);
+	return __f2fs_tmpfile(dir, dentry, mode, NULL);
 }
 
 static int f2fs_create_whiteout(struct inode *dir, struct inode **whiteout)
@@ -929,14 +911,7 @@
 	if (unlikely(f2fs_cp_error(F2FS_I_SB(dir))))
 		return -EIO;
 
-	return __f2fs_tmpfile(dir, NULL,
-				S_IFCHR | WHITEOUT_MODE, true, whiteout);
-}
-
-int f2fs_get_tmpfile(struct inode *dir,
-		     struct inode **new_inode)
-{
-	return __f2fs_tmpfile(dir, NULL, S_IFREG, false, new_inode);
+	return __f2fs_tmpfile(dir, NULL, S_IFCHR | WHITEOUT_MODE, whiteout);
 }
 
 static int f2fs_rename(struct inode *old_dir, struct dentry *old_dentry,
