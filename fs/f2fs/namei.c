// SPDX-License-Identifier: GPL-2.0
/*
 * fs/f2fs/namei.c
 *
 * Copyright (c) 2012 Samsung Electronics Co., Ltd.
 *             http://www.samsung.com/
 */
#include <linux/fs.h>
#include <linux/f2fs_fs.h>
#include <linux/pagemap.h>
#include <linux/sched.h>
#include <linux/ctype.h>
#include <linux/dcache.h>
#include <linux/namei.h>
#include <linux/quotaops.h>

#include "f2fs.h"
#include "node.h"
#include "segment.h"
#include "xattr.h"
#include "acl.h"
#include <trace/events/f2fs.h>

static struct inode *f2fs_new_inode(struct inode *dir, umode_t mode)
{
	struct f2fs_sb_info *sbi = F2FS_I_SB(dir);
	nid_t ino;
	struct inode *inode;
	bool nid_free = false;
	int xattr_size = 0;
	int err;

	inode = new_inode(dir->i_sb);
	if (!inode)
		return ERR_PTR(-ENOMEM);

	f2fs_lock_op(sbi);
	if (!f2fs_alloc_nid(sbi, &ino)) {
		f2fs_unlock_op(sbi);
		err = -ENOSPC;
		goto fail;
	}
	f2fs_unlock_op(sbi);

	nid_free = true;

	inode_init_owner(inode, dir, mode);

	inode->i_ino = ino;
	inode->i_blocks = 0;
	inode->i_mtime = inode->i_atime = inode->i_ctime =
			F2FS_I(inode)->i_crtime = current_time(inode);
	inode->i_generation = sbi->s_next_generation++;

	if (S_ISDIR(inode->i_mode))
		F2FS_I(inode)->i_current_depth = 1;

	err = insert_inode_locked(inode);
	if (err) {
		err = -EINVAL;
		goto fail;
	}

	if (f2fs_sb_has_project_quota(sbi->sb) &&
		(F2FS_I(dir)->i_flags & F2FS_PROJINHERIT_FL))
		F2FS_I(inode)->i_projid = F2FS_I(dir)->i_projid;
	else
		F2FS_I(inode)->i_projid = make_kprojid(&init_user_ns,
							F2FS_DEF_PROJID);

	err = dquot_initialize(inode);
	if (err)
		goto fail_drop;

	set_inode_flag(inode, FI_NEW_INODE);

	set_inode_flag(inode, FI_NEW_INODE);

	/* If the directory encrypted, then we should encrypt the inode. */
	if ((f2fs_encrypted_inode(dir) || DUMMY_ENCRYPTION_ENABLED(sbi)) &&
				f2fs_may_encrypt(inode))
		f2fs_set_encrypted_inode(inode);

	if (f2fs_sb_has_extra_attr(sbi->sb)) {
		set_inode_flag(inode, FI_EXTRA_ATTR);
		F2FS_I(inode)->i_extra_isize = F2FS_TOTAL_EXTRA_ATTR_SIZE;
	}

	if (test_opt(sbi, INLINE_XATTR))
		set_inode_flag(inode, FI_INLINE_XATTR);

	if (test_opt(sbi, INLINE_DATA) && f2fs_may_inline_data(inode))
		set_inode_flag(inode, FI_INLINE_DATA);
	if (f2fs_may_inline_dentry(inode))
		set_inode_flag(inode, FI_INLINE_DENTRY);

	if (f2fs_sb_has_flexible_inline_xattr(sbi->sb)) {
		f2fs_bug_on(sbi, !f2fs_has_extra_attr(inode));
		if (f2fs_has_inline_xattr(inode))
			xattr_size = F2FS_OPTION(sbi).inline_xattr_size;
		/* Otherwise, will be 0 */
	} else if (f2fs_has_inline_xattr(inode) ||
				f2fs_has_inline_dentry(inode)) {
		xattr_size = DEFAULT_INLINE_XATTR_ADDRS;
	}
	F2FS_I(inode)->i_inline_xattr_size = xattr_size;

	f2fs_init_extent_tree(inode, NULL);

	stat_inc_inline_xattr(inode);
	stat_inc_inline_inode(inode);
	stat_inc_inline_dir(inode);

	F2FS_I(inode)->i_flags =
		f2fs_mask_flags(mode, F2FS_I(dir)->i_flags & F2FS_FL_INHERITED);

	if (S_ISDIR(inode->i_mode))
		F2FS_I(inode)->i_flags |= F2FS_INDEX_FL;

	if (F2FS_I(inode)->i_flags & F2FS_PROJINHERIT_FL)
		set_inode_flag(inode, FI_PROJ_INHERIT);

	f2fs_set_inode_flags(inode);

	trace_f2fs_new_inode(inode, 0);
	return inode;

fail:
	trace_f2fs_new_inode(inode, err);
	make_bad_inode(inode);
	if (nid_free)
		set_inode_flag(inode, FI_FREE_NID);
	iput(inode);
	return ERR_PTR(err);
fail_drop:
	trace_f2fs_new_inode(inode, err);
	dquot_drop(inode);
	inode->i_flags |= S_NOQUOTA;
	if (nid_free)
		set_inode_flag(inode, FI_FREE_NID);
	clear_nlink(inode);
	unlock_new_inode(inode);
	iput(inode);
	return ERR_PTR(err);
}

static int is_extension_exist(const unsigned char *s, const char *sub)
{
	size_t slen = strlen(s);
	size_t sublen = strlen(sub);
	int i;

	/*
	 * filename format of multimedia file should be defined as:
	 * "filename + '.' + extension + (optional: '.' + temp extension)".
	 */
	if (slen < sublen + 2)
		return 0;

	for (i = 1; i < slen - sublen; i++) {
		if (s[i] != '.')
			continue;
		if (!strncasecmp(s + i + 1, sub, sublen))
			return 1;
	}

	return 0;
}

/*
 * Set multimedia files as cold files for hot/cold data separation
 */
static inline void set_file_temperature(struct f2fs_sb_info *sbi, struct inode *inode,
		const unsigned char *name)
{
	__u8 (*extlist)[F2FS_EXTENSION_LEN] = sbi->raw_super->extension_list;
	int i, cold_count, hot_count;

	down_read(&sbi->sb_lock);

	cold_count = le32_to_cpu(sbi->raw_super->extension_count);
	hot_count = sbi->raw_super->hot_ext_count;

	for (i = 0; i < cold_count + hot_count; i++) {
<<<<<<< HEAD
		if (!is_extension_exist(name, extlist[i]))
			continue;
		if (i < cold_count)
			file_set_cold(inode);
		else
			file_set_hot(inode);
		break;
	}

	up_read(&sbi->sb_lock);
=======
		if (is_extension_exist(name, extlist[i]))
			break;
	}

	up_read(&sbi->sb_lock);

	if (i == cold_count + hot_count)
		return;

	if (i < cold_count)
		file_set_cold(inode);
	else
		file_set_hot(inode);
>>>>>>> 71347a7a
}

int f2fs_update_extension_list(struct f2fs_sb_info *sbi, const char *name,
							bool hot, bool set)
{
	__u8 (*extlist)[F2FS_EXTENSION_LEN] = sbi->raw_super->extension_list;
	int cold_count = le32_to_cpu(sbi->raw_super->extension_count);
	int hot_count = sbi->raw_super->hot_ext_count;
	int total_count = cold_count + hot_count;
	int start, count;
	int i;

	if (set) {
		if (total_count == F2FS_MAX_EXTENSION)
			return -EINVAL;
	} else {
		if (!hot && !cold_count)
			return -EINVAL;
		if (hot && !hot_count)
			return -EINVAL;
	}

	if (hot) {
		start = cold_count;
		count = total_count;
	} else {
		start = 0;
		count = cold_count;
	}

	for (i = start; i < count; i++) {
		if (strcmp(name, extlist[i]))
			continue;

		if (set)
			return -EINVAL;

		memcpy(extlist[i], extlist[i + 1],
				F2FS_EXTENSION_LEN * (total_count - i - 1));
		memset(extlist[total_count - 1], 0, F2FS_EXTENSION_LEN);
		if (hot)
			sbi->raw_super->hot_ext_count = hot_count - 1;
		else
			sbi->raw_super->extension_count =
						cpu_to_le32(cold_count - 1);
		return 0;
	}

	if (!set)
		return -EINVAL;

	if (hot) {
		memcpy(extlist[count], name, strlen(name));
		sbi->raw_super->hot_ext_count = hot_count + 1;
	} else {
		char buf[F2FS_MAX_EXTENSION][F2FS_EXTENSION_LEN];

		memcpy(buf, &extlist[cold_count],
				F2FS_EXTENSION_LEN * hot_count);
		memset(extlist[cold_count], 0, F2FS_EXTENSION_LEN);
		memcpy(extlist[cold_count], name, strlen(name));
		memcpy(&extlist[cold_count + 1], buf,
				F2FS_EXTENSION_LEN * hot_count);
		sbi->raw_super->extension_count = cpu_to_le32(cold_count + 1);
	}
	return 0;
}

static int f2fs_create(struct inode *dir, struct dentry *dentry, umode_t mode,
						bool excl)
{
	struct f2fs_sb_info *sbi = F2FS_I_SB(dir);
	struct inode *inode;
	nid_t ino = 0;
	int err;

	if (unlikely(f2fs_cp_error(sbi)))
		return -EIO;
<<<<<<< HEAD
=======
	err = f2fs_is_checkpoint_ready(sbi);
	if (err)
		return err;
>>>>>>> 71347a7a

	err = dquot_initialize(dir);
	if (err)
		return err;

	inode = f2fs_new_inode(dir, mode);
	if (IS_ERR(inode))
		return PTR_ERR(inode);

	if (!test_opt(sbi, DISABLE_EXT_IDENTIFY))
		set_file_temperature(sbi, inode, dentry->d_name.name);

	inode->i_op = &f2fs_file_inode_operations;
	inode->i_fop = &f2fs_file_operations;
	inode->i_mapping->a_ops = &f2fs_dblock_aops;
	ino = inode->i_ino;

	f2fs_lock_op(sbi);
	err = f2fs_add_link(dentry, inode);
	if (err)
		goto out;
	f2fs_unlock_op(sbi);

	f2fs_alloc_nid_done(sbi, ino);

	d_instantiate_new(dentry, inode);

	if (IS_DIRSYNC(dir))
		f2fs_sync_fs(sbi->sb, 1);

	f2fs_balance_fs(sbi, true);
	return 0;
out:
	f2fs_handle_failed_inode(inode);
	return err;
}

static int f2fs_link(struct dentry *old_dentry, struct inode *dir,
		struct dentry *dentry)
{
	struct inode *inode = d_inode(old_dentry);
	struct f2fs_sb_info *sbi = F2FS_I_SB(dir);
	int err;

	if (unlikely(f2fs_cp_error(sbi)))
		return -EIO;
<<<<<<< HEAD
=======
	err = f2fs_is_checkpoint_ready(sbi);
	if (err)
		return err;
>>>>>>> 71347a7a

	err = fscrypt_prepare_link(old_dentry, dir, dentry);
	if (err)
		return err;

	if (is_inode_flag_set(dir, FI_PROJ_INHERIT) &&
			(!projid_eq(F2FS_I(dir)->i_projid,
			F2FS_I(old_dentry->d_inode)->i_projid)))
		return -EXDEV;

	err = dquot_initialize(dir);
	if (err)
		return err;

	f2fs_balance_fs(sbi, true);

	inode->i_ctime = current_time(inode);
	ihold(inode);

	set_inode_flag(inode, FI_INC_LINK);
	f2fs_lock_op(sbi);
	err = f2fs_add_link(dentry, inode);
	if (err)
		goto out;
	f2fs_unlock_op(sbi);

	d_instantiate(dentry, inode);

	if (IS_DIRSYNC(dir))
		f2fs_sync_fs(sbi->sb, 1);
	return 0;
out:
	clear_inode_flag(inode, FI_INC_LINK);
	iput(inode);
	f2fs_unlock_op(sbi);
	return err;
}

struct dentry *f2fs_get_parent(struct dentry *child)
{
	struct qstr dotdot = QSTR_INIT("..", 2);
	struct page *page;
	unsigned long ino = f2fs_inode_by_name(d_inode(child), &dotdot, &page);
	if (!ino) {
		if (IS_ERR(page))
			return ERR_CAST(page);
		return ERR_PTR(-ENOENT);
	}
	return d_obtain_alias(f2fs_iget(child->d_sb, ino));
}

static int __recover_dot_dentries(struct inode *dir, nid_t pino)
{
	struct f2fs_sb_info *sbi = F2FS_I_SB(dir);
	struct qstr dot = QSTR_INIT(".", 1);
	struct qstr dotdot = QSTR_INIT("..", 2);
	struct f2fs_dir_entry *de;
	struct page *page;
	int err = 0;

	if (f2fs_readonly(sbi->sb)) {
		f2fs_msg(sbi->sb, KERN_INFO,
			"skip recovering inline_dots inode (ino:%lu, pino:%u) "
			"in readonly mountpoint", dir->i_ino, pino);
		return 0;
	}

	err = dquot_initialize(dir);
	if (err)
		return err;

	f2fs_balance_fs(sbi, true);

	f2fs_lock_op(sbi);

	de = f2fs_find_entry(dir, &dot, &page);
	if (de) {
		f2fs_put_page(page, 0);
	} else if (IS_ERR(page)) {
		err = PTR_ERR(page);
		goto out;
	} else {
		err = f2fs_do_add_link(dir, &dot, NULL, dir->i_ino, S_IFDIR);
		if (err)
			goto out;
	}

	de = f2fs_find_entry(dir, &dotdot, &page);
	if (de)
		f2fs_put_page(page, 0);
	else if (IS_ERR(page))
		err = PTR_ERR(page);
	else
		err = f2fs_do_add_link(dir, &dotdot, NULL, pino, S_IFDIR);
out:
	if (!err)
		clear_inode_flag(dir, FI_INLINE_DOTS);

	f2fs_unlock_op(sbi);
	return err;
}

static struct dentry *f2fs_lookup(struct inode *dir, struct dentry *dentry,
		unsigned int flags)
{
	struct inode *inode = NULL;
	struct f2fs_dir_entry *de;
	struct page *page;
	struct dentry *new;
	nid_t ino = -1;
	int err = 0;
	unsigned int root_ino = F2FS_ROOT_INO(F2FS_I_SB(dir));

	trace_f2fs_lookup_start(dir, dentry, flags);

	err = fscrypt_prepare_lookup(dir, dentry, flags);
	if (err)
		goto out;

	if (dentry->d_name.len > F2FS_NAME_LEN) {
		err = -ENAMETOOLONG;
		goto out;
	}

	de = f2fs_find_entry(dir, &dentry->d_name, &page);
	if (!de) {
		if (IS_ERR(page)) {
			err = PTR_ERR(page);
			goto out;
		}
		goto out_splice;
	}

	ino = le32_to_cpu(de->ino);
	f2fs_put_page(page, 0);

	inode = f2fs_iget(dir->i_sb, ino);
	if (IS_ERR(inode)) {
		err = PTR_ERR(inode);
		goto out;
	}

	if ((dir->i_ino == root_ino) && f2fs_has_inline_dots(dir)) {
		err = __recover_dot_dentries(dir, root_ino);
		if (err)
			goto out_iput;
	}

	if (f2fs_has_inline_dots(inode)) {
		err = __recover_dot_dentries(inode, dir->i_ino);
		if (err)
			goto out_iput;
	}
	if (f2fs_encrypted_inode(dir) &&
	    (S_ISDIR(inode->i_mode) || S_ISLNK(inode->i_mode)) &&
	    !fscrypt_has_permitted_context(dir, inode)) {
		f2fs_msg(inode->i_sb, KERN_WARNING,
			 "Inconsistent encryption contexts: %lu/%lu",
			 dir->i_ino, inode->i_ino);
		err = -EPERM;
		goto out_iput;
	}
out_splice:
	new = d_splice_alias(inode, dentry);
	if (IS_ERR(new))
		err = PTR_ERR(new);
	trace_f2fs_lookup_end(dir, dentry, ino, err);
	return new;
out_iput:
	iput(inode);
out:
	trace_f2fs_lookup_end(dir, dentry, ino, err);
	return ERR_PTR(err);
}

static int f2fs_unlink(struct inode *dir, struct dentry *dentry)
{
	struct f2fs_sb_info *sbi = F2FS_I_SB(dir);
	struct inode *inode = d_inode(dentry);
	struct f2fs_dir_entry *de;
	struct page *page;
	int err = -ENOENT;

	trace_f2fs_unlink_enter(dir, dentry);

	if (unlikely(f2fs_cp_error(sbi)))
		return -EIO;

	err = dquot_initialize(dir);
	if (err)
		return err;
	err = dquot_initialize(inode);
	if (err)
		return err;

	de = f2fs_find_entry(dir, &dentry->d_name, &page);
	if (!de) {
		if (IS_ERR(page))
			err = PTR_ERR(page);
		goto fail;
	}

	f2fs_balance_fs(sbi, true);

	f2fs_lock_op(sbi);
	err = f2fs_acquire_orphan_inode(sbi);
	if (err) {
		f2fs_unlock_op(sbi);
		f2fs_put_page(page, 0);
		goto fail;
	}
	f2fs_delete_entry(de, page, dir, inode);
	f2fs_unlock_op(sbi);

	if (IS_DIRSYNC(dir))
		f2fs_sync_fs(sbi->sb, 1);
fail:
	trace_f2fs_unlink_exit(inode, err);
	return err;
}

static const char *f2fs_get_link(struct dentry *dentry,
				 struct inode *inode,
				 struct delayed_call *done)
{
	const char *link = page_get_link(dentry, inode, done);
	if (!IS_ERR(link) && !*link) {
		/* this is broken symlink case */
		do_delayed_call(done);
		clear_delayed_call(done);
		link = ERR_PTR(-ENOENT);
	}
	return link;
}

static int f2fs_symlink(struct inode *dir, struct dentry *dentry,
					const char *symname)
{
	struct f2fs_sb_info *sbi = F2FS_I_SB(dir);
	struct inode *inode;
	size_t len = strlen(symname);
	struct fscrypt_str disk_link;
	int err;

	if (unlikely(f2fs_cp_error(sbi)))
		return -EIO;
<<<<<<< HEAD
=======
	err = f2fs_is_checkpoint_ready(sbi);
	if (err)
		return err;
>>>>>>> 71347a7a

	err = fscrypt_prepare_symlink(dir, symname, len, dir->i_sb->s_blocksize,
				      &disk_link);
	if (err)
		return err;

	err = dquot_initialize(dir);
	if (err)
		return err;

	inode = f2fs_new_inode(dir, S_IFLNK | S_IRWXUGO);
	if (IS_ERR(inode))
		return PTR_ERR(inode);

	if (IS_ENCRYPTED(inode))
		inode->i_op = &f2fs_encrypted_symlink_inode_operations;
	else
		inode->i_op = &f2fs_symlink_inode_operations;
	inode_nohighmem(inode);
	inode->i_mapping->a_ops = &f2fs_dblock_aops;

	f2fs_lock_op(sbi);
	err = f2fs_add_link(dentry, inode);
	if (err)
		goto out_f2fs_handle_failed_inode;
	f2fs_unlock_op(sbi);
	f2fs_alloc_nid_done(sbi, inode->i_ino);

	err = fscrypt_encrypt_symlink(inode, symname, len, &disk_link);
	if (err)
		goto err_out;

	err = page_symlink(inode, disk_link.name, disk_link.len);

err_out:
	d_instantiate_new(dentry, inode);

	/*
	 * Let's flush symlink data in order to avoid broken symlink as much as
	 * possible. Nevertheless, fsyncing is the best way, but there is no
	 * way to get a file descriptor in order to flush that.
	 *
	 * Note that, it needs to do dir->fsync to make this recoverable.
	 * If the symlink path is stored into inline_data, there is no
	 * performance regression.
	 */
	if (!err) {
		filemap_write_and_wait_range(inode->i_mapping, 0,
							disk_link.len - 1);

		if (IS_DIRSYNC(dir))
			f2fs_sync_fs(sbi->sb, 1);
	} else {
		f2fs_unlink(dir, dentry);
	}

	f2fs_balance_fs(sbi, true);
	goto out_free_encrypted_link;

out_f2fs_handle_failed_inode:
	f2fs_handle_failed_inode(inode);
out_free_encrypted_link:
	if (disk_link.name != (unsigned char *)symname)
		kfree(disk_link.name);
	return err;
}

static int f2fs_mkdir(struct inode *dir, struct dentry *dentry, umode_t mode)
{
	struct f2fs_sb_info *sbi = F2FS_I_SB(dir);
	struct inode *inode;
	int err;

	if (unlikely(f2fs_cp_error(sbi)))
		return -EIO;

	err = dquot_initialize(dir);
	if (err)
		return err;

	inode = f2fs_new_inode(dir, S_IFDIR | mode);
	if (IS_ERR(inode))
		return PTR_ERR(inode);

	inode->i_op = &f2fs_dir_inode_operations;
	inode->i_fop = &f2fs_dir_operations;
	inode->i_mapping->a_ops = &f2fs_dblock_aops;
	inode_nohighmem(inode);

	set_inode_flag(inode, FI_INC_LINK);
	f2fs_lock_op(sbi);
	err = f2fs_add_link(dentry, inode);
	if (err)
		goto out_fail;
	f2fs_unlock_op(sbi);

	f2fs_alloc_nid_done(sbi, inode->i_ino);

	d_instantiate_new(dentry, inode);

	if (IS_DIRSYNC(dir))
		f2fs_sync_fs(sbi->sb, 1);

	f2fs_balance_fs(sbi, true);
	return 0;

out_fail:
	clear_inode_flag(inode, FI_INC_LINK);
	f2fs_handle_failed_inode(inode);
	return err;
}

static int f2fs_rmdir(struct inode *dir, struct dentry *dentry)
{
	struct inode *inode = d_inode(dentry);
	if (f2fs_empty_dir(inode))
		return f2fs_unlink(dir, dentry);
	return -ENOTEMPTY;
}

static int f2fs_mknod(struct inode *dir, struct dentry *dentry,
				umode_t mode, dev_t rdev)
{
	struct f2fs_sb_info *sbi = F2FS_I_SB(dir);
	struct inode *inode;
	int err = 0;

	if (unlikely(f2fs_cp_error(sbi)))
		return -EIO;
<<<<<<< HEAD
=======
	err = f2fs_is_checkpoint_ready(sbi);
	if (err)
		return err;
>>>>>>> 71347a7a

	err = dquot_initialize(dir);
	if (err)
		return err;

	inode = f2fs_new_inode(dir, mode);
	if (IS_ERR(inode))
		return PTR_ERR(inode);

	init_special_inode(inode, inode->i_mode, rdev);
	inode->i_op = &f2fs_special_inode_operations;

	f2fs_lock_op(sbi);
	err = f2fs_add_link(dentry, inode);
	if (err)
		goto out;
	f2fs_unlock_op(sbi);

	f2fs_alloc_nid_done(sbi, inode->i_ino);

	d_instantiate_new(dentry, inode);

	if (IS_DIRSYNC(dir))
		f2fs_sync_fs(sbi->sb, 1);

	f2fs_balance_fs(sbi, true);
	return 0;
out:
	f2fs_handle_failed_inode(inode);
	return err;
}

static int __f2fs_tmpfile(struct inode *dir, struct dentry *dentry,
					umode_t mode, struct inode **whiteout)
{
	struct f2fs_sb_info *sbi = F2FS_I_SB(dir);
	struct inode *inode;
	int err;

	err = dquot_initialize(dir);
	if (err)
		return err;

	inode = f2fs_new_inode(dir, mode);
	if (IS_ERR(inode))
		return PTR_ERR(inode);

	if (whiteout) {
		init_special_inode(inode, inode->i_mode, WHITEOUT_DEV);
		inode->i_op = &f2fs_special_inode_operations;
	} else {
		inode->i_op = &f2fs_file_inode_operations;
		inode->i_fop = &f2fs_file_operations;
		inode->i_mapping->a_ops = &f2fs_dblock_aops;
	}

	f2fs_lock_op(sbi);
	err = f2fs_acquire_orphan_inode(sbi);
	if (err)
		goto out;

	err = f2fs_do_tmpfile(inode, dir);
	if (err)
		goto release_out;

	/*
	 * add this non-linked tmpfile to orphan list, in this way we could
	 * remove all unused data of tmpfile after abnormal power-off.
	 */
	f2fs_add_orphan_inode(inode);
	f2fs_alloc_nid_done(sbi, inode->i_ino);

	if (whiteout) {
		f2fs_i_links_write(inode, false);
		*whiteout = inode;
	} else {
		d_tmpfile(dentry, inode);
	}
	/* link_count was changed by d_tmpfile as well. */
	f2fs_unlock_op(sbi);
	unlock_new_inode(inode);

	f2fs_balance_fs(sbi, true);
	return 0;

release_out:
	f2fs_release_orphan_inode(sbi);
out:
	f2fs_handle_failed_inode(inode);
	return err;
}

static int f2fs_tmpfile(struct inode *dir, struct dentry *dentry, umode_t mode)
{
	struct f2fs_sb_info *sbi = F2FS_I_SB(dir);

	if (unlikely(f2fs_cp_error(sbi)))
		return -EIO;

	if (f2fs_encrypted_inode(dir) || DUMMY_ENCRYPTION_ENABLED(sbi)) {
		int err = fscrypt_get_encryption_info(dir);
		if (err)
			return err;
	}

	return __f2fs_tmpfile(dir, dentry, mode, NULL);
}

static int f2fs_create_whiteout(struct inode *dir, struct inode **whiteout)
{
	if (unlikely(f2fs_cp_error(F2FS_I_SB(dir))))
		return -EIO;

	return __f2fs_tmpfile(dir, NULL, S_IFCHR | WHITEOUT_MODE, whiteout);
}

static int f2fs_rename(struct inode *old_dir, struct dentry *old_dentry,
			struct inode *new_dir, struct dentry *new_dentry,
			unsigned int flags)
{
	struct f2fs_sb_info *sbi = F2FS_I_SB(old_dir);
	struct inode *old_inode = d_inode(old_dentry);
	struct inode *new_inode = d_inode(new_dentry);
	struct inode *whiteout = NULL;
	struct page *old_dir_page;
	struct page *old_page, *new_page = NULL;
	struct f2fs_dir_entry *old_dir_entry = NULL;
	struct f2fs_dir_entry *old_entry;
	struct f2fs_dir_entry *new_entry;
	bool is_old_inline = f2fs_has_inline_dentry(old_dir);
<<<<<<< HEAD
	int err = -ENOENT;

	if (unlikely(f2fs_cp_error(sbi)))
		return -EIO;
=======
	int err;

	if (unlikely(f2fs_cp_error(sbi)))
		return -EIO;
	err = f2fs_is_checkpoint_ready(sbi);
	if (err)
		return err;
>>>>>>> 71347a7a

	if (is_inode_flag_set(new_dir, FI_PROJ_INHERIT) &&
			(!projid_eq(F2FS_I(new_dir)->i_projid,
			F2FS_I(old_dentry->d_inode)->i_projid)))
		return -EXDEV;

	err = dquot_initialize(old_dir);
	if (err)
		goto out;

	err = dquot_initialize(new_dir);
	if (err)
		goto out;

	if (new_inode) {
		err = dquot_initialize(new_inode);
		if (err)
			goto out;
	}

<<<<<<< HEAD
=======
	err = -ENOENT;
>>>>>>> 71347a7a
	old_entry = f2fs_find_entry(old_dir, &old_dentry->d_name, &old_page);
	if (!old_entry) {
		if (IS_ERR(old_page))
			err = PTR_ERR(old_page);
		goto out;
	}

	if (S_ISDIR(old_inode->i_mode)) {
		old_dir_entry = f2fs_parent_dir(old_inode, &old_dir_page);
		if (!old_dir_entry) {
			if (IS_ERR(old_dir_page))
				err = PTR_ERR(old_dir_page);
			goto out_old;
		}
	}

	if (flags & RENAME_WHITEOUT) {
		err = f2fs_create_whiteout(old_dir, &whiteout);
		if (err)
			goto out_dir;
	}

	if (new_inode) {

		err = -ENOTEMPTY;
		if (old_dir_entry && !f2fs_empty_dir(new_inode))
			goto out_whiteout;

		err = -ENOENT;
		new_entry = f2fs_find_entry(new_dir, &new_dentry->d_name,
						&new_page);
		if (!new_entry) {
			if (IS_ERR(new_page))
				err = PTR_ERR(new_page);
			goto out_whiteout;
		}

		f2fs_balance_fs(sbi, true);

		f2fs_lock_op(sbi);

		err = f2fs_acquire_orphan_inode(sbi);
		if (err)
			goto put_out_dir;

		f2fs_set_link(new_dir, new_entry, new_page, old_inode);

		new_inode->i_ctime = current_time(new_inode);
		down_write(&F2FS_I(new_inode)->i_sem);
		if (old_dir_entry)
			f2fs_i_links_write(new_inode, false);
		f2fs_i_links_write(new_inode, false);
		up_write(&F2FS_I(new_inode)->i_sem);

		if (!new_inode->i_nlink)
			f2fs_add_orphan_inode(new_inode);
		else
			f2fs_release_orphan_inode(sbi);
	} else {
		f2fs_balance_fs(sbi, true);

		f2fs_lock_op(sbi);

		err = f2fs_add_link(new_dentry, old_inode);
		if (err) {
			f2fs_unlock_op(sbi);
			goto out_whiteout;
		}

		if (old_dir_entry)
			f2fs_i_links_write(new_dir, true);

		/*
		 * old entry and new entry can locate in the same inline
		 * dentry in inode, when attaching new entry in inline dentry,
		 * it could force inline dentry conversion, after that,
		 * old_entry and old_page will point to wrong address, in
		 * order to avoid this, let's do the check and update here.
		 */
		if (is_old_inline && !f2fs_has_inline_dentry(old_dir)) {
			f2fs_put_page(old_page, 0);
			old_page = NULL;

			old_entry = f2fs_find_entry(old_dir,
						&old_dentry->d_name, &old_page);
			if (!old_entry) {
				err = -ENOENT;
				if (IS_ERR(old_page))
					err = PTR_ERR(old_page);
				f2fs_unlock_op(sbi);
				goto out_whiteout;
			}
		}
	}

	down_write(&F2FS_I(old_inode)->i_sem);
	if (!old_dir_entry || whiteout)
		file_lost_pino(old_inode);
	else
		F2FS_I(old_inode)->i_pino = new_dir->i_ino;
	up_write(&F2FS_I(old_inode)->i_sem);

	old_inode->i_ctime = current_time(old_inode);
	f2fs_mark_inode_dirty_sync(old_inode, false);

	f2fs_delete_entry(old_entry, old_page, old_dir, NULL);

	if (whiteout) {
		whiteout->i_state |= I_LINKABLE;
		set_inode_flag(whiteout, FI_INC_LINK);
		err = f2fs_add_link(old_dentry, whiteout);
		if (err)
			goto put_out_dir;
		whiteout->i_state &= ~I_LINKABLE;
		iput(whiteout);
	}

	if (old_dir_entry) {
		if (old_dir != new_dir && !whiteout)
			f2fs_set_link(old_inode, old_dir_entry,
						old_dir_page, new_dir);
		else
			f2fs_put_page(old_dir_page, 0);
		f2fs_i_links_write(old_dir, false);
	}
	if (F2FS_OPTION(sbi).fsync_mode == FSYNC_MODE_STRICT) {
		f2fs_add_ino_entry(sbi, new_dir->i_ino, TRANS_DIR_INO);
		if (S_ISDIR(old_inode->i_mode))
			f2fs_add_ino_entry(sbi, old_inode->i_ino,
							TRANS_DIR_INO);
	}

	f2fs_unlock_op(sbi);

	if (IS_DIRSYNC(old_dir) || IS_DIRSYNC(new_dir))
		f2fs_sync_fs(sbi->sb, 1);

	f2fs_update_time(sbi, REQ_TIME);
	return 0;

put_out_dir:
	f2fs_unlock_op(sbi);
	if (new_page)
		f2fs_put_page(new_page, 0);
out_whiteout:
	if (whiteout)
		iput(whiteout);
out_dir:
	if (old_dir_entry)
		f2fs_put_page(old_dir_page, 0);
out_old:
	f2fs_put_page(old_page, 0);
out:
	return err;
}

static int f2fs_cross_rename(struct inode *old_dir, struct dentry *old_dentry,
			     struct inode *new_dir, struct dentry *new_dentry)
{
	struct f2fs_sb_info *sbi = F2FS_I_SB(old_dir);
	struct inode *old_inode = d_inode(old_dentry);
	struct inode *new_inode = d_inode(new_dentry);
	struct page *old_dir_page, *new_dir_page;
	struct page *old_page, *new_page;
	struct f2fs_dir_entry *old_dir_entry = NULL, *new_dir_entry = NULL;
	struct f2fs_dir_entry *old_entry, *new_entry;
	int old_nlink = 0, new_nlink = 0;
<<<<<<< HEAD
	int err = -ENOENT;

	if (unlikely(f2fs_cp_error(sbi)))
		return -EIO;
=======
	int err;

	if (unlikely(f2fs_cp_error(sbi)))
		return -EIO;
	err = f2fs_is_checkpoint_ready(sbi);
	if (err)
		return err;
>>>>>>> 71347a7a

	if ((is_inode_flag_set(new_dir, FI_PROJ_INHERIT) &&
			!projid_eq(F2FS_I(new_dir)->i_projid,
			F2FS_I(old_dentry->d_inode)->i_projid)) ||
	    (is_inode_flag_set(new_dir, FI_PROJ_INHERIT) &&
			!projid_eq(F2FS_I(old_dir)->i_projid,
			F2FS_I(new_dentry->d_inode)->i_projid)))
		return -EXDEV;

	err = dquot_initialize(old_dir);
	if (err)
		goto out;

	err = dquot_initialize(new_dir);
	if (err)
		goto out;

	err = -ENOENT;
	old_entry = f2fs_find_entry(old_dir, &old_dentry->d_name, &old_page);
	if (!old_entry) {
		if (IS_ERR(old_page))
			err = PTR_ERR(old_page);
		goto out;
	}

	new_entry = f2fs_find_entry(new_dir, &new_dentry->d_name, &new_page);
	if (!new_entry) {
		if (IS_ERR(new_page))
			err = PTR_ERR(new_page);
		goto out_old;
	}

	/* prepare for updating ".." directory entry info later */
	if (old_dir != new_dir) {
		if (S_ISDIR(old_inode->i_mode)) {
			old_dir_entry = f2fs_parent_dir(old_inode,
							&old_dir_page);
			if (!old_dir_entry) {
				if (IS_ERR(old_dir_page))
					err = PTR_ERR(old_dir_page);
				goto out_new;
			}
		}

		if (S_ISDIR(new_inode->i_mode)) {
			new_dir_entry = f2fs_parent_dir(new_inode,
							&new_dir_page);
			if (!new_dir_entry) {
				if (IS_ERR(new_dir_page))
					err = PTR_ERR(new_dir_page);
				goto out_old_dir;
			}
		}
	}

	/*
	 * If cross rename between file and directory those are not
	 * in the same directory, we will inc nlink of file's parent
	 * later, so we should check upper boundary of its nlink.
	 */
	if ((!old_dir_entry || !new_dir_entry) &&
				old_dir_entry != new_dir_entry) {
		old_nlink = old_dir_entry ? -1 : 1;
		new_nlink = -old_nlink;
		err = -EMLINK;
		if ((old_nlink > 0 && old_dir->i_nlink >= F2FS_LINK_MAX) ||
			(new_nlink > 0 && new_dir->i_nlink >= F2FS_LINK_MAX))
			goto out_new_dir;
	}

	f2fs_balance_fs(sbi, true);

	f2fs_lock_op(sbi);

	/* update ".." directory entry info of old dentry */
	if (old_dir_entry)
		f2fs_set_link(old_inode, old_dir_entry, old_dir_page, new_dir);

	/* update ".." directory entry info of new dentry */
	if (new_dir_entry)
		f2fs_set_link(new_inode, new_dir_entry, new_dir_page, old_dir);

	/* update directory entry info of old dir inode */
	f2fs_set_link(old_dir, old_entry, old_page, new_inode);

	down_write(&F2FS_I(old_inode)->i_sem);
	file_lost_pino(old_inode);
	up_write(&F2FS_I(old_inode)->i_sem);

	old_dir->i_ctime = current_time(old_dir);
	if (old_nlink) {
		down_write(&F2FS_I(old_dir)->i_sem);
		f2fs_i_links_write(old_dir, old_nlink > 0);
		up_write(&F2FS_I(old_dir)->i_sem);
	}
	f2fs_mark_inode_dirty_sync(old_dir, false);

	/* update directory entry info of new dir inode */
	f2fs_set_link(new_dir, new_entry, new_page, old_inode);

	down_write(&F2FS_I(new_inode)->i_sem);
	file_lost_pino(new_inode);
	up_write(&F2FS_I(new_inode)->i_sem);

	new_dir->i_ctime = current_time(new_dir);
	if (new_nlink) {
		down_write(&F2FS_I(new_dir)->i_sem);
		f2fs_i_links_write(new_dir, new_nlink > 0);
		up_write(&F2FS_I(new_dir)->i_sem);
	}
	f2fs_mark_inode_dirty_sync(new_dir, false);

	if (F2FS_OPTION(sbi).fsync_mode == FSYNC_MODE_STRICT) {
		f2fs_add_ino_entry(sbi, old_dir->i_ino, TRANS_DIR_INO);
		f2fs_add_ino_entry(sbi, new_dir->i_ino, TRANS_DIR_INO);
	}

	f2fs_unlock_op(sbi);

	if (IS_DIRSYNC(old_dir) || IS_DIRSYNC(new_dir))
		f2fs_sync_fs(sbi->sb, 1);

	f2fs_update_time(sbi, REQ_TIME);
	return 0;
out_new_dir:
	if (new_dir_entry) {
		f2fs_put_page(new_dir_page, 0);
	}
out_old_dir:
	if (old_dir_entry) {
		f2fs_put_page(old_dir_page, 0);
	}
out_new:
	f2fs_put_page(new_page, 0);
out_old:
	f2fs_put_page(old_page, 0);
out:
	return err;
}

static int f2fs_rename2(struct inode *old_dir, struct dentry *old_dentry,
			struct inode *new_dir, struct dentry *new_dentry,
			unsigned int flags)
{
	int err;

	if (flags & ~(RENAME_NOREPLACE | RENAME_EXCHANGE | RENAME_WHITEOUT))
		return -EINVAL;

	err = fscrypt_prepare_rename(old_dir, old_dentry, new_dir, new_dentry,
				     flags);
	if (err)
		return err;

	if (flags & RENAME_EXCHANGE) {
		return f2fs_cross_rename(old_dir, old_dentry,
					 new_dir, new_dentry);
	}
	/*
	 * VFS has already handled the new dentry existence case,
	 * here, we just deal with "RENAME_NOREPLACE" as regular rename.
	 */
	return f2fs_rename(old_dir, old_dentry, new_dir, new_dentry, flags);
}

static const char *f2fs_encrypted_get_link(struct dentry *dentry,
					   struct inode *inode,
					   struct delayed_call *done)
{
	struct page *page;
	const char *target;

	if (!dentry)
		return ERR_PTR(-ECHILD);

	page = read_mapping_page(inode->i_mapping, 0, NULL);
	if (IS_ERR(page))
		return ERR_CAST(page);

	target = fscrypt_get_symlink(inode, page_address(page),
				     inode->i_sb->s_blocksize, done);
	put_page(page);
	return target;
}

const struct inode_operations f2fs_encrypted_symlink_inode_operations = {
	.get_link       = f2fs_encrypted_get_link,
	.getattr	= f2fs_getattr,
	.setattr	= f2fs_setattr,
#ifdef CONFIG_F2FS_FS_XATTR
	.listxattr	= f2fs_listxattr,
#endif
};

const struct inode_operations f2fs_dir_inode_operations = {
	.create		= f2fs_create,
	.lookup		= f2fs_lookup,
	.link		= f2fs_link,
	.unlink		= f2fs_unlink,
	.symlink	= f2fs_symlink,
	.mkdir		= f2fs_mkdir,
	.rmdir		= f2fs_rmdir,
	.mknod		= f2fs_mknod,
	.rename		= f2fs_rename2,
	.tmpfile	= f2fs_tmpfile,
	.getattr	= f2fs_getattr,
	.setattr	= f2fs_setattr,
	.get_acl	= f2fs_get_acl,
	.set_acl	= f2fs_set_acl,
#ifdef CONFIG_F2FS_FS_XATTR
	.listxattr	= f2fs_listxattr,
#endif
};

const struct inode_operations f2fs_symlink_inode_operations = {
	.get_link       = f2fs_get_link,
	.getattr	= f2fs_getattr,
	.setattr	= f2fs_setattr,
#ifdef CONFIG_F2FS_FS_XATTR
	.listxattr	= f2fs_listxattr,
#endif
};

const struct inode_operations f2fs_special_inode_operations = {
	.getattr	= f2fs_getattr,
	.setattr        = f2fs_setattr,
	.get_acl	= f2fs_get_acl,
	.set_acl	= f2fs_set_acl,
#ifdef CONFIG_F2FS_FS_XATTR
	.listxattr	= f2fs_listxattr,
#endif
};<|MERGE_RESOLUTION|>--- conflicted
+++ resolved
@@ -71,8 +71,6 @@
 	err = dquot_initialize(inode);
 	if (err)
 		goto fail_drop;
-
-	set_inode_flag(inode, FI_NEW_INODE);
 
 	set_inode_flag(inode, FI_NEW_INODE);
 
@@ -182,18 +180,6 @@
 	hot_count = sbi->raw_super->hot_ext_count;
 
 	for (i = 0; i < cold_count + hot_count; i++) {
-<<<<<<< HEAD
-		if (!is_extension_exist(name, extlist[i]))
-			continue;
-		if (i < cold_count)
-			file_set_cold(inode);
-		else
-			file_set_hot(inode);
-		break;
-	}
-
-	up_read(&sbi->sb_lock);
-=======
 		if (is_extension_exist(name, extlist[i]))
 			break;
 	}
@@ -207,7 +193,6 @@
 		file_set_cold(inode);
 	else
 		file_set_hot(inode);
->>>>>>> 71347a7a
 }
 
 int f2fs_update_extension_list(struct f2fs_sb_info *sbi, const char *name,
@@ -286,12 +271,9 @@
 
 	if (unlikely(f2fs_cp_error(sbi)))
 		return -EIO;
-<<<<<<< HEAD
-=======
 	err = f2fs_is_checkpoint_ready(sbi);
 	if (err)
 		return err;
->>>>>>> 71347a7a
 
 	err = dquot_initialize(dir);
 	if (err)
@@ -338,12 +320,9 @@
 
 	if (unlikely(f2fs_cp_error(sbi)))
 		return -EIO;
-<<<<<<< HEAD
-=======
 	err = f2fs_is_checkpoint_ready(sbi);
 	if (err)
 		return err;
->>>>>>> 71347a7a
 
 	err = fscrypt_prepare_link(old_dentry, dir, dentry);
 	if (err)
@@ -590,12 +569,9 @@
 
 	if (unlikely(f2fs_cp_error(sbi)))
 		return -EIO;
-<<<<<<< HEAD
-=======
 	err = f2fs_is_checkpoint_ready(sbi);
 	if (err)
 		return err;
->>>>>>> 71347a7a
 
 	err = fscrypt_prepare_symlink(dir, symname, len, dir->i_sb->s_blocksize,
 				      &disk_link);
@@ -725,12 +701,9 @@
 
 	if (unlikely(f2fs_cp_error(sbi)))
 		return -EIO;
-<<<<<<< HEAD
-=======
 	err = f2fs_is_checkpoint_ready(sbi);
 	if (err)
 		return err;
->>>>>>> 71347a7a
 
 	err = dquot_initialize(dir);
 	if (err)
@@ -861,12 +834,6 @@
 	struct f2fs_dir_entry *old_entry;
 	struct f2fs_dir_entry *new_entry;
 	bool is_old_inline = f2fs_has_inline_dentry(old_dir);
-<<<<<<< HEAD
-	int err = -ENOENT;
-
-	if (unlikely(f2fs_cp_error(sbi)))
-		return -EIO;
-=======
 	int err;
 
 	if (unlikely(f2fs_cp_error(sbi)))
@@ -874,7 +841,6 @@
 	err = f2fs_is_checkpoint_ready(sbi);
 	if (err)
 		return err;
->>>>>>> 71347a7a
 
 	if (is_inode_flag_set(new_dir, FI_PROJ_INHERIT) &&
 			(!projid_eq(F2FS_I(new_dir)->i_projid,
@@ -895,10 +861,7 @@
 			goto out;
 	}
 
-<<<<<<< HEAD
-=======
 	err = -ENOENT;
->>>>>>> 71347a7a
 	old_entry = f2fs_find_entry(old_dir, &old_dentry->d_name, &old_page);
 	if (!old_entry) {
 		if (IS_ERR(old_page))
@@ -1066,12 +1029,6 @@
 	struct f2fs_dir_entry *old_dir_entry = NULL, *new_dir_entry = NULL;
 	struct f2fs_dir_entry *old_entry, *new_entry;
 	int old_nlink = 0, new_nlink = 0;
-<<<<<<< HEAD
-	int err = -ENOENT;
-
-	if (unlikely(f2fs_cp_error(sbi)))
-		return -EIO;
-=======
 	int err;
 
 	if (unlikely(f2fs_cp_error(sbi)))
@@ -1079,7 +1036,6 @@
 	err = f2fs_is_checkpoint_ready(sbi);
 	if (err)
 		return err;
->>>>>>> 71347a7a
 
 	if ((is_inode_flag_set(new_dir, FI_PROJ_INHERIT) &&
 			!projid_eq(F2FS_I(new_dir)->i_projid,
