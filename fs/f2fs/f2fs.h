--- conflicted
+++ resolved
@@ -55,10 +55,7 @@
 	FAULT_READ_IO,
 	FAULT_CHECKPOINT,
 	FAULT_DISCARD,
-<<<<<<< HEAD
-=======
 	FAULT_WRITE_IO,
->>>>>>> 71347a7a
 	FAULT_MAX,
 };
 
@@ -103,10 +100,7 @@
 #define F2FS_MOUNT_QUOTA		0x00400000
 #define F2FS_MOUNT_INLINE_XATTR_SIZE	0x00800000
 #define F2FS_MOUNT_RESERVE_ROOT		0x01000000
-<<<<<<< HEAD
-=======
 #define F2FS_MOUNT_DISABLE_CHECKPOINT	0x02000000
->>>>>>> 71347a7a
 
 #define F2FS_OPTION(sbi)	((sbi)->mount_opt)
 #define clear_opt(sbi, option)	(F2FS_OPTION(sbi).opt &= ~F2FS_MOUNT_##option)
@@ -157,10 +151,7 @@
 #define F2FS_FEATURE_INODE_CRTIME	0x0100
 #define F2FS_FEATURE_LOST_FOUND		0x0200
 #define F2FS_FEATURE_VERITY		0x0400	/* reserved */
-<<<<<<< HEAD
-=======
 #define F2FS_FEATURE_SB_CHKSUM		0x0800
->>>>>>> 71347a7a
 
 #define F2FS_HAS_FEATURE(sb, mask)					\
 	((F2FS_SB(sb)->raw_super->feature & cpu_to_le32(mask)) != 0)
@@ -338,11 +329,7 @@
 	atomic_t issued_discard;		/* # of issued discard */
 	atomic_t issing_discard;		/* # of issing discard */
 	atomic_t discard_cmd_cnt;		/* # of cached cmd count */
-<<<<<<< HEAD
-	struct rb_root root;			/* root of discard rb-tree */
-=======
 	struct rb_root_cached root;		/* root of discard rb-tree */
->>>>>>> 71347a7a
 	bool rbtree_check;			/* config for consistence check */
 };
 
@@ -545,12 +532,9 @@
 
 #define DEFAULT_RETRY_IO_COUNT	8	/* maximum retry read IO count */
 
-<<<<<<< HEAD
-=======
 /* maximum retry quota flush count */
 #define DEFAULT_RETRY_QUOTA_FLUSH_COUNT		8
 
->>>>>>> 71347a7a
 #define F2FS_LINK_MAX	0xffffffff	/* maximum link count per file */
 
 #define MAX_DIR_RA_PAGES	4	/* maximum ra pages of dir */
@@ -1117,14 +1101,11 @@
 	SBI_NEED_SB_WRITE,			/* need to recover superblock */
 	SBI_NEED_CP,				/* need to checkpoint */
 	SBI_IS_SHUTDOWN,			/* shutdown by ioctl */
-<<<<<<< HEAD
-=======
 	SBI_IS_RECOVERED,			/* recovered orphan/data */
 	SBI_CP_DISABLED,			/* CP was disabled last mount */
 	SBI_QUOTA_NEED_FLUSH,			/* need to flush quota info in CP */
 	SBI_QUOTA_SKIP_FLUSH,			/* skip flushing quota in current CP */
 	SBI_QUOTA_NEED_REPAIR,			/* quota file may be corrupted */
->>>>>>> 71347a7a
 };
 
 enum {
@@ -1249,10 +1230,6 @@
 	unsigned int total_valid_node_count;	/* valid node block count */
 	loff_t max_file_blocks;			/* max block index of file */
 	int dir_level;				/* directory level */
-<<<<<<< HEAD
-	unsigned int trigger_ssr_threshold;	/* threshold to trigger ssr */
-=======
->>>>>>> 71347a7a
 	int readdir_ra;				/* readahead inode in readdir */
 
 	block_t user_block_count;		/* # of user blocks */
@@ -1262,12 +1239,9 @@
 	block_t reserved_blocks;		/* configurable reserved blocks */
 	block_t current_reserved_blocks;	/* current reserved blocks */
 
-<<<<<<< HEAD
-=======
 	/* Additional tracking for no checkpoint mode */
 	block_t unusable_block_count;		/* # of blocks saved by last cp */
 
->>>>>>> 71347a7a
 	unsigned int nquota_files;		/* # of quota sysfile */
 
 	u32 s_next_generation;			/* for NFS support */
@@ -1358,15 +1332,9 @@
 };
 
 #ifdef CONFIG_F2FS_FAULT_INJECTION
-<<<<<<< HEAD
-#define f2fs_show_injection_info(type)				\
-	printk("%sF2FS-fs : inject %s in %s of %pF\n",		\
-		KERN_INFO, f2fs_fault_name[type],		\
-=======
 #define f2fs_show_injection_info(type)					\
 	printk_ratelimited("%sF2FS-fs : inject %s in %s of %pF\n",	\
 		KERN_INFO, f2fs_fault_name[type],			\
->>>>>>> 71347a7a
 		__func__, __builtin_return_address(0))
 static inline bool time_to_inject(struct f2fs_sb_info *sbi, int type)
 {
@@ -1427,14 +1395,9 @@
 	unsigned int wait_ms = 0;
 	long delta;
 
-<<<<<<< HEAD
-	if (rl->count[BLK_RW_SYNC] || rl->count[BLK_RW_ASYNC])
-		return false;
-=======
 	delta = (sbi->last_time[type] + interval) - jiffies;
 	if (delta > 0)
 		wait_ms = jiffies_to_msecs(delta);
->>>>>>> 71347a7a
 
 	return wait_ms;
 }
@@ -1777,12 +1740,8 @@
 
 	if (!__allow_reserved_blocks(sbi, inode, true))
 		avail_user_block_count -= F2FS_OPTION(sbi).root_reserved_blocks;
-<<<<<<< HEAD
-
-=======
 	if (unlikely(is_sbi_flag_set(sbi, SBI_CP_DISABLED)))
 		avail_user_block_count -= sbi->unusable_block_count;
->>>>>>> 71347a7a
 	if (unlikely(sbi->total_valid_block_count > avail_user_block_count)) {
 		diff = sbi->total_valid_block_count - avail_user_block_count;
 		if (diff > *count)
@@ -1990,11 +1949,6 @@
 		goto enospc;
 	}
 
-	if (time_to_inject(sbi, FAULT_BLOCK)) {
-		f2fs_show_injection_info(FAULT_BLOCK);
-		goto enospc;
-	}
-
 	spin_lock(&sbi->stat_lock);
 
 	valid_block_count = sbi->total_valid_block_count +
@@ -2002,11 +1956,8 @@
 
 	if (!__allow_reserved_blocks(sbi, inode, false))
 		valid_block_count += F2FS_OPTION(sbi).root_reserved_blocks;
-<<<<<<< HEAD
-=======
 	if (unlikely(is_sbi_flag_set(sbi, SBI_CP_DISABLED)))
 		valid_block_count += sbi->unusable_block_count;
->>>>>>> 71347a7a
 
 	if (unlikely(valid_block_count > sbi->user_block_count)) {
 		spin_unlock(&sbi->stat_lock);
@@ -2190,8 +2141,6 @@
 	}
 
 	return bio_alloc(GFP_KERNEL, npages);
-<<<<<<< HEAD
-=======
 }
 
 static inline bool is_idle(struct f2fs_sb_info *sbi, int type)
@@ -2201,7 +2150,6 @@
 		get_pages(sbi, F2FS_WB_CP_DATA))
 		return false;
 	return f2fs_time_over(sbi, type);
->>>>>>> 71347a7a
 }
 
 static inline void f2fs_radix_tree_insert(struct radix_tree_root *root,
@@ -2683,21 +2631,12 @@
 	if (!is_inode_flag_set(inode, FI_AUTO_RECOVER) ||
 			file_keep_isize(inode) ||
 			i_size_read(inode) & ~PAGE_MASK)
-<<<<<<< HEAD
 		return false;
 
 	if (!timespec_equal(F2FS_I(inode)->i_disk_time, &inode->i_atime))
 		return false;
 	if (!timespec_equal(F2FS_I(inode)->i_disk_time + 1, &inode->i_ctime))
 		return false;
-=======
-		return false;
-
-	if (!timespec_equal(F2FS_I(inode)->i_disk_time, &inode->i_atime))
-		return false;
-	if (!timespec_equal(F2FS_I(inode)->i_disk_time + 1, &inode->i_ctime))
-		return false;
->>>>>>> 71347a7a
 	if (!timespec_equal(F2FS_I(inode)->i_disk_time + 2, &inode->i_mtime))
 		return false;
 	if (!timespec_equal(F2FS_I(inode)->i_disk_time + 3,
@@ -2871,12 +2810,8 @@
  */
 int f2fs_sync_file(struct file *file, loff_t start, loff_t end, int datasync);
 void f2fs_truncate_data_blocks(struct dnode_of_data *dn);
-<<<<<<< HEAD
-int f2fs_truncate_blocks(struct inode *inode, u64 from, bool lock);
-=======
 int f2fs_truncate_blocks(struct inode *inode, u64 from, bool lock,
 							bool buf_write);
->>>>>>> 71347a7a
 int f2fs_truncate(struct inode *inode);
 int f2fs_getattr(const struct path *path, struct kstat *stat,
 			u32 request_mask, unsigned int flags);
@@ -2886,10 +2821,7 @@
 int f2fs_precache_extents(struct inode *inode);
 long f2fs_ioctl(struct file *filp, unsigned int cmd, unsigned long arg);
 long f2fs_compat_ioctl(struct file *file, unsigned int cmd, unsigned long arg);
-<<<<<<< HEAD
-=======
 int f2fs_transfer_project_quota(struct inode *inode, kprojid_t kprojid);
->>>>>>> 71347a7a
 int f2fs_pin_file_control(struct inode *inode, bool inc);
 
 /*
@@ -2968,10 +2900,7 @@
 int f2fs_inode_dirtied(struct inode *inode, bool sync);
 void f2fs_inode_synced(struct inode *inode);
 int f2fs_enable_quota_files(struct f2fs_sb_info *sbi, bool rdonly);
-<<<<<<< HEAD
-=======
 int f2fs_quota_sync(struct super_block *sb, int type);
->>>>>>> 71347a7a
 void f2fs_quota_off_umount(struct super_block *sb);
 int f2fs_commit_super(struct f2fs_sb_info *sbi, bool recover);
 int f2fs_sync_fs(struct super_block *sb, int sync);
@@ -3014,11 +2943,7 @@
 void f2fs_ra_node_page(struct f2fs_sb_info *sbi, nid_t nid);
 struct page *f2fs_get_node_page(struct f2fs_sb_info *sbi, pgoff_t nid);
 struct page *f2fs_get_node_page_ra(struct page *parent, int start);
-<<<<<<< HEAD
 int f2fs_move_node_page(struct page *node_page, int gc_type);
-=======
-void f2fs_move_node_page(struct page *node_page, int gc_type);
->>>>>>> 71347a7a
 int f2fs_fsync_node_pages(struct f2fs_sb_info *sbi, struct inode *inode,
 			struct writeback_control *wbc, bool atomic,
 			unsigned int *seq_id);
@@ -3035,11 +2960,7 @@
 int f2fs_recover_inode_page(struct f2fs_sb_info *sbi, struct page *page);
 int f2fs_restore_node_summary(struct f2fs_sb_info *sbi,
 			unsigned int segno, struct f2fs_summary_block *sum);
-<<<<<<< HEAD
 int f2fs_flush_nat_entries(struct f2fs_sb_info *sbi, struct cp_control *cpc);
-=======
-void f2fs_flush_nat_entries(struct f2fs_sb_info *sbi, struct cp_control *cpc);
->>>>>>> 71347a7a
 int f2fs_build_node_manager(struct f2fs_sb_info *sbi);
 void f2fs_destroy_node_manager(struct f2fs_sb_info *sbi);
 int __init f2fs_create_node_manager_caches(void);
@@ -3067,11 +2988,8 @@
 bool f2fs_wait_discard_bios(struct f2fs_sb_info *sbi);
 void f2fs_clear_prefree_segments(struct f2fs_sb_info *sbi,
 					struct cp_control *cpc);
-<<<<<<< HEAD
-=======
 void f2fs_dirty_to_prefree(struct f2fs_sb_info *sbi);
 int f2fs_disable_cp_again(struct f2fs_sb_info *sbi);
->>>>>>> 71347a7a
 void f2fs_release_discard_addrs(struct f2fs_sb_info *sbi);
 int f2fs_npages_for_summary_flush(struct f2fs_sb_info *sbi, bool for_ra);
 void f2fs_allocate_new_segments(struct f2fs_sb_info *sbi);
@@ -3101,11 +3019,8 @@
 void f2fs_wait_on_page_writeback(struct page *page,
 			enum page_type type, bool ordered);
 void f2fs_wait_on_block_writeback(struct inode *inode, block_t blkaddr);
-<<<<<<< HEAD
-=======
 void f2fs_wait_on_block_writeback_range(struct inode *inode, block_t blkaddr,
 								block_t len);
->>>>>>> 71347a7a
 void f2fs_write_data_summaries(struct f2fs_sb_info *sbi, block_t start_blk);
 void f2fs_write_node_summaries(struct f2fs_sb_info *sbi, block_t start_blk);
 int f2fs_lookup_journal_in_cursum(struct f2fs_journal *journal, int type,
@@ -3128,11 +3043,7 @@
 struct page *f2fs_get_meta_page_nofail(struct f2fs_sb_info *sbi, pgoff_t index);
 struct page *f2fs_get_tmp_page(struct f2fs_sb_info *sbi, pgoff_t index);
 bool f2fs_is_valid_blkaddr(struct f2fs_sb_info *sbi,
-<<<<<<< HEAD
 			block_t blkaddr, int type);
-=======
-					block_t blkaddr, int type);
->>>>>>> 71347a7a
 int f2fs_ra_meta_pages(struct f2fs_sb_info *sbi, block_t start, int nrpages,
 			int type, bool sync);
 void f2fs_ra_meta_pages_cond(struct f2fs_sb_info *sbi, pgoff_t index);
@@ -3192,10 +3103,7 @@
 struct page *f2fs_get_new_data_page(struct inode *inode,
 			struct page *ipage, pgoff_t index, bool new_i_size);
 int f2fs_do_write_data_page(struct f2fs_io_info *fio);
-<<<<<<< HEAD
-=======
 void __do_map_lock(struct f2fs_sb_info *sbi, int flag, bool lock);
->>>>>>> 71347a7a
 int f2fs_map_blocks(struct inode *inode, struct f2fs_map_blocks *map,
 			int create, int flag);
 int f2fs_fiemap(struct inode *inode, struct fiemap_extent_info *fieinfo,
@@ -3248,11 +3156,8 @@
 	int free_nids, avail_nids, alloc_nids;
 	int total_count, utilization;
 	int bg_gc, nr_wb_cp_data, nr_wb_data;
-<<<<<<< HEAD
-=======
 	int nr_rd_data, nr_rd_node, nr_rd_meta;
 	unsigned int io_skip_bggc, other_skip_bggc;
->>>>>>> 71347a7a
 	int nr_flushing, nr_flushed, flush_list_empty;
 	int nr_discarding, nr_discarded;
 	int nr_discard_cmd;
@@ -3498,20 +3403,6 @@
 /*
  * extent_cache.c
  */
-<<<<<<< HEAD
-struct rb_entry *f2fs_lookup_rb_tree(struct rb_root *root,
-				struct rb_entry *cached_re, unsigned int ofs);
-struct rb_node **f2fs_lookup_rb_tree_for_insert(struct f2fs_sb_info *sbi,
-				struct rb_root *root, struct rb_node **parent,
-				unsigned int ofs);
-struct rb_entry *f2fs_lookup_rb_tree_ret(struct rb_root *root,
-		struct rb_entry *cached_re, unsigned int ofs,
-		struct rb_entry **prev_entry, struct rb_entry **next_entry,
-		struct rb_node ***insert_p, struct rb_node **insert_parent,
-		bool force);
-bool f2fs_check_rb_tree_consistence(struct f2fs_sb_info *sbi,
-						struct rb_root *root);
-=======
 struct rb_entry *f2fs_lookup_rb_tree(struct rb_root_cached *root,
 				struct rb_entry *cached_re, unsigned int ofs);
 struct rb_node **f2fs_lookup_rb_tree_for_insert(struct f2fs_sb_info *sbi,
@@ -3525,7 +3416,6 @@
 		bool force, bool *leftmost);
 bool f2fs_check_rb_tree_consistence(struct f2fs_sb_info *sbi,
 						struct rb_root_cached *root);
->>>>>>> 71347a7a
 unsigned int f2fs_shrink_extent_tree(struct f2fs_sb_info *sbi, int nr_shrink);
 unsigned long __count_extent_cache(struct f2fs_sb_info *sbi);
 bool f2fs_init_extent_tree(struct inode *inode, struct f2fs_extent *i_ext);
@@ -3566,11 +3456,7 @@
 {
 #ifdef CONFIG_F2FS_FS_ENCRYPTION
 	file_set_encrypt(inode);
-<<<<<<< HEAD
-	inode->i_flags |= S_ENCRYPTED;
-=======
 	f2fs_set_inode_flags(inode);
->>>>>>> 71347a7a
 #endif
 }
 
@@ -3598,10 +3484,7 @@
 F2FS_FEATURE_FUNCS(quota_ino, QUOTA_INO);
 F2FS_FEATURE_FUNCS(inode_crtime, INODE_CRTIME);
 F2FS_FEATURE_FUNCS(lost_found, LOST_FOUND);
-<<<<<<< HEAD
-=======
 F2FS_FEATURE_FUNCS(sb_chksum, SB_CHKSUM);
->>>>>>> 71347a7a
 
 #ifdef CONFIG_BLK_DEV_ZONED
 static inline int get_blkz_type(struct f2fs_sb_info *sbi,
@@ -3622,9 +3505,6 @@
 	return f2fs_sb_has_blkzoned(sbi->sb);
 }
 
-<<<<<<< HEAD
-	return blk_queue_discard(q) || f2fs_sb_has_blkzoned(sbi->sb);
-=======
 static inline bool f2fs_hw_support_discard(struct f2fs_sb_info *sbi)
 {
 	return blk_queue_discard(bdev_get_queue(sbi->sb->s_bdev));
@@ -3634,7 +3514,6 @@
 {
 	return (test_opt(sbi, DISCARD) && f2fs_hw_support_discard(sbi)) ||
 					f2fs_hw_should_discard(sbi);
->>>>>>> 71347a7a
 }
 
 static inline void set_opt_mode(struct f2fs_sb_info *sbi, unsigned int mt)
@@ -3663,24 +3542,6 @@
 #endif
 }
 
-<<<<<<< HEAD
-static inline bool f2fs_force_buffered_io(struct inode *inode, int rw)
-{
-	return ((f2fs_encrypted_file(inode) &&
-		!fscrypt_using_hardware_encryption(inode)) ||
-			(rw == WRITE && test_opt(F2FS_I_SB(inode), LFS)) ||
-			F2FS_I_SB(inode)->s_ndevs);
-}
-
-static inline bool f2fs_may_encrypt_bio(struct inode *inode,
-		struct f2fs_io_info *fio)
-{
-	if (fio && (fio->type != DATA || fio->encrypted_page))
-		return false;
-
-	return (f2fs_encrypted_file(inode) &&
-			fscrypt_using_hardware_encryption(inode));
-=======
 static inline int block_unaligned_IO(struct inode *inode,
 				struct kiocb *iocb, struct iov_iter *iter)
 {
@@ -3708,7 +3569,8 @@
 	struct f2fs_sb_info *sbi = F2FS_I_SB(inode);
 	int rw = iov_iter_rw(iter);
 
-	if (f2fs_post_read_required(inode))
+	if (f2fs_encrypted_file(inode) &&
+	    !fscrypt_using_hardware_encryption(inode))
 		return true;
 	if (sbi->s_ndevs)
 		return true;
@@ -3725,7 +3587,16 @@
 		return true;
 
 	return false;
->>>>>>> 71347a7a
+}
+
+static inline bool f2fs_may_encrypt_bio(struct inode *inode,
+		struct f2fs_io_info *fio)
+{
+	if (fio && (fio->type != DATA || fio->encrypted_page))
+		return false;
+
+	return (f2fs_encrypted_file(inode) &&
+			fscrypt_using_hardware_encryption(inode));
 }
 
 #ifdef CONFIG_F2FS_FAULT_INJECTION
@@ -3735,9 +3606,6 @@
 #define f2fs_build_fault_attr(sbi, rate, type)		do { } while (0)
 #endif
 
-<<<<<<< HEAD
-#endif
-=======
 #endif
 
 static inline bool is_journalled_quota(struct f2fs_sb_info *sbi)
@@ -3751,5 +3619,4 @@
 		return true;
 #endif
 	return false;
-}
->>>>>>> 71347a7a
+}