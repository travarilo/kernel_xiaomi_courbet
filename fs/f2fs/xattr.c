--- conflicted
+++ resolved
@@ -700,11 +700,8 @@
 	while (!IS_XATTR_LAST_ENTRY(last)) {
 		if ((void *)(last) + sizeof(__u32) > last_base_addr ||
 			(void *)XATTR_NEXT_ENTRY(last) > last_base_addr) {
-<<<<<<< HEAD
-=======
 			f2fs_err(F2FS_I_SB(inode), "inode (%lu) has invalid last xattr entry, entry_size: %zu",
 					inode->i_ino, ENTRY_SIZE(last));
->>>>>>> b13285ae
 			set_sbi_flag(F2FS_I_SB(inode), SBI_NEED_FSCK);
 			error = -EFSCORRUPTED;
 			goto exit;
@@ -772,9 +769,6 @@
 		f2fs_set_encrypted_inode(inode);
 	f2fs_mark_inode_dirty_sync(inode, true);
 	if (!error && S_ISDIR(inode->i_mode))
-<<<<<<< HEAD
-		f2fs_inode_xattr_set(inode);
-=======
 		set_sbi_flag(F2FS_I_SB(inode), SBI_NEED_CP);
 
 same:
@@ -784,7 +778,6 @@
 		clear_inode_flag(inode, FI_ACL_MODE);
 	}
 
->>>>>>> b13285ae
 exit:
 	kfree(base_addr);
 	return error;
