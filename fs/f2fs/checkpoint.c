// SPDX-License-Identifier: GPL-2.0
/*
 * fs/f2fs/checkpoint.c
 *
 * Copyright (c) 2012 Samsung Electronics Co., Ltd.
 *             http://www.samsung.com/
 */
#include <linux/fs.h>
#include <linux/bio.h>
#include <linux/mpage.h>
#include <linux/writeback.h>
#include <linux/blkdev.h>
#include <linux/f2fs_fs.h>
#include <linux/pagevec.h>
#include <linux/swap.h>

#include "f2fs.h"
#include "node.h"
#include "segment.h"
#include "trace.h"
#include <trace/events/f2fs.h>

static struct kmem_cache *ino_entry_slab;
struct kmem_cache *f2fs_inode_entry_slab;

void f2fs_stop_checkpoint(struct f2fs_sb_info *sbi, bool end_io)
{
	f2fs_build_fault_attr(sbi, 0, 0);
	set_ckpt_flags(sbi, CP_ERROR_FLAG);
	if (!end_io)
		f2fs_flush_merged_writes(sbi);
}

/*
 * We guarantee no failure on the returned page.
 */
struct page *f2fs_grab_meta_page(struct f2fs_sb_info *sbi, pgoff_t index)
{
	struct address_space *mapping = META_MAPPING(sbi);
	struct page *page = NULL;
repeat:
	page = f2fs_grab_cache_page(mapping, index, false);
	if (!page) {
		cond_resched();
		goto repeat;
	}
	f2fs_wait_on_page_writeback(page, META, true, true);
	if (!PageUptodate(page))
		SetPageUptodate(page);
	return page;
}

static struct page *__get_meta_page(struct f2fs_sb_info *sbi, pgoff_t index,
							bool is_meta)
{
	struct address_space *mapping = META_MAPPING(sbi);
	struct page *page;
	struct f2fs_io_info fio = {
		.sbi = sbi,
		.type = META,
		.op = REQ_OP_READ,
		.op_flags = REQ_META | REQ_PRIO,
		.old_blkaddr = index,
		.new_blkaddr = index,
		.encrypted_page = NULL,
		.is_por = !is_meta,
	};
	int err;

	if (unlikely(!is_meta))
		fio.op_flags &= ~REQ_META;
repeat:
	page = f2fs_grab_cache_page(mapping, index, false);
	if (!page) {
		cond_resched();
		goto repeat;
	}
	if (PageUptodate(page))
		goto out;

	fio.page = page;

	err = f2fs_submit_page_bio(&fio);
	if (err) {
		f2fs_put_page(page, 1);
		return ERR_PTR(err);
	}

	f2fs_update_iostat(sbi, FS_META_READ_IO, F2FS_BLKSIZE);

	lock_page(page);
	if (unlikely(page->mapping != mapping)) {
		f2fs_put_page(page, 1);
		goto repeat;
	}

	if (unlikely(!PageUptodate(page))) {
		f2fs_put_page(page, 1);
		return ERR_PTR(-EIO);
	}
out:
	return page;
}

struct page *f2fs_get_meta_page(struct f2fs_sb_info *sbi, pgoff_t index)
{
	return __get_meta_page(sbi, index, true);
}

struct page *f2fs_get_meta_page_nofail(struct f2fs_sb_info *sbi, pgoff_t index)
{
	struct page *page;
	int count = 0;

retry:
	page = __get_meta_page(sbi, index, true);
	if (IS_ERR(page)) {
		if (PTR_ERR(page) == -EIO &&
				++count <= DEFAULT_RETRY_IO_COUNT)
			goto retry;
		f2fs_stop_checkpoint(sbi, false);
	}
	return page;
}

/* for POR only */
struct page *f2fs_get_tmp_page(struct f2fs_sb_info *sbi, pgoff_t index)
{
	return __get_meta_page(sbi, index, false);
}

static bool __is_bitmap_valid(struct f2fs_sb_info *sbi, block_t blkaddr,
							int type)
{
	struct seg_entry *se;
	unsigned int segno, offset;
	bool exist;

	if (type != DATA_GENERIC_ENHANCE && type != DATA_GENERIC_ENHANCE_READ)
		return true;

	segno = GET_SEGNO(sbi, blkaddr);
	offset = GET_BLKOFF_FROM_SEG0(sbi, blkaddr);
	se = get_seg_entry(sbi, segno);

	exist = f2fs_test_bit(offset, se->cur_valid_map);
	if (!exist && type == DATA_GENERIC_ENHANCE) {
		f2fs_err(sbi, "Inconsistent error blkaddr:%u, sit bitmap:%d",
			 blkaddr, exist);
		set_sbi_flag(sbi, SBI_NEED_FSCK);
		WARN_ON(1);
	}
	return exist;
}

bool f2fs_is_valid_blkaddr(struct f2fs_sb_info *sbi,
					block_t blkaddr, int type)
{
	switch (type) {
	case META_NAT:
		break;
	case META_SIT:
		if (unlikely(blkaddr >= SIT_BLK_CNT(sbi)))
			return false;
		break;
	case META_SSA:
		if (unlikely(blkaddr >= MAIN_BLKADDR(sbi) ||
			blkaddr < SM_I(sbi)->ssa_blkaddr))
			return false;
		break;
	case META_CP:
		if (unlikely(blkaddr >= SIT_I(sbi)->sit_base_addr ||
			blkaddr < __start_cp_addr(sbi)))
			return false;
		break;
	case META_POR:
		if (unlikely(blkaddr >= MAX_BLKADDR(sbi) ||
			blkaddr < MAIN_BLKADDR(sbi)))
			return false;
		break;
	case DATA_GENERIC:
	case DATA_GENERIC_ENHANCE:
	case DATA_GENERIC_ENHANCE_READ:
		if (unlikely(blkaddr >= MAX_BLKADDR(sbi) ||
				blkaddr < MAIN_BLKADDR(sbi))) {
			f2fs_warn(sbi, "access invalid blkaddr:%u",
				  blkaddr);
			set_sbi_flag(sbi, SBI_NEED_FSCK);
			WARN_ON(1);
			return false;
		} else {
			return __is_bitmap_valid(sbi, blkaddr, type);
		}
		break;
	case META_GENERIC:
		if (unlikely(blkaddr < SEG0_BLKADDR(sbi) ||
			blkaddr >= MAIN_BLKADDR(sbi)))
			return false;
		break;
	default:
		BUG();
	}

	return true;
}

/*
 * Readahead CP/NAT/SIT/SSA/POR pages
 */
int f2fs_ra_meta_pages(struct f2fs_sb_info *sbi, block_t start, int nrpages,
							int type, bool sync)
{
	struct page *page;
	block_t blkno = start;
	struct f2fs_io_info fio = {
		.sbi = sbi,
		.type = META,
		.op = REQ_OP_READ,
		.op_flags = sync ? (REQ_META | REQ_PRIO) : REQ_RAHEAD,
		.encrypted_page = NULL,
		.in_list = false,
		.is_por = (type == META_POR),
	};
	struct blk_plug plug;
	int err;

	if (unlikely(type == META_POR))
		fio.op_flags &= ~REQ_META;

	blk_start_plug(&plug);
	for (; nrpages-- > 0; blkno++) {

		if (!f2fs_is_valid_blkaddr(sbi, blkno, type))
			goto out;

		switch (type) {
		case META_NAT:
			if (unlikely(blkno >=
					NAT_BLOCK_OFFSET(NM_I(sbi)->max_nid)))
				blkno = 0;
			/* get nat block addr */
			fio.new_blkaddr = current_nat_addr(sbi,
					blkno * NAT_ENTRY_PER_BLOCK);
			break;
		case META_SIT:
			/* get sit block addr */
			fio.new_blkaddr = current_sit_addr(sbi,
					blkno * SIT_ENTRY_PER_BLOCK);
			break;
		case META_SSA:
		case META_CP:
		case META_POR:
			fio.new_blkaddr = blkno;
			break;
		default:
			BUG();
		}

		page = f2fs_grab_cache_page(META_MAPPING(sbi),
						fio.new_blkaddr, false);
		if (!page)
			continue;
		if (PageUptodate(page)) {
			f2fs_put_page(page, 1);
			continue;
		}

		fio.page = page;
		err = f2fs_submit_page_bio(&fio);
		f2fs_put_page(page, err ? 1 : 0);

		if (!err)
			f2fs_update_iostat(sbi, FS_META_READ_IO, F2FS_BLKSIZE);
	}
out:
	blk_finish_plug(&plug);
	return blkno - start;
}

void f2fs_ra_meta_pages_cond(struct f2fs_sb_info *sbi, pgoff_t index)
{
	struct page *page;
	bool readahead = false;

	page = find_get_page(META_MAPPING(sbi), index);
	if (!page || !PageUptodate(page))
		readahead = true;
	f2fs_put_page(page, 0);

	if (readahead)
		f2fs_ra_meta_pages(sbi, index, BIO_MAX_PAGES, META_POR, true);
}

static int __f2fs_write_meta_page(struct page *page,
				struct writeback_control *wbc,
				enum iostat_type io_type)
{
	struct f2fs_sb_info *sbi = F2FS_P_SB(page);

	trace_f2fs_writepage(page, META);

	if (unlikely(f2fs_cp_error(sbi)))
		goto redirty_out;
	if (unlikely(is_sbi_flag_set(sbi, SBI_POR_DOING)))
		goto redirty_out;
	if (wbc->for_reclaim && page->index < GET_SUM_BLOCK(sbi, 0))
		goto redirty_out;

	f2fs_do_write_meta_page(sbi, page, io_type);
	dec_page_count(sbi, F2FS_DIRTY_META);

	if (wbc->for_reclaim)
		f2fs_submit_merged_write_cond(sbi, NULL, page, 0, META);

	unlock_page(page);

	if (unlikely(f2fs_cp_error(sbi)))
		f2fs_submit_merged_write(sbi, META);

	return 0;

redirty_out:
	redirty_page_for_writepage(wbc, page);
	return AOP_WRITEPAGE_ACTIVATE;
}

static int f2fs_write_meta_page(struct page *page,
				struct writeback_control *wbc)
{
	return __f2fs_write_meta_page(page, wbc, FS_META_IO);
}

static int f2fs_write_meta_pages(struct address_space *mapping,
				struct writeback_control *wbc)
{
	struct f2fs_sb_info *sbi = F2FS_M_SB(mapping);
	long diff, written;

	if (unlikely(is_sbi_flag_set(sbi, SBI_POR_DOING)))
		goto skip_write;

	/* collect a number of dirty meta pages and write together */
	if (wbc->sync_mode != WB_SYNC_ALL &&
			get_pages(sbi, F2FS_DIRTY_META) <
					nr_pages_to_skip(sbi, META))
		goto skip_write;

	/* if locked failed, cp will flush dirty pages instead */
	if (!mutex_trylock(&sbi->cp_mutex))
		goto skip_write;

	trace_f2fs_writepages(mapping->host, wbc, META);
	diff = nr_pages_to_write(sbi, META, wbc);
	written = f2fs_sync_meta_pages(sbi, META, wbc->nr_to_write, FS_META_IO);
	mutex_unlock(&sbi->cp_mutex);
	wbc->nr_to_write = max((long)0, wbc->nr_to_write - written - diff);
	return 0;

skip_write:
	wbc->pages_skipped += get_pages(sbi, F2FS_DIRTY_META);
	trace_f2fs_writepages(mapping->host, wbc, META);
	return 0;
}

long f2fs_sync_meta_pages(struct f2fs_sb_info *sbi, enum page_type type,
				long nr_to_write, enum iostat_type io_type)
{
	struct address_space *mapping = META_MAPPING(sbi);
	pgoff_t index = 0, prev = ULONG_MAX;
	struct pagevec pvec;
	long nwritten = 0;
	int nr_pages;
	struct writeback_control wbc = {
		.for_reclaim = 0,
	};
	struct blk_plug plug;

	pagevec_init(&pvec, 0);

	blk_start_plug(&plug);

	while ((nr_pages = pagevec_lookup_tag(&pvec, mapping, &index,
				PAGECACHE_TAG_DIRTY))) {
		int i;

		for (i = 0; i < nr_pages; i++) {
			struct page *page = pvec.pages[i];

			if (prev == ULONG_MAX)
				prev = page->index - 1;
			if (nr_to_write != LONG_MAX && page->index != prev + 1) {
				pagevec_release(&pvec);
				goto stop;
			}

			lock_page(page);

			if (unlikely(page->mapping != mapping)) {
continue_unlock:
				unlock_page(page);
				continue;
			}
			if (!PageDirty(page)) {
				/* someone wrote it for us */
				goto continue_unlock;
			}

			f2fs_wait_on_page_writeback(page, META, true, true);

			if (!clear_page_dirty_for_io(page))
				goto continue_unlock;

			if (__f2fs_write_meta_page(page, &wbc, io_type)) {
				unlock_page(page);
				break;
			}
			nwritten++;
			prev = page->index;
			if (unlikely(nwritten >= nr_to_write))
				break;
		}
		pagevec_release(&pvec);
		cond_resched();
	}
stop:
	if (nwritten)
		f2fs_submit_merged_write(sbi, type);

	blk_finish_plug(&plug);

	return nwritten;
}

static int f2fs_set_meta_page_dirty(struct page *page)
{
	trace_f2fs_set_page_dirty(page, META);

	if (!PageUptodate(page))
		SetPageUptodate(page);
	if (!PageDirty(page)) {
		__set_page_dirty_nobuffers(page);
		inc_page_count(F2FS_P_SB(page), F2FS_DIRTY_META);
		f2fs_set_page_private(page, 0);
		f2fs_trace_pid(page);
		return 1;
	}
	return 0;
}

const struct address_space_operations f2fs_meta_aops = {
	.writepage	= f2fs_write_meta_page,
	.writepages	= f2fs_write_meta_pages,
	.set_page_dirty	= f2fs_set_meta_page_dirty,
	.invalidatepage = f2fs_invalidate_page,
	.releasepage	= f2fs_release_page,
#ifdef CONFIG_MIGRATION
	.migratepage    = f2fs_migrate_page,
#endif
};

static void __add_ino_entry(struct f2fs_sb_info *sbi, nid_t ino,
						unsigned int devidx, int type)
{
	struct inode_management *im = &sbi->im[type];
	struct ino_entry *e, *tmp;

	tmp = f2fs_kmem_cache_alloc(ino_entry_slab, GFP_NOFS);

	radix_tree_preload(GFP_NOFS | __GFP_NOFAIL);

	spin_lock(&im->ino_lock);
	e = radix_tree_lookup(&im->ino_root, ino);
	if (!e) {
		e = tmp;
		if (unlikely(radix_tree_insert(&im->ino_root, ino, e)))
			f2fs_bug_on(sbi, 1);

		memset(e, 0, sizeof(struct ino_entry));
		e->ino = ino;

		list_add_tail(&e->list, &im->ino_list);
		if (type != ORPHAN_INO)
			im->ino_num++;
	}

	if (type == FLUSH_INO)
		f2fs_set_bit(devidx, (char *)&e->dirty_device);

	spin_unlock(&im->ino_lock);
	radix_tree_preload_end();

	if (e != tmp)
		kmem_cache_free(ino_entry_slab, tmp);
}

static void __remove_ino_entry(struct f2fs_sb_info *sbi, nid_t ino, int type)
{
	struct inode_management *im = &sbi->im[type];
	struct ino_entry *e;

	spin_lock(&im->ino_lock);
	e = radix_tree_lookup(&im->ino_root, ino);
	if (e) {
		list_del(&e->list);
		radix_tree_delete(&im->ino_root, ino);
		im->ino_num--;
		spin_unlock(&im->ino_lock);
		kmem_cache_free(ino_entry_slab, e);
		return;
	}
	spin_unlock(&im->ino_lock);
}

void f2fs_add_ino_entry(struct f2fs_sb_info *sbi, nid_t ino, int type)
{
	/* add new dirty ino entry into list */
	__add_ino_entry(sbi, ino, 0, type);
}

void f2fs_remove_ino_entry(struct f2fs_sb_info *sbi, nid_t ino, int type)
{
	/* remove dirty ino entry from list */
	__remove_ino_entry(sbi, ino, type);
}

/* mode should be APPEND_INO or UPDATE_INO */
bool f2fs_exist_written_data(struct f2fs_sb_info *sbi, nid_t ino, int mode)
{
	struct inode_management *im = &sbi->im[mode];
	struct ino_entry *e;

	spin_lock(&im->ino_lock);
	e = radix_tree_lookup(&im->ino_root, ino);
	spin_unlock(&im->ino_lock);
	return e ? true : false;
}

void f2fs_release_ino_entry(struct f2fs_sb_info *sbi, bool all)
{
	struct ino_entry *e, *tmp;
	int i;

	for (i = all ? ORPHAN_INO : APPEND_INO; i < MAX_INO_ENTRY; i++) {
		struct inode_management *im = &sbi->im[i];

		spin_lock(&im->ino_lock);
		list_for_each_entry_safe(e, tmp, &im->ino_list, list) {
			list_del(&e->list);
			radix_tree_delete(&im->ino_root, e->ino);
			kmem_cache_free(ino_entry_slab, e);
			im->ino_num--;
		}
		spin_unlock(&im->ino_lock);
	}
}

void f2fs_set_dirty_device(struct f2fs_sb_info *sbi, nid_t ino,
					unsigned int devidx, int type)
{
	__add_ino_entry(sbi, ino, devidx, type);
}

bool f2fs_is_dirty_device(struct f2fs_sb_info *sbi, nid_t ino,
					unsigned int devidx, int type)
{
	struct inode_management *im = &sbi->im[type];
	struct ino_entry *e;
	bool is_dirty = false;

	spin_lock(&im->ino_lock);
	e = radix_tree_lookup(&im->ino_root, ino);
	if (e && f2fs_test_bit(devidx, (char *)&e->dirty_device))
		is_dirty = true;
	spin_unlock(&im->ino_lock);
	return is_dirty;
}

int f2fs_acquire_orphan_inode(struct f2fs_sb_info *sbi)
{
	struct inode_management *im = &sbi->im[ORPHAN_INO];
	int err = 0;

	spin_lock(&im->ino_lock);

	if (time_to_inject(sbi, FAULT_ORPHAN)) {
		spin_unlock(&im->ino_lock);
		f2fs_show_injection_info(sbi, FAULT_ORPHAN);
		return -ENOSPC;
	}

	if (unlikely(im->ino_num >= sbi->max_orphans))
		err = -ENOSPC;
	else
		im->ino_num++;
	spin_unlock(&im->ino_lock);

	return err;
}

void f2fs_release_orphan_inode(struct f2fs_sb_info *sbi)
{
	struct inode_management *im = &sbi->im[ORPHAN_INO];

	spin_lock(&im->ino_lock);
	f2fs_bug_on(sbi, im->ino_num == 0);
	im->ino_num--;
	spin_unlock(&im->ino_lock);
}

void f2fs_add_orphan_inode(struct inode *inode)
{
	/* add new orphan ino entry into list */
	__add_ino_entry(F2FS_I_SB(inode), inode->i_ino, 0, ORPHAN_INO);
	f2fs_update_inode_page(inode);
}

void f2fs_remove_orphan_inode(struct f2fs_sb_info *sbi, nid_t ino)
{
	/* remove orphan entry from orphan list */
	__remove_ino_entry(sbi, ino, ORPHAN_INO);
}

static int recover_orphan_inode(struct f2fs_sb_info *sbi, nid_t ino)
{
	struct inode *inode;
	struct node_info ni;
	int err;

	inode = f2fs_iget_retry(sbi->sb, ino);
	if (IS_ERR(inode)) {
		/*
		 * there should be a bug that we can't find the entry
		 * to orphan inode.
		 */
		f2fs_bug_on(sbi, PTR_ERR(inode) == -ENOENT);
		return PTR_ERR(inode);
	}

	err = dquot_initialize(inode);
	if (err) {
		iput(inode);
		goto err_out;
	}

	clear_nlink(inode);

	/* truncate all the data during iput */
	iput(inode);

	err = f2fs_get_node_info(sbi, ino, &ni);
	if (err)
		goto err_out;

	/* ENOMEM was fully retried in f2fs_evict_inode. */
	if (ni.blk_addr != NULL_ADDR) {
		err = -EIO;
		goto err_out;
	}
	return 0;

err_out:
	set_sbi_flag(sbi, SBI_NEED_FSCK);
	f2fs_warn(sbi, "%s: orphan failed (ino=%x), run fsck to fix.",
		  __func__, ino);
	return err;
}

int f2fs_recover_orphan_inodes(struct f2fs_sb_info *sbi)
{
	block_t start_blk, orphan_blocks, i, j;
	unsigned int s_flags = sbi->sb->s_flags;
	int err = 0;
#ifdef CONFIG_QUOTA
	int quota_enabled;
#endif

	if (!is_set_ckpt_flags(sbi, CP_ORPHAN_PRESENT_FLAG))
		return 0;

	if (bdev_read_only(sbi->sb->s_bdev)) {
		f2fs_info(sbi, "write access unavailable, skipping orphan cleanup");
		return 0;
	}

	if (s_flags & MS_RDONLY) {
		f2fs_info(sbi, "orphan cleanup on readonly fs");
		sbi->sb->s_flags &= ~MS_RDONLY;
	}

#ifdef CONFIG_QUOTA
	/* Needed for iput() to work correctly and not trash data */
	sbi->sb->s_flags |= MS_ACTIVE;

	/*
	 * Turn on quotas which were not enabled for read-only mounts if
	 * filesystem has quota feature, so that they are updated correctly.
	 */
	quota_enabled = f2fs_enable_quota_files(sbi, s_flags & MS_RDONLY);
#endif

	start_blk = __start_cp_addr(sbi) + 1 + __cp_payload(sbi);
	orphan_blocks = __start_sum_addr(sbi) - 1 - __cp_payload(sbi);

	f2fs_ra_meta_pages(sbi, start_blk, orphan_blocks, META_CP, true);

	for (i = 0; i < orphan_blocks; i++) {
		struct page *page;
		struct f2fs_orphan_block *orphan_blk;

		page = f2fs_get_meta_page(sbi, start_blk + i);
		if (IS_ERR(page)) {
			err = PTR_ERR(page);
			goto out;
		}

		orphan_blk = (struct f2fs_orphan_block *)page_address(page);
		for (j = 0; j < le32_to_cpu(orphan_blk->entry_count); j++) {
			nid_t ino = le32_to_cpu(orphan_blk->ino[j]);
			err = recover_orphan_inode(sbi, ino);
			if (err) {
				f2fs_put_page(page, 1);
				goto out;
			}
		}
		f2fs_put_page(page, 1);
	}
	/* clear Orphan Flag */
	clear_ckpt_flags(sbi, CP_ORPHAN_PRESENT_FLAG);
out:
	set_sbi_flag(sbi, SBI_IS_RECOVERED);

#ifdef CONFIG_QUOTA
	/* Turn quotas off */
	if (quota_enabled)
		f2fs_quota_off_umount(sbi->sb);
#endif
	sbi->sb->s_flags = s_flags; /* Restore MS_RDONLY status */

	return err;
}

static void write_orphan_inodes(struct f2fs_sb_info *sbi, block_t start_blk)
{
	struct list_head *head;
	struct f2fs_orphan_block *orphan_blk = NULL;
	unsigned int nentries = 0;
	unsigned short index = 1;
	unsigned short orphan_blocks;
	struct page *page = NULL;
	struct ino_entry *orphan = NULL;
	struct inode_management *im = &sbi->im[ORPHAN_INO];

	orphan_blocks = GET_ORPHAN_BLOCKS(im->ino_num);

	/*
	 * we don't need to do spin_lock(&im->ino_lock) here, since all the
	 * orphan inode operations are covered under f2fs_lock_op().
	 * And, spin_lock should be avoided due to page operations below.
	 */
	head = &im->ino_list;

	/* loop for each orphan inode entry and write them in Jornal block */
	list_for_each_entry(orphan, head, list) {
		if (!page) {
			page = f2fs_grab_meta_page(sbi, start_blk++);
			orphan_blk =
				(struct f2fs_orphan_block *)page_address(page);
			memset(orphan_blk, 0, sizeof(*orphan_blk));
		}

		orphan_blk->ino[nentries++] = cpu_to_le32(orphan->ino);

		if (nentries == F2FS_ORPHANS_PER_BLOCK) {
			/*
			 * an orphan block is full of 1020 entries,
			 * then we need to flush current orphan blocks
			 * and bring another one in memory
			 */
			orphan_blk->blk_addr = cpu_to_le16(index);
			orphan_blk->blk_count = cpu_to_le16(orphan_blocks);
			orphan_blk->entry_count = cpu_to_le32(nentries);
			set_page_dirty(page);
			f2fs_put_page(page, 1);
			index++;
			nentries = 0;
			page = NULL;
		}
	}

	if (page) {
		orphan_blk->blk_addr = cpu_to_le16(index);
		orphan_blk->blk_count = cpu_to_le16(orphan_blocks);
		orphan_blk->entry_count = cpu_to_le32(nentries);
		set_page_dirty(page);
		f2fs_put_page(page, 1);
	}
}

static __u32 f2fs_checkpoint_chksum(struct f2fs_sb_info *sbi,
						struct f2fs_checkpoint *ckpt)
{
	unsigned int chksum_ofs = le32_to_cpu(ckpt->checksum_offset);
	__u32 chksum;

	chksum = f2fs_crc32(sbi, ckpt, chksum_ofs);
	if (chksum_ofs < CP_CHKSUM_OFFSET) {
		chksum_ofs += sizeof(chksum);
		chksum = f2fs_chksum(sbi, chksum, (__u8 *)ckpt + chksum_ofs,
						F2FS_BLKSIZE - chksum_ofs);
	}
	return chksum;
}

static int get_checkpoint_version(struct f2fs_sb_info *sbi, block_t cp_addr,
		struct f2fs_checkpoint **cp_block, struct page **cp_page,
		unsigned long long *version)
{
	size_t crc_offset = 0;
	__u32 crc;

	*cp_page = f2fs_get_meta_page(sbi, cp_addr);
	if (IS_ERR(*cp_page))
		return PTR_ERR(*cp_page);

	*cp_block = (struct f2fs_checkpoint *)page_address(*cp_page);

	crc_offset = le32_to_cpu((*cp_block)->checksum_offset);
	if (crc_offset < CP_MIN_CHKSUM_OFFSET ||
			crc_offset > CP_CHKSUM_OFFSET) {
		f2fs_put_page(*cp_page, 1);
		f2fs_warn(sbi, "invalid crc_offset: %zu", crc_offset);
		return -EINVAL;
	}

	crc = f2fs_checkpoint_chksum(sbi, *cp_block);
	if (crc != cur_cp_crc(*cp_block)) {
		f2fs_put_page(*cp_page, 1);
		f2fs_warn(sbi, "invalid crc value");
		return -EINVAL;
	}

	*version = cur_cp_version(*cp_block);
	return 0;
}

static struct page *validate_checkpoint(struct f2fs_sb_info *sbi,
				block_t cp_addr, unsigned long long *version)
{
	struct page *cp_page_1 = NULL, *cp_page_2 = NULL;
	struct f2fs_checkpoint *cp_block = NULL;
	unsigned long long cur_version = 0, pre_version = 0;
	int err;

	err = get_checkpoint_version(sbi, cp_addr, &cp_block,
					&cp_page_1, version);
	if (err)
		return NULL;

	if (le32_to_cpu(cp_block->cp_pack_total_block_count) >
					sbi->blocks_per_seg) {
		f2fs_warn(sbi, "invalid cp_pack_total_block_count:%u",
			  le32_to_cpu(cp_block->cp_pack_total_block_count));
		goto invalid_cp;
	}
	pre_version = *version;

	cp_addr += le32_to_cpu(cp_block->cp_pack_total_block_count) - 1;
	err = get_checkpoint_version(sbi, cp_addr, &cp_block,
					&cp_page_2, version);
	if (err)
		goto invalid_cp;
	cur_version = *version;

	if (cur_version == pre_version) {
		*version = cur_version;
		f2fs_put_page(cp_page_2, 1);
		return cp_page_1;
	}
	f2fs_put_page(cp_page_2, 1);
invalid_cp:
	f2fs_put_page(cp_page_1, 1);
	return NULL;
}

int f2fs_get_valid_checkpoint(struct f2fs_sb_info *sbi)
{
	struct f2fs_checkpoint *cp_block;
	struct f2fs_super_block *fsb = sbi->raw_super;
	struct page *cp1, *cp2, *cur_page;
	unsigned long blk_size = sbi->blocksize;
	unsigned long long cp1_version = 0, cp2_version = 0;
	unsigned long long cp_start_blk_no;
	unsigned int cp_blks = 1 + __cp_payload(sbi);
	block_t cp_blk_no;
	int i;
	int err;

	sbi->ckpt = f2fs_kvzalloc(sbi, array_size(blk_size, cp_blks),
				  GFP_KERNEL);
	if (!sbi->ckpt)
		return -ENOMEM;
	/*
	 * Finding out valid cp block involves read both
	 * sets( cp pack 1 and cp pack 2)
	 */
	cp_start_blk_no = le32_to_cpu(fsb->cp_blkaddr);
	cp1 = validate_checkpoint(sbi, cp_start_blk_no, &cp1_version);

	/* The second checkpoint pack should start at the next segment */
	cp_start_blk_no += ((unsigned long long)1) <<
				le32_to_cpu(fsb->log_blocks_per_seg);
	cp2 = validate_checkpoint(sbi, cp_start_blk_no, &cp2_version);

	if (cp1 && cp2) {
		if (ver_after(cp2_version, cp1_version))
			cur_page = cp2;
		else
			cur_page = cp1;
	} else if (cp1) {
		cur_page = cp1;
	} else if (cp2) {
		cur_page = cp2;
	} else {
		err = -EFSCORRUPTED;
		goto fail_no_cp;
	}

	cp_block = (struct f2fs_checkpoint *)page_address(cur_page);
	memcpy(sbi->ckpt, cp_block, blk_size);

	if (cur_page == cp1)
		sbi->cur_cp_pack = 1;
	else
		sbi->cur_cp_pack = 2;

	/* Sanity checking of checkpoint */
	if (f2fs_sanity_check_ckpt(sbi)) {
		err = -EFSCORRUPTED;
		goto free_fail_no_cp;
	}

	if (cp_blks <= 1)
		goto done;

	cp_blk_no = le32_to_cpu(fsb->cp_blkaddr);
	if (cur_page == cp2)
		cp_blk_no += 1 << le32_to_cpu(fsb->log_blocks_per_seg);

	for (i = 1; i < cp_blks; i++) {
		void *sit_bitmap_ptr;
		unsigned char *ckpt = (unsigned char *)sbi->ckpt;

		cur_page = f2fs_get_meta_page(sbi, cp_blk_no + i);
		if (IS_ERR(cur_page)) {
			err = PTR_ERR(cur_page);
			goto free_fail_no_cp;
		}
		sit_bitmap_ptr = page_address(cur_page);
		memcpy(ckpt + i * blk_size, sit_bitmap_ptr, blk_size);
		f2fs_put_page(cur_page, 1);
	}
done:
	f2fs_put_page(cp1, 1);
	f2fs_put_page(cp2, 1);
	return 0;

free_fail_no_cp:
	f2fs_put_page(cp1, 1);
	f2fs_put_page(cp2, 1);
fail_no_cp:
	kvfree(sbi->ckpt);
	return err;
}

static void __add_dirty_inode(struct inode *inode, enum inode_type type)
{
	struct f2fs_sb_info *sbi = F2FS_I_SB(inode);
	int flag = (type == DIR_INODE) ? FI_DIRTY_DIR : FI_DIRTY_FILE;

	if (is_inode_flag_set(inode, flag))
		return;

	set_inode_flag(inode, flag);
	if (!f2fs_is_volatile_file(inode))
		list_add_tail(&F2FS_I(inode)->dirty_list,
						&sbi->inode_list[type]);
	stat_inc_dirty_inode(sbi, type);
}

static void __remove_dirty_inode(struct inode *inode, enum inode_type type)
{
	int flag = (type == DIR_INODE) ? FI_DIRTY_DIR : FI_DIRTY_FILE;

	if (get_dirty_pages(inode) || !is_inode_flag_set(inode, flag))
		return;

	list_del_init(&F2FS_I(inode)->dirty_list);
	clear_inode_flag(inode, flag);
	stat_dec_dirty_inode(F2FS_I_SB(inode), type);
}

void f2fs_update_dirty_page(struct inode *inode, struct page *page)
{
	struct f2fs_sb_info *sbi = F2FS_I_SB(inode);
	enum inode_type type = S_ISDIR(inode->i_mode) ? DIR_INODE : FILE_INODE;

	if (!S_ISDIR(inode->i_mode) && !S_ISREG(inode->i_mode) &&
			!S_ISLNK(inode->i_mode))
		return;

	spin_lock(&sbi->inode_lock[type]);
	if (type != FILE_INODE || test_opt(sbi, DATA_FLUSH))
		__add_dirty_inode(inode, type);
	inode_inc_dirty_pages(inode);
	spin_unlock(&sbi->inode_lock[type]);

	f2fs_set_page_private(page, 0);
	f2fs_trace_pid(page);
}

void f2fs_remove_dirty_inode(struct inode *inode)
{
	struct f2fs_sb_info *sbi = F2FS_I_SB(inode);
	enum inode_type type = S_ISDIR(inode->i_mode) ? DIR_INODE : FILE_INODE;

	if (!S_ISDIR(inode->i_mode) && !S_ISREG(inode->i_mode) &&
			!S_ISLNK(inode->i_mode))
		return;

	if (type == FILE_INODE && !test_opt(sbi, DATA_FLUSH))
		return;

	spin_lock(&sbi->inode_lock[type]);
	__remove_dirty_inode(inode, type);
	spin_unlock(&sbi->inode_lock[type]);
}

int f2fs_sync_dirty_inodes(struct f2fs_sb_info *sbi, enum inode_type type)
{
	struct list_head *head;
	struct inode *inode;
	struct f2fs_inode_info *fi;
	bool is_dir = (type == DIR_INODE);
	unsigned long ino = 0;

	trace_f2fs_sync_dirty_inodes_enter(sbi->sb, is_dir,
				get_pages(sbi, is_dir ?
				F2FS_DIRTY_DENTS : F2FS_DIRTY_DATA));
retry:
	if (unlikely(f2fs_cp_error(sbi)))
		return -EIO;

	spin_lock(&sbi->inode_lock[type]);

	head = &sbi->inode_list[type];
	if (list_empty(head)) {
		spin_unlock(&sbi->inode_lock[type]);
		trace_f2fs_sync_dirty_inodes_exit(sbi->sb, is_dir,
				get_pages(sbi, is_dir ?
				F2FS_DIRTY_DENTS : F2FS_DIRTY_DATA));
		return 0;
	}
	fi = list_first_entry(head, struct f2fs_inode_info, dirty_list);
	inode = igrab(&fi->vfs_inode);
	spin_unlock(&sbi->inode_lock[type]);
	if (inode) {
		unsigned long cur_ino = inode->i_ino;

		F2FS_I(inode)->cp_task = current;

		filemap_fdatawrite(inode->i_mapping);

		F2FS_I(inode)->cp_task = NULL;

		iput(inode);
		/* We need to give cpu to another writers. */
		if (ino == cur_ino)
			cond_resched();
		else
			ino = cur_ino;
	} else {
		/*
		 * We should submit bio, since it exists several
		 * wribacking dentry pages in the freeing inode.
		 */
		f2fs_submit_merged_write(sbi, DATA);
		cond_resched();
	}
	goto retry;
}

int f2fs_sync_inode_meta(struct f2fs_sb_info *sbi)
{
	struct list_head *head = &sbi->inode_list[DIRTY_META];
	struct inode *inode;
	struct f2fs_inode_info *fi;
	s64 total = get_pages(sbi, F2FS_DIRTY_IMETA);

	while (total--) {
		if (unlikely(f2fs_cp_error(sbi)))
			return -EIO;

		spin_lock(&sbi->inode_lock[DIRTY_META]);
		if (list_empty(head)) {
			spin_unlock(&sbi->inode_lock[DIRTY_META]);
			return 0;
		}
		fi = list_first_entry(head, struct f2fs_inode_info,
							gdirty_list);
		inode = igrab(&fi->vfs_inode);
		spin_unlock(&sbi->inode_lock[DIRTY_META]);
		if (inode) {
			sync_inode_metadata(inode, 0);

			/* it's on eviction */
			if (is_inode_flag_set(inode, FI_DIRTY_INODE))
				f2fs_update_inode_page(inode);
			iput(inode);
		}
	}
	return 0;
}

static void __prepare_cp_block(struct f2fs_sb_info *sbi)
{
	struct f2fs_checkpoint *ckpt = F2FS_CKPT(sbi);
	struct f2fs_nm_info *nm_i = NM_I(sbi);
	nid_t last_nid = nm_i->next_scan_nid;

	next_free_nid(sbi, &last_nid);
	ckpt->valid_block_count = cpu_to_le64(valid_user_blocks(sbi));
	ckpt->valid_node_count = cpu_to_le32(valid_node_count(sbi));
	ckpt->valid_inode_count = cpu_to_le32(valid_inode_count(sbi));
	ckpt->next_free_nid = cpu_to_le32(last_nid);
}

static bool __need_flush_quota(struct f2fs_sb_info *sbi)
{
	bool ret = false;

	if (!is_journalled_quota(sbi))
		return false;

	down_write(&sbi->quota_sem);
	if (is_sbi_flag_set(sbi, SBI_QUOTA_SKIP_FLUSH)) {
		ret = false;
	} else if (is_sbi_flag_set(sbi, SBI_QUOTA_NEED_REPAIR)) {
		ret = false;
	} else if (is_sbi_flag_set(sbi, SBI_QUOTA_NEED_FLUSH)) {
		clear_sbi_flag(sbi, SBI_QUOTA_NEED_FLUSH);
		ret = true;
	} else if (get_pages(sbi, F2FS_DIRTY_QDATA)) {
		ret = true;
	}
	up_write(&sbi->quota_sem);
	return ret;
}

/*
 * Freeze all the FS-operations for checkpoint.
 */
static int block_operations(struct f2fs_sb_info *sbi)
{
	struct writeback_control wbc = {
		.sync_mode = WB_SYNC_ALL,
		.nr_to_write = LONG_MAX,
		.for_reclaim = 0,
	};
	int err = 0, cnt = 0;

<<<<<<< HEAD
=======
	/*
	 * Let's flush inline_data in dirty node pages.
	 */
	f2fs_flush_inline_data(sbi);

>>>>>>> d2d05bcf
retry_flush_quotas:
	f2fs_lock_all(sbi);
	if (__need_flush_quota(sbi)) {
		int locked;

		if (++cnt > DEFAULT_RETRY_QUOTA_FLUSH_COUNT) {
			set_sbi_flag(sbi, SBI_QUOTA_SKIP_FLUSH);
			set_sbi_flag(sbi, SBI_QUOTA_NEED_FLUSH);
			goto retry_flush_dents;
		}
		f2fs_unlock_all(sbi);

		/* only failed during mount/umount/freeze/quotactl */
		locked = down_read_trylock(&sbi->sb->s_umount);
		f2fs_quota_sync(sbi->sb, -1);
		if (locked)
			up_read(&sbi->sb->s_umount);
		cond_resched();
		goto retry_flush_quotas;
	}

retry_flush_dents:
	/* write all the dirty dentry pages */
	if (get_pages(sbi, F2FS_DIRTY_DENTS)) {
		f2fs_unlock_all(sbi);
		err = f2fs_sync_dirty_inodes(sbi, DIR_INODE);
		if (err)
			return err;
		cond_resched();
		goto retry_flush_quotas;
	}

	/*
	 * POR: we should ensure that there are no dirty node pages
	 * until finishing nat/sit flush. inode->i_blocks can be updated.
	 */
	down_write(&sbi->node_change);

	if (get_pages(sbi, F2FS_DIRTY_IMETA)) {
		up_write(&sbi->node_change);
		f2fs_unlock_all(sbi);
		err = f2fs_sync_inode_meta(sbi);
		if (err)
			return err;
		cond_resched();
		goto retry_flush_quotas;
	}

retry_flush_nodes:
	down_write(&sbi->node_write);

	if (get_pages(sbi, F2FS_DIRTY_NODES)) {
		up_write(&sbi->node_write);
		atomic_inc(&sbi->wb_sync_req[NODE]);
		err = f2fs_sync_node_pages(sbi, &wbc, false, FS_CP_NODE_IO);
		atomic_dec(&sbi->wb_sync_req[NODE]);
		if (err) {
			up_write(&sbi->node_change);
			f2fs_unlock_all(sbi);
			return err;
		}
		cond_resched();
		goto retry_flush_nodes;
	}

	/*
	 * sbi->node_change is used only for AIO write_begin path which produces
	 * dirty node blocks and some checkpoint values by block allocation.
	 */
	__prepare_cp_block(sbi);
	up_write(&sbi->node_change);
	return err;
}

static void unblock_operations(struct f2fs_sb_info *sbi)
{
	up_write(&sbi->node_write);
	f2fs_unlock_all(sbi);
}

void f2fs_wait_on_all_pages(struct f2fs_sb_info *sbi, int type)
{
	DEFINE_WAIT(wait);

	for (;;) {
		prepare_to_wait(&sbi->cp_wait, &wait, TASK_UNINTERRUPTIBLE);

		if (!get_pages(sbi, type))
			break;

		if (unlikely(f2fs_cp_error(sbi)))
			break;

		if (type == F2FS_DIRTY_META)
			f2fs_sync_meta_pages(sbi, META, LONG_MAX,
							FS_CP_META_IO);
		io_schedule_timeout(DEFAULT_IO_TIMEOUT);
	}
	finish_wait(&sbi->cp_wait, &wait);
}

static void update_ckpt_flags(struct f2fs_sb_info *sbi, struct cp_control *cpc)
{
	unsigned long orphan_num = sbi->im[ORPHAN_INO].ino_num;
	struct f2fs_checkpoint *ckpt = F2FS_CKPT(sbi);
	unsigned long flags;

	spin_lock_irqsave(&sbi->cp_lock, flags);

	if ((cpc->reason & CP_UMOUNT) &&
			le32_to_cpu(ckpt->cp_pack_total_block_count) >
			sbi->blocks_per_seg - NM_I(sbi)->nat_bits_blocks)
		disable_nat_bits(sbi, false);

	if (cpc->reason & CP_TRIMMED)
		__set_ckpt_flags(ckpt, CP_TRIMMED_FLAG);
	else
		__clear_ckpt_flags(ckpt, CP_TRIMMED_FLAG);

	if (cpc->reason & CP_UMOUNT)
		__set_ckpt_flags(ckpt, CP_UMOUNT_FLAG);
	else
		__clear_ckpt_flags(ckpt, CP_UMOUNT_FLAG);

	if (cpc->reason & CP_FASTBOOT)
		__set_ckpt_flags(ckpt, CP_FASTBOOT_FLAG);
	else
		__clear_ckpt_flags(ckpt, CP_FASTBOOT_FLAG);

	if (orphan_num)
		__set_ckpt_flags(ckpt, CP_ORPHAN_PRESENT_FLAG);
	else
		__clear_ckpt_flags(ckpt, CP_ORPHAN_PRESENT_FLAG);

	if (is_sbi_flag_set(sbi, SBI_NEED_FSCK))
		__set_ckpt_flags(ckpt, CP_FSCK_FLAG);

	if (is_sbi_flag_set(sbi, SBI_IS_RESIZEFS))
		__set_ckpt_flags(ckpt, CP_RESIZEFS_FLAG);
	else
		__clear_ckpt_flags(ckpt, CP_RESIZEFS_FLAG);

	if (is_sbi_flag_set(sbi, SBI_CP_DISABLED))
		__set_ckpt_flags(ckpt, CP_DISABLED_FLAG);
	else
		__clear_ckpt_flags(ckpt, CP_DISABLED_FLAG);

	if (is_sbi_flag_set(sbi, SBI_CP_DISABLED_QUICK))
		__set_ckpt_flags(ckpt, CP_DISABLED_QUICK_FLAG);
	else
		__clear_ckpt_flags(ckpt, CP_DISABLED_QUICK_FLAG);

	if (is_sbi_flag_set(sbi, SBI_QUOTA_SKIP_FLUSH))
		__set_ckpt_flags(ckpt, CP_QUOTA_NEED_FSCK_FLAG);
	else
		__clear_ckpt_flags(ckpt, CP_QUOTA_NEED_FSCK_FLAG);

	if (is_sbi_flag_set(sbi, SBI_QUOTA_NEED_REPAIR))
		__set_ckpt_flags(ckpt, CP_QUOTA_NEED_FSCK_FLAG);

	/* set this flag to activate crc|cp_ver for recovery */
	__set_ckpt_flags(ckpt, CP_CRC_RECOVERY_FLAG);
	__clear_ckpt_flags(ckpt, CP_NOCRC_RECOVERY_FLAG);

	spin_unlock_irqrestore(&sbi->cp_lock, flags);
}

static void commit_checkpoint(struct f2fs_sb_info *sbi,
	void *src, block_t blk_addr)
{
	struct writeback_control wbc = {
		.for_reclaim = 0,
	};

	/*
	 * pagevec_lookup_tag and lock_page again will take
	 * some extra time. Therefore, f2fs_update_meta_pages and
	 * f2fs_sync_meta_pages are combined in this function.
	 */
	struct page *page = f2fs_grab_meta_page(sbi, blk_addr);
	int err;

	f2fs_wait_on_page_writeback(page, META, true, true);

	memcpy(page_address(page), src, PAGE_SIZE);

	set_page_dirty(page);
	if (unlikely(!clear_page_dirty_for_io(page)))
		f2fs_bug_on(sbi, 1);

	/* writeout cp pack 2 page */
	err = __f2fs_write_meta_page(page, &wbc, FS_CP_META_IO);
	if (unlikely(err && f2fs_cp_error(sbi))) {
		f2fs_put_page(page, 1);
		return;
	}

	f2fs_bug_on(sbi, err);
	f2fs_put_page(page, 0);

	/* submit checkpoint (with barrier if NOBARRIER is not set) */
	f2fs_submit_merged_write(sbi, META_FLUSH);
}

static int do_checkpoint(struct f2fs_sb_info *sbi, struct cp_control *cpc)
{
	struct f2fs_checkpoint *ckpt = F2FS_CKPT(sbi);
	struct f2fs_nm_info *nm_i = NM_I(sbi);
	unsigned long orphan_num = sbi->im[ORPHAN_INO].ino_num, flags;
	block_t start_blk;
	unsigned int data_sum_blocks, orphan_blocks;
	__u32 crc32 = 0;
	int i;
	int cp_payload_blks = __cp_payload(sbi);
	struct super_block *sb = sbi->sb;
	struct curseg_info *seg_i = CURSEG_I(sbi, CURSEG_HOT_NODE);
	u64 kbytes_written;
	int err;

	/* Flush all the NAT/SIT pages */
	f2fs_sync_meta_pages(sbi, META, LONG_MAX, FS_CP_META_IO);

	/* start to update checkpoint, cp ver is already updated previously */
	ckpt->elapsed_time = cpu_to_le64(get_mtime(sbi, true));
	ckpt->free_segment_count = cpu_to_le32(free_segments(sbi));
	for (i = 0; i < NR_CURSEG_NODE_TYPE; i++) {
		ckpt->cur_node_segno[i] =
			cpu_to_le32(curseg_segno(sbi, i + CURSEG_HOT_NODE));
		ckpt->cur_node_blkoff[i] =
			cpu_to_le16(curseg_blkoff(sbi, i + CURSEG_HOT_NODE));
		ckpt->alloc_type[i + CURSEG_HOT_NODE] =
				curseg_alloc_type(sbi, i + CURSEG_HOT_NODE);
	}
	for (i = 0; i < NR_CURSEG_DATA_TYPE; i++) {
		ckpt->cur_data_segno[i] =
			cpu_to_le32(curseg_segno(sbi, i + CURSEG_HOT_DATA));
		ckpt->cur_data_blkoff[i] =
			cpu_to_le16(curseg_blkoff(sbi, i + CURSEG_HOT_DATA));
		ckpt->alloc_type[i + CURSEG_HOT_DATA] =
				curseg_alloc_type(sbi, i + CURSEG_HOT_DATA);
	}

	/* 2 cp  + n data seg summary + orphan inode blocks */
	data_sum_blocks = f2fs_npages_for_summary_flush(sbi, false);
	spin_lock_irqsave(&sbi->cp_lock, flags);
	if (data_sum_blocks < NR_CURSEG_DATA_TYPE)
		__set_ckpt_flags(ckpt, CP_COMPACT_SUM_FLAG);
	else
		__clear_ckpt_flags(ckpt, CP_COMPACT_SUM_FLAG);
	spin_unlock_irqrestore(&sbi->cp_lock, flags);

	orphan_blocks = GET_ORPHAN_BLOCKS(orphan_num);
	ckpt->cp_pack_start_sum = cpu_to_le32(1 + cp_payload_blks +
			orphan_blocks);

	if (__remain_node_summaries(cpc->reason))
		ckpt->cp_pack_total_block_count = cpu_to_le32(F2FS_CP_PACKS+
				cp_payload_blks + data_sum_blocks +
				orphan_blocks + NR_CURSEG_NODE_TYPE);
	else
		ckpt->cp_pack_total_block_count = cpu_to_le32(F2FS_CP_PACKS +
				cp_payload_blks + data_sum_blocks +
				orphan_blocks);

	/* update ckpt flag for checkpoint */
	update_ckpt_flags(sbi, cpc);

	/* update SIT/NAT bitmap */
	get_sit_bitmap(sbi, __bitmap_ptr(sbi, SIT_BITMAP));
	get_nat_bitmap(sbi, __bitmap_ptr(sbi, NAT_BITMAP));

	crc32 = f2fs_checkpoint_chksum(sbi, ckpt);
	*((__le32 *)((unsigned char *)ckpt +
				le32_to_cpu(ckpt->checksum_offset)))
				= cpu_to_le32(crc32);

	start_blk = __start_cp_next_addr(sbi);

	/* write nat bits */
	if (enabled_nat_bits(sbi, cpc)) {
		__u64 cp_ver = cur_cp_version(ckpt);
		block_t blk;

		cp_ver |= ((__u64)crc32 << 32);
		*(__le64 *)nm_i->nat_bits = cpu_to_le64(cp_ver);

		blk = start_blk + sbi->blocks_per_seg - nm_i->nat_bits_blocks;
		for (i = 0; i < nm_i->nat_bits_blocks; i++)
			f2fs_update_meta_page(sbi, nm_i->nat_bits +
					(i << F2FS_BLKSIZE_BITS), blk + i);
	}

	/* write out checkpoint buffer at block 0 */
	f2fs_update_meta_page(sbi, ckpt, start_blk++);

	for (i = 1; i < 1 + cp_payload_blks; i++)
		f2fs_update_meta_page(sbi, (char *)ckpt + i * F2FS_BLKSIZE,
							start_blk++);

	if (orphan_num) {
		write_orphan_inodes(sbi, start_blk);
		start_blk += orphan_blocks;
	}

	f2fs_write_data_summaries(sbi, start_blk);
	start_blk += data_sum_blocks;

	/* Record write statistics in the hot node summary */
	kbytes_written = sbi->kbytes_written;
	if (sb->s_bdev->bd_part)
		kbytes_written += BD_PART_WRITTEN(sbi);

	seg_i->journal->info.kbytes_written = cpu_to_le64(kbytes_written);

	if (__remain_node_summaries(cpc->reason)) {
		f2fs_write_node_summaries(sbi, start_blk);
		start_blk += NR_CURSEG_NODE_TYPE;
	}

	/* update user_block_counts */
	sbi->last_valid_block_count = sbi->total_valid_block_count;
	percpu_counter_set(&sbi->alloc_valid_block_count, 0);

	/* Here, we have one bio having CP pack except cp pack 2 page */
	f2fs_sync_meta_pages(sbi, META, LONG_MAX, FS_CP_META_IO);
	/* Wait for all dirty meta pages to be submitted for IO */
	f2fs_wait_on_all_pages(sbi, F2FS_DIRTY_META);

	/* wait for previous submitted meta pages writeback */
	f2fs_wait_on_all_pages(sbi, F2FS_WB_CP_DATA);

	/* flush all device cache */
	err = f2fs_flush_device_cache(sbi);
	if (err)
		return err;

	/* barrier and flush checkpoint cp pack 2 page if it can */
	commit_checkpoint(sbi, ckpt, start_blk);
	f2fs_wait_on_all_pages(sbi, F2FS_WB_CP_DATA);

	/*
	 * invalidate intermediate page cache borrowed from meta inode which are
	 * used for migration of encrypted or verity inode's blocks.
	 */
	if (f2fs_sb_has_encrypt(sbi) || f2fs_sb_has_verity(sbi))
		invalidate_mapping_pages(META_MAPPING(sbi),
				MAIN_BLKADDR(sbi), MAX_BLKADDR(sbi) - 1);

	f2fs_release_ino_entry(sbi, false);

	f2fs_reset_fsync_node_info(sbi);

	clear_sbi_flag(sbi, SBI_IS_DIRTY);
	clear_sbi_flag(sbi, SBI_NEED_CP);
	clear_sbi_flag(sbi, SBI_QUOTA_SKIP_FLUSH);

	spin_lock(&sbi->stat_lock);
	sbi->unusable_block_count = 0;
	spin_unlock(&sbi->stat_lock);

	__set_cp_next_pack(sbi);

	/*
	 * redirty superblock if metadata like node page or inode cache is
	 * updated during writing checkpoint.
	 */
	if (get_pages(sbi, F2FS_DIRTY_NODES) ||
			get_pages(sbi, F2FS_DIRTY_IMETA))
		set_sbi_flag(sbi, SBI_IS_DIRTY);

	f2fs_bug_on(sbi, get_pages(sbi, F2FS_DIRTY_DENTS));

	return unlikely(f2fs_cp_error(sbi)) ? -EIO : 0;
}

int f2fs_write_checkpoint(struct f2fs_sb_info *sbi, struct cp_control *cpc)
{
	struct f2fs_checkpoint *ckpt = F2FS_CKPT(sbi);
	unsigned long long ckpt_ver;
	int err = 0;

	if (f2fs_readonly(sbi->sb) || f2fs_hw_is_readonly(sbi))
		return -EROFS;

	if (unlikely(is_sbi_flag_set(sbi, SBI_CP_DISABLED))) {
		if (cpc->reason != CP_PAUSE)
			return 0;
		f2fs_warn(sbi, "Start checkpoint disabled!");
	}
	if (cpc->reason != CP_RESIZE)
		mutex_lock(&sbi->cp_mutex);

	if (!is_sbi_flag_set(sbi, SBI_IS_DIRTY) &&
		((cpc->reason & CP_FASTBOOT) || (cpc->reason & CP_SYNC) ||
		((cpc->reason & CP_DISCARD) && !sbi->discard_blks)))
		goto out;
	if (unlikely(f2fs_cp_error(sbi))) {
		err = -EIO;
		goto out;
	}

	trace_f2fs_write_checkpoint(sbi->sb, cpc->reason, "start block_ops");

	err = block_operations(sbi);
	if (err)
		goto out;

	trace_f2fs_write_checkpoint(sbi->sb, cpc->reason, "finish block_ops");

	f2fs_flush_merged_writes(sbi);

	/* this is the case of multiple fstrims without any changes */
	if (cpc->reason & CP_DISCARD) {
		if (!f2fs_exist_trim_candidates(sbi, cpc)) {
			unblock_operations(sbi);
			goto out;
		}

		if (NM_I(sbi)->dirty_nat_cnt == 0 &&
				SIT_I(sbi)->dirty_sentries == 0 &&
				prefree_segments(sbi) == 0) {
			f2fs_flush_sit_entries(sbi, cpc);
			f2fs_clear_prefree_segments(sbi, cpc);
			unblock_operations(sbi);
			goto out;
		}
	}

	/*
	 * update checkpoint pack index
	 * Increase the version number so that
	 * SIT entries and seg summaries are written at correct place
	 */
	ckpt_ver = cur_cp_version(ckpt);
	ckpt->checkpoint_ver = cpu_to_le64(++ckpt_ver);

	/* write cached NAT/SIT entries to NAT/SIT area */
	err = f2fs_flush_nat_entries(sbi, cpc);
	if (err)
		goto stop;

	f2fs_flush_sit_entries(sbi, cpc);

	err = do_checkpoint(sbi, cpc);
	if (err)
		f2fs_release_discard_addrs(sbi);
	else
		f2fs_clear_prefree_segments(sbi, cpc);
stop:
	unblock_operations(sbi);
	stat_inc_cp_count(sbi->stat_info);

	if (cpc->reason & CP_RECOVERY)
		f2fs_notice(sbi, "checkpoint: version = %llx", ckpt_ver);

	/* update CP_TIME to trigger checkpoint periodically */
	f2fs_update_time(sbi, CP_TIME);
	trace_f2fs_write_checkpoint(sbi->sb, cpc->reason, "finish checkpoint");
out:
	if (cpc->reason != CP_RESIZE)
		mutex_unlock(&sbi->cp_mutex);
	return err;
}

void f2fs_init_ino_entry_info(struct f2fs_sb_info *sbi)
{
	int i;

	for (i = 0; i < MAX_INO_ENTRY; i++) {
		struct inode_management *im = &sbi->im[i];

		INIT_RADIX_TREE(&im->ino_root, GFP_ATOMIC);
		spin_lock_init(&im->ino_lock);
		INIT_LIST_HEAD(&im->ino_list);
		im->ino_num = 0;
	}

	sbi->max_orphans = (sbi->blocks_per_seg - F2FS_CP_PACKS -
			NR_CURSEG_TYPE - __cp_payload(sbi)) *
				F2FS_ORPHANS_PER_BLOCK;
}

int __init f2fs_create_checkpoint_caches(void)
{
	ino_entry_slab = f2fs_kmem_cache_create("f2fs_ino_entry",
			sizeof(struct ino_entry));
	if (!ino_entry_slab)
		return -ENOMEM;
	f2fs_inode_entry_slab = f2fs_kmem_cache_create("f2fs_inode_entry",
			sizeof(struct inode_entry));
	if (!f2fs_inode_entry_slab) {
		kmem_cache_destroy(ino_entry_slab);
		return -ENOMEM;
	}
	return 0;
}

void f2fs_destroy_checkpoint_caches(void)
{
	kmem_cache_destroy(ino_entry_slab);
	kmem_cache_destroy(f2fs_inode_entry_slab);
}<|MERGE_RESOLUTION|>--- conflicted
+++ resolved
@@ -1168,14 +1168,11 @@
 	};
 	int err = 0, cnt = 0;
 
-<<<<<<< HEAD
-=======
 	/*
 	 * Let's flush inline_data in dirty node pages.
 	 */
 	f2fs_flush_inline_data(sbi);
 
->>>>>>> d2d05bcf
 retry_flush_quotas:
 	f2fs_lock_all(sbi);
 	if (__need_flush_quota(sbi)) {
