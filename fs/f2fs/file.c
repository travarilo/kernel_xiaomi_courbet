--- conflicted
+++ resolved
@@ -30,11 +30,8 @@
 #include "gc.h"
 #include "iostat.h"
 #include <trace/events/f2fs.h>
-<<<<<<< HEAD
 #include <trace/events/android_fs.h>
-=======
 #include <uapi/linux/f2fs.h>
->>>>>>> b13285ae
 
 static int f2fs_filemap_fault(struct vm_fault *vmf)
 {
@@ -386,8 +383,7 @@
 	f2fs_remove_ino_entry(sbi, ino, APPEND_INO);
 	clear_inode_flag(inode, FI_APPEND_WRITE);
 flush_out:
-	if ((!atomic && F2FS_OPTION(sbi).fsync_mode != FSYNC_MODE_NOBARRIER) ||
-	    (atomic && !test_opt(sbi, NOBARRIER) && f2fs_sb_has_blkzoned(sbi)))
+	if (!atomic && F2FS_OPTION(sbi).fsync_mode != FSYNC_MODE_NOBARRIER)
 		ret = f2fs_issue_flush(sbi, inode->i_ino);
 	if (!ret) {
 		f2fs_remove_ino_entry(sbi, ino, UPDATE_INO);
@@ -397,12 +393,8 @@
 	f2fs_update_time(sbi, REQ_TIME);
 out:
 	trace_f2fs_sync_file_exit(inode, cp_reason, datasync, ret);
-<<<<<<< HEAD
-	f2fs_trace_ios(NULL, 1);
 	trace_android_fs_fsync_end(inode, start, end - start);
 
-=======
->>>>>>> b13285ae
 	return ret;
 }
 
@@ -1476,19 +1468,11 @@
 			ret = -ENOSPC;
 			break;
 		}
-
-		if (dn->data_blkaddr == NEW_ADDR)
-			continue;
-
-		if (!f2fs_is_valid_blkaddr(sbi, dn->data_blkaddr,
-					DATA_GENERIC_ENHANCE)) {
-			ret = -EFSCORRUPTED;
-			break;
+		if (dn->data_blkaddr != NEW_ADDR) {
+			f2fs_invalidate_blocks(sbi, dn->data_blkaddr);
+			dn->data_blkaddr = NEW_ADDR;
+			f2fs_set_data_blkaddr(dn);
 		}
-
-		f2fs_invalidate_blocks(sbi, dn->data_blkaddr);
-		dn->data_blkaddr = NEW_ADDR;
-		f2fs_set_data_blkaddr(dn);
 	}
 
 	f2fs_update_extent_cache_range(dn, start, 0, index - start);
@@ -1684,11 +1668,6 @@
 	struct f2fs_map_blocks map = { .m_next_pgofs = NULL,
 			.m_next_extent = NULL, .m_seg_type = NO_CHECK_TYPE,
 			.m_may_create = true };
-	struct f2fs_gc_control gc_control = { .victim_segno = NULL_SEGNO,
-			.init_gc_type = FG_GC,
-			.should_migrate_blocks = false,
-			.err_gc_skipped = true,
-			.nr_free_secs = 0 };
 	pgoff_t pg_start, pg_end;
 	loff_t new_size = i_size_read(inode);
 	loff_t off_end;
@@ -1718,7 +1697,7 @@
 		return 0;
 
 	if (f2fs_is_pinned_file(inode)) {
-		block_t sec_blks = CAP_BLKS_PER_SEC(sbi);
+		block_t sec_blks = BLKS_PER_SEC(sbi);
 		block_t sec_len = roundup(map.m_len, sec_blks);
 
 		map.m_len = sec_blks;
@@ -1726,8 +1705,8 @@
 		if (has_not_enough_free_secs(sbi, 0,
 			GET_SEC_FROM_SEG(sbi, overprovision_segments(sbi)))) {
 			f2fs_down_write(&sbi->gc_lock);
-			err = f2fs_gc(sbi, &gc_control);
-			if (err && err != -ENODATA)
+			err = f2fs_gc(sbi, true, false, false, NULL_SEGNO);
+			if (err && err != -ENODATA && err != -EAGAIN)
 				goto out_err;
 		}
 
@@ -1816,10 +1795,6 @@
 		return -EOPNOTSUPP;
 
 	inode_lock(inode);
-
-	ret = file_modified(file);
-	if (ret)
-		goto out;
 
 	if (mode & FALLOC_FL_PUNCH_HOLE) {
 		if (offset >= inode->i_size)
@@ -1859,7 +1834,16 @@
 			atomic_read(&inode->i_writecount) != 1)
 		return 0;
 
-	f2fs_abort_atomic_write(inode, true);
+	/* some remained atomic pages should discarded */
+	if (f2fs_is_atomic_file(inode))
+		f2fs_drop_inmem_pages(inode);
+	if (f2fs_is_volatile_file(inode)) {
+		set_inode_flag(inode, FI_DROP_CACHE);
+		filemap_fdatawrite(inode->i_mapping);
+		clear_inode_flag(inode, FI_DROP_CACHE);
+		clear_inode_flag(inode, FI_VOLATILE_FILE);
+		stat_dec_volatile_write(inode);
+	}
 	return 0;
 }
 
@@ -1873,8 +1857,9 @@
 	 * until all the writers close its file. Since this should be done
 	 * before dropping file lock, it needs to do in ->flush.
 	 */
-	if (F2FS_I(inode)->atomic_write_task == current)
-		f2fs_abort_atomic_write(inode, true);
+	if (f2fs_is_atomic_file(inode) &&
+			F2FS_I(inode)->inmem_task == current)
+		f2fs_drop_inmem_pages(inode);
 	return 0;
 }
 
@@ -1908,14 +1893,21 @@
 		if (masked_flags & F2FS_COMPR_FL) {
 			if (!f2fs_disable_compressed_file(inode))
 				return -EINVAL;
-		} else {
+		}
+		if (iflags & F2FS_NOCOMP_FL)
+			return -EINVAL;
+		if (iflags & F2FS_COMPR_FL) {
 			if (!f2fs_may_compress(inode))
 				return -EINVAL;
-			if (S_ISREG(inode->i_mode) && F2FS_HAS_BLOCKS(inode))
+			if (S_ISREG(inode->i_mode) && inode->i_size)
 				return -EINVAL;
-			if (set_compress_context(inode))
-				return -EOPNOTSUPP;
+
+			set_compress_context(inode);
 		}
+	}
+	if ((iflags ^ masked_flags) & F2FS_NOCOMP_FL) {
+		if (masked_flags & F2FS_COMPR_FL)
+			return -EINVAL;
 	}
 
 	fi->i_flags = iflags | (fi->i_flags & ~mask);
@@ -2087,7 +2079,6 @@
 	struct inode *inode = file_inode(filp);
 	struct f2fs_inode_info *fi = F2FS_I(inode);
 	struct f2fs_sb_info *sbi = F2FS_I_SB(inode);
-	struct inode *pinode;
 	int ret;
 
 	if (!inode_owner_or_capable(inode))
@@ -2110,57 +2101,45 @@
 		goto out;
 	}
 
-	if (f2fs_is_atomic_file(inode))
+	if (f2fs_is_atomic_file(inode)) {
+		if (is_inode_flag_set(inode, FI_ATOMIC_REVOKE_REQUEST))
+			ret = -EINVAL;
 		goto out;
+	}
 
 	ret = f2fs_convert_inline_inode(inode);
 	if (ret)
 		goto out;
 
-	f2fs_down_write(&fi->i_gc_rwsem[WRITE]);
+	f2fs_down_write(&F2FS_I(inode)->i_gc_rwsem[WRITE]);
 
 	/*
 	 * Should wait end_io to count F2FS_WB_CP_DATA correctly by
 	 * f2fs_is_atomic_file.
 	 */
 	if (get_dirty_pages(inode))
-		f2fs_warn(sbi, "Unexpected flush for atomic writes: ino=%lu, npages=%u",
+		f2fs_warn(F2FS_I_SB(inode), "Unexpected flush for atomic writes: ino=%lu, npages=%u",
 			  inode->i_ino, get_dirty_pages(inode));
 	ret = filemap_write_and_wait_range(inode->i_mapping, 0, LLONG_MAX);
 	if (ret) {
-		f2fs_up_write(&fi->i_gc_rwsem[WRITE]);
+		f2fs_up_write(&F2FS_I(inode)->i_gc_rwsem[WRITE]);
 		goto out;
 	}
 
-	/* Create a COW inode for atomic write */
-	pinode = f2fs_iget(inode->i_sb, fi->i_pino);
-	if (IS_ERR(pinode)) {
-		f2fs_up_write(&fi->i_gc_rwsem[WRITE]);
-		ret = PTR_ERR(pinode);
-		goto out;
-	}
-
-	ret = f2fs_get_tmpfile(pinode, &fi->cow_inode);
-	iput(pinode);
-	if (ret) {
-		f2fs_up_write(&fi->i_gc_rwsem[WRITE]);
-		goto out;
-	}
-	f2fs_i_size_write(fi->cow_inode, i_size_read(inode));
-
 	spin_lock(&sbi->inode_lock[ATOMIC_FILE]);
+	if (list_empty(&fi->inmem_ilist))
+		list_add_tail(&fi->inmem_ilist, &sbi->inode_list[ATOMIC_FILE]);
 	sbi->atomic_files++;
 	spin_unlock(&sbi->inode_lock[ATOMIC_FILE]);
 
+	/* add inode in inmem_list first and set atomic_file */
 	set_inode_flag(inode, FI_ATOMIC_FILE);
-	set_inode_flag(fi->cow_inode, FI_COW_FILE);
-	clear_inode_flag(fi->cow_inode, FI_INLINE_DATA);
-	f2fs_up_write(&fi->i_gc_rwsem[WRITE]);
-
-	f2fs_update_time(sbi, REQ_TIME);
-	fi->atomic_write_task = current;
+	clear_inode_flag(inode, FI_ATOMIC_REVOKE_REQUEST);
+	f2fs_up_write(&F2FS_I(inode)->i_gc_rwsem[WRITE]);
+
+	f2fs_update_time(F2FS_I_SB(inode), REQ_TIME);
+	F2FS_I(inode)->inmem_task = current;
 	stat_update_max_atomic_write(inode);
-	fi->atomic_write_cnt = 0;
 out:
 	inode_unlock(inode);
 	mnt_drop_write_file(filp);
@@ -2183,30 +2162,42 @@
 
 	inode_lock(inode);
 
+	if (f2fs_is_volatile_file(inode)) {
+		ret = -EINVAL;
+		goto err_out;
+	}
+
 	if (f2fs_is_atomic_file(inode)) {
-		ret = f2fs_commit_atomic_write(inode);
+		ret = f2fs_commit_inmem_pages(inode);
 		if (ret)
-			goto unlock_out;
+			goto err_out;
 
 		ret = f2fs_do_sync_file(filp, 0, LLONG_MAX, 0, true);
 		if (!ret)
-			f2fs_abort_atomic_write(inode, false);
+			f2fs_drop_inmem_pages(inode);
 	} else {
 		ret = f2fs_do_sync_file(filp, 0, LLONG_MAX, 1, false);
 	}
-unlock_out:
+err_out:
+	if (is_inode_flag_set(inode, FI_ATOMIC_REVOKE_REQUEST)) {
+		clear_inode_flag(inode, FI_ATOMIC_REVOKE_REQUEST);
+		ret = -EINVAL;
+	}
 	inode_unlock(inode);
 	mnt_drop_write_file(filp);
 	return ret;
 }
 
-static int f2fs_ioc_abort_atomic_write(struct file *filp)
+static int f2fs_ioc_start_volatile_write(struct file *filp)
 {
 	struct inode *inode = file_inode(filp);
 	int ret;
 
 	if (!inode_owner_or_capable(inode))
 		return -EACCES;
+
+	if (!S_ISREG(inode->i_mode))
+		return -EINVAL;
 
 	ret = mnt_want_write_file(filp);
 	if (ret)
@@ -2214,7 +2205,76 @@
 
 	inode_lock(inode);
 
-	f2fs_abort_atomic_write(inode, true);
+	if (f2fs_is_volatile_file(inode))
+		goto out;
+
+	ret = f2fs_convert_inline_inode(inode);
+	if (ret)
+		goto out;
+
+	stat_inc_volatile_write(inode);
+	stat_update_max_volatile_write(inode);
+
+	set_inode_flag(inode, FI_VOLATILE_FILE);
+	f2fs_update_time(F2FS_I_SB(inode), REQ_TIME);
+out:
+	inode_unlock(inode);
+	mnt_drop_write_file(filp);
+	return ret;
+}
+
+static int f2fs_ioc_release_volatile_write(struct file *filp)
+{
+	struct inode *inode = file_inode(filp);
+	int ret;
+
+	if (!inode_owner_or_capable(inode))
+		return -EACCES;
+
+	ret = mnt_want_write_file(filp);
+	if (ret)
+		return ret;
+
+	inode_lock(inode);
+
+	if (!f2fs_is_volatile_file(inode))
+		goto out;
+
+	if (!f2fs_is_first_block_written(inode)) {
+		ret = truncate_partial_data_page(inode, 0, true);
+		goto out;
+	}
+
+	ret = punch_hole(inode, 0, F2FS_BLKSIZE);
+out:
+	inode_unlock(inode);
+	mnt_drop_write_file(filp);
+	return ret;
+}
+
+static int f2fs_ioc_abort_volatile_write(struct file *filp)
+{
+	struct inode *inode = file_inode(filp);
+	int ret;
+
+	if (!inode_owner_or_capable(inode))
+		return -EACCES;
+
+	ret = mnt_want_write_file(filp);
+	if (ret)
+		return ret;
+
+	inode_lock(inode);
+
+	if (f2fs_is_atomic_file(inode))
+		f2fs_drop_inmem_pages(inode);
+	if (f2fs_is_volatile_file(inode)) {
+		clear_inode_flag(inode, FI_VOLATILE_FILE);
+		stat_dec_volatile_write(inode);
+		ret = f2fs_do_sync_file(filp, 0, LLONG_MAX, 0, true);
+	}
+
+	clear_inode_flag(inode, FI_ATOMIC_REVOKE_REQUEST);
 
 	inode_unlock(inode);
 
@@ -2465,10 +2525,6 @@
 {
 	struct inode *inode = file_inode(filp);
 	struct f2fs_sb_info *sbi = F2FS_I_SB(inode);
-	struct f2fs_gc_control gc_control = { .victim_segno = NULL_SEGNO,
-			.no_bg_gc = false,
-			.should_migrate_blocks = false,
-			.nr_free_secs = 0 };
 	__u32 sync;
 	int ret;
 
@@ -2494,9 +2550,7 @@
 		f2fs_down_write(&sbi->gc_lock);
 	}
 
-	gc_control.init_gc_type = sync ? FG_GC : BG_GC;
-	gc_control.err_gc_skipped = sync;
-	ret = f2fs_gc(sbi, &gc_control);
+	ret = f2fs_gc(sbi, sync, true, false, NULL_SEGNO);
 out:
 	mnt_drop_write_file(filp);
 	return ret;
@@ -2505,12 +2559,6 @@
 static int __f2fs_ioc_gc_range(struct file *filp, struct f2fs_gc_range *range)
 {
 	struct f2fs_sb_info *sbi = F2FS_I_SB(file_inode(filp));
-	struct f2fs_gc_control gc_control = {
-			.init_gc_type = range->sync ? FG_GC : BG_GC,
-			.no_bg_gc = false,
-			.should_migrate_blocks = false,
-			.err_gc_skipped = range->sync,
-			.nr_free_secs = 0 };
 	u64 end;
 	int ret;
 
@@ -2538,14 +2586,14 @@
 		f2fs_down_write(&sbi->gc_lock);
 	}
 
-	gc_control.victim_segno = GET_SEGNO(sbi, range->start);
-	ret = f2fs_gc(sbi, &gc_control);
+	ret = f2fs_gc(sbi, range->sync, true, false,
+				GET_SEGNO(sbi, range->start));
 	if (ret) {
 		if (ret == -EBUSY)
 			ret = -EAGAIN;
 		goto out;
 	}
-	range->start += CAP_BLKS_PER_SEC(sbi);
+	range->start += BLKS_PER_SEC(sbi);
 	if (range->start <= end)
 		goto do_more;
 out:
@@ -2670,7 +2718,7 @@
 		goto out;
 	}
 
-	sec_num = DIV_ROUND_UP(total, CAP_BLKS_PER_SEC(sbi));
+	sec_num = DIV_ROUND_UP(total, BLKS_PER_SEC(sbi));
 
 	/*
 	 * make sure there are enough free section for LFS allocation, this can
@@ -2714,7 +2762,6 @@
 			}
 
 			set_page_dirty(page);
-			set_page_private_gcing(page);
 			f2fs_put_page(page, 1);
 
 			idx++;
@@ -2954,11 +3001,6 @@
 	unsigned int start_segno = 0, end_segno = 0;
 	unsigned int dev_start_segno = 0, dev_end_segno = 0;
 	struct f2fs_flush_device range;
-	struct f2fs_gc_control gc_control = {
-			.init_gc_type = FG_GC,
-			.should_migrate_blocks = true,
-			.err_gc_skipped = true,
-			.nr_free_secs = 0 };
 	int ret;
 
 	if (!capable(CAP_SYS_ADMIN))
@@ -3002,9 +3044,7 @@
 		sm->last_victim[GC_CB] = end_segno + 1;
 		sm->last_victim[GC_GREEDY] = end_segno + 1;
 		sm->last_victim[ALLOC_NEXT] = end_segno + 1;
-
-		gc_control.victim_segno = start_segno;
-		ret = f2fs_gc(sbi, &gc_control);
+		ret = f2fs_gc(sbi, true, true, true, start_segno);
 		if (ret == -EAGAIN)
 			ret = 0;
 		else if (ret < 0)
@@ -3066,7 +3106,7 @@
 
 	kprojid = make_kprojid(&init_user_ns, (projid_t)projid);
 
-	if (projid_eq(kprojid, fi->i_projid))
+	if (projid_eq(kprojid, F2FS_I(inode)->i_projid))
 		return 0;
 
 	err = -EPERM;
@@ -3086,7 +3126,7 @@
 	if (err)
 		goto out_unlock;
 
-	fi->i_projid = kprojid;
+	F2FS_I(inode)->i_projid = kprojid;
 	inode->i_ctime = current_time(inode);
 	f2fs_mark_inode_dirty_sync(inode, true);
 out_unlock:
@@ -4020,10 +4060,10 @@
 
 	for (i = 0; i < page_len; i++, redirty_idx++) {
 		page = find_lock_page(mapping, redirty_idx);
-
-		/* It will never fail, when page has pinned above */
-		f2fs_bug_on(F2FS_I_SB(inode), !page);
-
+		if (!page) {
+			ret = -ENOMEM;
+			break;
+		}
 		set_page_dirty(page);
 		f2fs_put_page(page, 1);
 		f2fs_put_page(page, 0);
@@ -4039,7 +4079,7 @@
 	struct f2fs_inode_info *fi = F2FS_I(inode);
 	pgoff_t page_idx = 0, last_idx;
 	unsigned int blk_per_seg = sbi->blocks_per_seg;
-	int cluster_size = fi->i_cluster_size;
+	int cluster_size = F2FS_I(inode)->i_cluster_size;
 	int count, ret;
 
 	if (!f2fs_sb_has_compression(sbi) ||
@@ -4062,8 +4102,8 @@
 		goto out;
 	}
 
-	if (is_inode_flag_set(inode, FI_COMPRESS_RELEASED)) {
-		ret = -EINVAL;
+	if (f2fs_is_mmap_file(inode)) {
+		ret = -EBUSY;
 		goto out;
 	}
 
@@ -4134,8 +4174,8 @@
 		goto out;
 	}
 
-	if (is_inode_flag_set(inode, FI_COMPRESS_RELEASED)) {
-		ret = -EINVAL;
+	if (f2fs_is_mmap_file(inode)) {
+		ret = -EBUSY;
 		goto out;
 	}
 
@@ -4191,11 +4231,12 @@
 		return f2fs_ioc_start_atomic_write(filp);
 	case F2FS_IOC_COMMIT_ATOMIC_WRITE:
 		return f2fs_ioc_commit_atomic_write(filp);
-	case F2FS_IOC_ABORT_ATOMIC_WRITE:
-		return f2fs_ioc_abort_atomic_write(filp);
 	case F2FS_IOC_START_VOLATILE_WRITE:
+		return f2fs_ioc_start_volatile_write(filp);
 	case F2FS_IOC_RELEASE_VOLATILE_WRITE:
-		return -EOPNOTSUPP;
+		return f2fs_ioc_release_volatile_write(filp);
+	case F2FS_IOC_ABORT_VOLATILE_WRITE:
+		return f2fs_ioc_abort_volatile_write(filp);
 	case F2FS_IOC_SHUTDOWN:
 		return f2fs_ioc_shutdown(filp, arg);
 	case FITRIM:
@@ -4290,32 +4331,11 @@
 	if (!f2fs_is_compress_backend_ready(inode))
 		return -EOPNOTSUPP;
 
-	if (trace_f2fs_dataread_start_enabled()) {
-		char *p = f2fs_kmalloc(F2FS_I_SB(inode), PATH_MAX, GFP_KERNEL);
-		char *path;
-
-		if (!p)
-			goto skip_read_trace;
-
-		path = dentry_path_raw(file_dentry(iocb->ki_filp), p, PATH_MAX);
-		if (IS_ERR(path)) {
-			kfree(p);
-			goto skip_read_trace;
-		}
-
-		trace_f2fs_dataread_start(inode, iocb->ki_pos,
-					iov_iter_count(iter),
-					current->pid, path, current->comm);
-		kfree(p);
-	}
-skip_read_trace:
 	ret = generic_file_read_iter(iocb, iter);
 
 	if (ret > 0)
 		f2fs_update_iostat(F2FS_I_SB(inode), APP_READ_IO, ret);
 
-	if (trace_f2fs_dataread_end_enabled())
-		trace_f2fs_dataread_end(inode, iocb->ki_pos, ret);
 	return ret;
 }
 
@@ -4452,32 +4472,10 @@
 	/* Possibly preallocate the blocks for the write. */
 	target_size = iocb->ki_pos + iov_iter_count(from);
 	preallocated = f2fs_preallocate_blocks(iocb, from);
-	if (preallocated < 0) {
+	if (preallocated < 0)
 		ret = preallocated;
-	} else {
-		if (trace_f2fs_datawrite_start_enabled()) {
-			char *p = f2fs_kmalloc(F2FS_I_SB(inode),
-						PATH_MAX, GFP_KERNEL);
-			char *path;
-
-			if (!p)
-				goto skip_write_trace;
-			path = dentry_path_raw(file_dentry(iocb->ki_filp),
-								p, PATH_MAX);
-			if (IS_ERR(path)) {
-				kfree(p);
-				goto skip_write_trace;
-			}
-			trace_f2fs_datawrite_start(inode, orig_pos, orig_count,
-					current->pid, path, current->comm);
-			kfree(p);
-		}
-skip_write_trace:
+	else
 		ret = __generic_file_write_iter(iocb, from);
-
-		if (trace_f2fs_datawrite_end_enabled())
-			trace_f2fs_datawrite_end(inode, orig_pos, ret);
-	}
 
 	/* Don't leave any preallocated blocks around past i_size. */
 	if (preallocated && i_size_read(inode) < target_size) {
@@ -4581,7 +4579,7 @@
 	case F2FS_IOC_COMMIT_ATOMIC_WRITE:
 	case F2FS_IOC_START_VOLATILE_WRITE:
 	case F2FS_IOC_RELEASE_VOLATILE_WRITE:
-	case F2FS_IOC_ABORT_ATOMIC_WRITE:
+	case F2FS_IOC_ABORT_VOLATILE_WRITE:
 	case F2FS_IOC_SHUTDOWN:
 	case FS_IOC_SET_ENCRYPTION_POLICY:
 	case FS_IOC_GET_ENCRYPTION_PWSALT:
