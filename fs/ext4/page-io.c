--- conflicted
+++ resolved
@@ -486,21 +486,12 @@
 		if (io->io_bio)
 			gfp_flags = GFP_NOWAIT | __GFP_NOWARN;
 	retry_encrypt:
-<<<<<<< HEAD
 		bounce_page = fscrypt_encrypt_pagecache_blocks(page,
 			      PAGE_SIZE, 0, gfp_flags);
 		if (IS_ERR(bounce_page)) {
 			ret = PTR_ERR(bounce_page);
 			if (ret == -ENOMEM && (io->io_bio ||
 			     wbc->sync_mode == WB_SYNC_ALL)) {
-=======
-		bounce_page = fscrypt_encrypt_pagecache_blocks(page, PAGE_SIZE,
-							       0, gfp_flags);
-		if (IS_ERR(bounce_page)) {
-			ret = PTR_ERR(bounce_page);
-			if (ret == -ENOMEM &&
-			    (io->io_bio || wbc->sync_mode == WB_SYNC_ALL)) {
->>>>>>> 31b2df53
 				gfp_flags = GFP_NOFS;
 				if (io->io_bio)
 					ext4_io_submit(io);
@@ -518,11 +509,7 @@
 	do {
 		if (!buffer_async_write(bh))
 			continue;
-<<<<<<< HEAD
-		ret = io_submit_add_bh(io, inode, bounce_page ?: page, bh);
-=======
 		ret = io_submit_add_bh(io, inode, page, bounce_page, bh);
->>>>>>> 31b2df53
 		if (ret) {
 			/*
 			 * We only get here on ENOMEM.  Not much else
