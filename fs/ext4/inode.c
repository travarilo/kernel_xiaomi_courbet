// SPDX-License-Identifier: GPL-2.0
/*
 *  linux/fs/ext4/inode.c
 *
 * Copyright (C) 1992, 1993, 1994, 1995
 * Remy Card (card@masi.ibp.fr)
 * Laboratoire MASI - Institut Blaise Pascal
 * Universite Pierre et Marie Curie (Paris VI)
 *
 *  from
 *
 *  linux/fs/minix/inode.c
 *
 *  Copyright (C) 1991, 1992  Linus Torvalds
 *
 *  64-bit file support on 64-bit platforms by Jakub Jelinek
 *	(jj@sunsite.ms.mff.cuni.cz)
 *
 *  Assorted race fixes, rewrite of ext4_get_block() by Al Viro, 2000
 */

#include <linux/fs.h>
#include <linux/time.h>
#include <linux/highuid.h>
#include <linux/pagemap.h>
#include <linux/dax.h>
#include <linux/quotaops.h>
#include <linux/string.h>
#include <linux/buffer_head.h>
#include <linux/writeback.h>
#include <linux/pagevec.h>
#include <linux/mpage.h>
#include <linux/namei.h>
#include <linux/uio.h>
#include <linux/bio.h>
#include <linux/workqueue.h>
#include <linux/kernel.h>
#include <linux/printk.h>
#include <linux/slab.h>
#include <linux/bitops.h>
#include <linux/iomap.h>

#include "ext4_jbd2.h"
#include "xattr.h"
#include "acl.h"
#include "truncate.h"

#include <trace/events/ext4.h>
#include <trace/events/android_fs.h>

#define MPAGE_DA_EXTENT_TAIL 0x01

static __u32 ext4_inode_csum(struct inode *inode, struct ext4_inode *raw,
			      struct ext4_inode_info *ei)
{
	struct ext4_sb_info *sbi = EXT4_SB(inode->i_sb);
	__u32 csum;
	__u16 dummy_csum = 0;
	int offset = offsetof(struct ext4_inode, i_checksum_lo);
	unsigned int csum_size = sizeof(dummy_csum);

	csum = ext4_chksum(sbi, ei->i_csum_seed, (__u8 *)raw, offset);
	csum = ext4_chksum(sbi, csum, (__u8 *)&dummy_csum, csum_size);
	offset += csum_size;
	csum = ext4_chksum(sbi, csum, (__u8 *)raw + offset,
			   EXT4_GOOD_OLD_INODE_SIZE - offset);

	if (EXT4_INODE_SIZE(inode->i_sb) > EXT4_GOOD_OLD_INODE_SIZE) {
		offset = offsetof(struct ext4_inode, i_checksum_hi);
		csum = ext4_chksum(sbi, csum, (__u8 *)raw +
				   EXT4_GOOD_OLD_INODE_SIZE,
				   offset - EXT4_GOOD_OLD_INODE_SIZE);
		if (EXT4_FITS_IN_INODE(raw, ei, i_checksum_hi)) {
			csum = ext4_chksum(sbi, csum, (__u8 *)&dummy_csum,
					   csum_size);
			offset += csum_size;
		}
		csum = ext4_chksum(sbi, csum, (__u8 *)raw + offset,
				   EXT4_INODE_SIZE(inode->i_sb) - offset);
	}

	return csum;
}

static int ext4_inode_csum_verify(struct inode *inode, struct ext4_inode *raw,
				  struct ext4_inode_info *ei)
{
	__u32 provided, calculated;

	if (EXT4_SB(inode->i_sb)->s_es->s_creator_os !=
	    cpu_to_le32(EXT4_OS_LINUX) ||
	    !ext4_has_metadata_csum(inode->i_sb))
		return 1;

	provided = le16_to_cpu(raw->i_checksum_lo);
	calculated = ext4_inode_csum(inode, raw, ei);
	if (EXT4_INODE_SIZE(inode->i_sb) > EXT4_GOOD_OLD_INODE_SIZE &&
	    EXT4_FITS_IN_INODE(raw, ei, i_checksum_hi))
		provided |= ((__u32)le16_to_cpu(raw->i_checksum_hi)) << 16;
	else
		calculated &= 0xFFFF;

	return provided == calculated;
}

static void ext4_inode_csum_set(struct inode *inode, struct ext4_inode *raw,
				struct ext4_inode_info *ei)
{
	__u32 csum;

	if (EXT4_SB(inode->i_sb)->s_es->s_creator_os !=
	    cpu_to_le32(EXT4_OS_LINUX) ||
	    !ext4_has_metadata_csum(inode->i_sb))
		return;

	csum = ext4_inode_csum(inode, raw, ei);
	raw->i_checksum_lo = cpu_to_le16(csum & 0xFFFF);
	if (EXT4_INODE_SIZE(inode->i_sb) > EXT4_GOOD_OLD_INODE_SIZE &&
	    EXT4_FITS_IN_INODE(raw, ei, i_checksum_hi))
		raw->i_checksum_hi = cpu_to_le16(csum >> 16);
}

static inline int ext4_begin_ordered_truncate(struct inode *inode,
					      loff_t new_size)
{
	trace_ext4_begin_ordered_truncate(inode, new_size);
	/*
	 * If jinode is zero, then we never opened the file for
	 * writing, so there's no need to call
	 * jbd2_journal_begin_ordered_truncate() since there's no
	 * outstanding writes we need to flush.
	 */
	if (!EXT4_I(inode)->jinode)
		return 0;
	return jbd2_journal_begin_ordered_truncate(EXT4_JOURNAL(inode),
						   EXT4_I(inode)->jinode,
						   new_size);
}

static void ext4_invalidatepage(struct page *page, unsigned int offset,
				unsigned int length);
static int __ext4_journalled_writepage(struct page *page, unsigned int len);
static int ext4_bh_delay_or_unwritten(handle_t *handle, struct buffer_head *bh);
static int ext4_meta_trans_blocks(struct inode *inode, int lblocks,
				  int pextents);

/*
 * Test whether an inode is a fast symlink.
 * A fast symlink has its symlink data stored in ext4_inode_info->i_data.
 */
int ext4_inode_is_fast_symlink(struct inode *inode)
{
	if (!(EXT4_I(inode)->i_flags & EXT4_EA_INODE_FL)) {
		int ea_blocks = EXT4_I(inode)->i_file_acl ?
				EXT4_CLUSTER_SIZE(inode->i_sb) >> 9 : 0;

		if (ext4_has_inline_data(inode))
			return 0;

		return (S_ISLNK(inode->i_mode) && inode->i_blocks - ea_blocks == 0);
	}
	return S_ISLNK(inode->i_mode) && inode->i_size &&
	       (inode->i_size < EXT4_N_BLOCKS * 4);
}

/*
 * Restart the transaction associated with *handle.  This does a commit,
 * so before we call here everything must be consistently dirtied against
 * this transaction.
 */
int ext4_truncate_restart_trans(handle_t *handle, struct inode *inode,
				 int nblocks)
{
	int ret;

	/*
	 * Drop i_data_sem to avoid deadlock with ext4_map_blocks.  At this
	 * moment, get_block can be called only for blocks inside i_size since
	 * page cache has been already dropped and writes are blocked by
	 * i_mutex. So we can safely drop the i_data_sem here.
	 */
	BUG_ON(EXT4_JOURNAL(inode) == NULL);
	jbd_debug(2, "restarting handle %p\n", handle);
	up_write(&EXT4_I(inode)->i_data_sem);
	ret = ext4_journal_restart(handle, nblocks);
	down_write(&EXT4_I(inode)->i_data_sem);
	ext4_discard_preallocations(inode);

	return ret;
}

/*
 * Called at the last iput() if i_nlink is zero.
 */
void ext4_evict_inode(struct inode *inode)
{
	handle_t *handle;
	int err;
	/*
	 * Credits for final inode cleanup and freeing:
	 * sb + inode (ext4_orphan_del()), block bitmap, group descriptor
	 * (xattr block freeing), bitmap, group descriptor (inode freeing)
	 */
	int extra_credits = 6;
	struct ext4_xattr_inode_array *ea_inode_array = NULL;
	bool freeze_protected = false;

	trace_ext4_evict_inode(inode);

	if (inode->i_nlink) {
		/*
		 * When journalling data dirty buffers are tracked only in the
		 * journal. So although mm thinks everything is clean and
		 * ready for reaping the inode might still have some pages to
		 * write in the running transaction or waiting to be
		 * checkpointed. Thus calling jbd2_journal_invalidatepage()
		 * (via truncate_inode_pages()) to discard these buffers can
		 * cause data loss. Also even if we did not discard these
		 * buffers, we would have no way to find them after the inode
		 * is reaped and thus user could see stale data if he tries to
		 * read them before the transaction is checkpointed. So be
		 * careful and force everything to disk here... We use
		 * ei->i_datasync_tid to store the newest transaction
		 * containing inode's data.
		 *
		 * Note that directories do not have this problem because they
		 * don't use page cache.
		 */
		if (inode->i_ino != EXT4_JOURNAL_INO &&
		    ext4_should_journal_data(inode) &&
		    (S_ISLNK(inode->i_mode) || S_ISREG(inode->i_mode)) &&
		    inode->i_data.nrpages) {
			journal_t *journal = EXT4_SB(inode->i_sb)->s_journal;
			tid_t commit_tid = EXT4_I(inode)->i_datasync_tid;

			jbd2_complete_transaction(journal, commit_tid);
			filemap_write_and_wait(&inode->i_data);
		}
		truncate_inode_pages_final(&inode->i_data);

		goto no_delete;
	}

	if (is_bad_inode(inode))
		goto no_delete;
	dquot_initialize(inode);

	if (ext4_should_order_data(inode))
		ext4_begin_ordered_truncate(inode, 0);
	truncate_inode_pages_final(&inode->i_data);

	/*
	 * Protect us against freezing - iput() caller didn't have to have any
	 * protection against it. When we are in a running transaction though,
	 * we are already protected against freezing and we cannot grab further
	 * protection due to lock ordering constraints.
	 */
	if (!ext4_journal_current_handle()) {
		sb_start_intwrite(inode->i_sb);
		freeze_protected = true;
	}

	if (!IS_NOQUOTA(inode))
		extra_credits += EXT4_MAXQUOTAS_DEL_BLOCKS(inode->i_sb);

	/*
	 * Block bitmap, group descriptor, and inode are accounted in both
	 * ext4_blocks_for_truncate() and extra_credits. So subtract 3.
	 */
	handle = ext4_journal_start(inode, EXT4_HT_TRUNCATE,
			 ext4_blocks_for_truncate(inode) + extra_credits - 3);
	if (IS_ERR(handle)) {
		ext4_std_error(inode->i_sb, PTR_ERR(handle));
		/*
		 * If we're going to skip the normal cleanup, we still need to
		 * make sure that the in-core orphan linked list is properly
		 * cleaned up.
		 */
		ext4_orphan_del(NULL, inode);
		if (freeze_protected)
			sb_end_intwrite(inode->i_sb);
		goto no_delete;
	}

	if (IS_SYNC(inode))
		ext4_handle_sync(handle);

	/*
	 * Set inode->i_size to 0 before calling ext4_truncate(). We need
	 * special handling of symlinks here because i_size is used to
	 * determine whether ext4_inode_info->i_data contains symlink data or
	 * block mappings. Setting i_size to 0 will remove its fast symlink
	 * status. Erase i_data so that it becomes a valid empty block map.
	 */
	if (ext4_inode_is_fast_symlink(inode))
		memset(EXT4_I(inode)->i_data, 0, sizeof(EXT4_I(inode)->i_data));
	inode->i_size = 0;
	err = ext4_mark_inode_dirty(handle, inode);
	if (err) {
		ext4_warning(inode->i_sb,
			     "couldn't mark inode dirty (err %d)", err);
		goto stop_handle;
	}
	if (inode->i_blocks) {
		err = ext4_truncate(inode);
		if (err) {
			ext4_error(inode->i_sb,
				   "couldn't truncate inode %lu (err %d)",
				   inode->i_ino, err);
			goto stop_handle;
		}
	}

	/* Remove xattr references. */
	err = ext4_xattr_delete_inode(handle, inode, &ea_inode_array,
				      extra_credits);
	if (err) {
		ext4_warning(inode->i_sb, "xattr delete (err %d)", err);
stop_handle:
		ext4_journal_stop(handle);
		ext4_orphan_del(NULL, inode);
		if (freeze_protected)
			sb_end_intwrite(inode->i_sb);
		ext4_xattr_inode_array_free(ea_inode_array);
		goto no_delete;
	}

	/*
	 * Kill off the orphan record which ext4_truncate created.
	 * AKPM: I think this can be inside the above `if'.
	 * Note that ext4_orphan_del() has to be able to cope with the
	 * deletion of a non-existent orphan - this is because we don't
	 * know if ext4_truncate() actually created an orphan record.
	 * (Well, we could do this if we need to, but heck - it works)
	 */
	ext4_orphan_del(handle, inode);
	EXT4_I(inode)->i_dtime	= get_seconds();

	/*
	 * One subtle ordering requirement: if anything has gone wrong
	 * (transaction abort, IO errors, whatever), then we can still
	 * do these next steps (the fs will already have been marked as
	 * having errors), but we can't free the inode if the mark_dirty
	 * fails.
	 */
	if (ext4_mark_inode_dirty(handle, inode))
		/* If that failed, just do the required in-core inode clear. */
		ext4_clear_inode(inode);
	else
		ext4_free_inode(handle, inode);
	ext4_journal_stop(handle);
	if (freeze_protected)
		sb_end_intwrite(inode->i_sb);
	ext4_xattr_inode_array_free(ea_inode_array);
	return;
no_delete:
	ext4_clear_inode(inode);	/* We must guarantee clearing of inode... */
}

#ifdef CONFIG_QUOTA
qsize_t *ext4_get_reserved_space(struct inode *inode)
{
	return &EXT4_I(inode)->i_reserved_quota;
}
#endif

/*
 * Called with i_data_sem down, which is important since we can call
 * ext4_discard_preallocations() from here.
 */
void ext4_da_update_reserve_space(struct inode *inode,
					int used, int quota_claim)
{
	struct ext4_sb_info *sbi = EXT4_SB(inode->i_sb);
	struct ext4_inode_info *ei = EXT4_I(inode);

	spin_lock(&ei->i_block_reservation_lock);
	trace_ext4_da_update_reserve_space(inode, used, quota_claim);
	if (unlikely(used > ei->i_reserved_data_blocks)) {
		ext4_warning(inode->i_sb, "%s: ino %lu, used %d "
			 "with only %d reserved data blocks",
			 __func__, inode->i_ino, used,
			 ei->i_reserved_data_blocks);
		WARN_ON(1);
		used = ei->i_reserved_data_blocks;
	}

	/* Update per-inode reservations */
	ei->i_reserved_data_blocks -= used;
	percpu_counter_sub(&sbi->s_dirtyclusters_counter, used);

	spin_unlock(&EXT4_I(inode)->i_block_reservation_lock);

	/* Update quota subsystem for data blocks */
	if (quota_claim)
		dquot_claim_block(inode, EXT4_C2B(sbi, used));
	else {
		/*
		 * We did fallocate with an offset that is already delayed
		 * allocated. So on delayed allocated writeback we should
		 * not re-claim the quota for fallocated blocks.
		 */
		dquot_release_reservation_block(inode, EXT4_C2B(sbi, used));
	}

	/*
	 * If we have done all the pending block allocations and if
	 * there aren't any writers on the inode, we can discard the
	 * inode's preallocations.
	 */
	if ((ei->i_reserved_data_blocks == 0) &&
	    (atomic_read(&inode->i_writecount) == 0))
		ext4_discard_preallocations(inode);
}

static int __check_block_validity(struct inode *inode, const char *func,
				unsigned int line,
				struct ext4_map_blocks *map)
{
	if (ext4_has_feature_journal(inode->i_sb) &&
	    (inode->i_ino ==
	     le32_to_cpu(EXT4_SB(inode->i_sb)->s_es->s_journal_inum)))
		return 0;
	if (!ext4_inode_block_valid(inode, map->m_pblk, map->m_len)) {
		ext4_error_inode(inode, func, line, map->m_pblk,
				 "lblock %lu mapped to illegal pblock %llu "
				 "(length %d)", (unsigned long) map->m_lblk,
				 map->m_pblk, map->m_len);
		return -EFSCORRUPTED;
	}
	return 0;
}

int ext4_issue_zeroout(struct inode *inode, ext4_lblk_t lblk, ext4_fsblk_t pblk,
		       ext4_lblk_t len)
{
	int ret;

	if (IS_ENCRYPTED(inode))
		return fscrypt_zeroout_range(inode, lblk, pblk, len);

	ret = sb_issue_zeroout(inode->i_sb, pblk, len, GFP_NOFS);
	if (ret > 0)
		ret = 0;

	return ret;
}

#define check_block_validity(inode, map)	\
	__check_block_validity((inode), __func__, __LINE__, (map))

#ifdef ES_AGGRESSIVE_TEST
static void ext4_map_blocks_es_recheck(handle_t *handle,
				       struct inode *inode,
				       struct ext4_map_blocks *es_map,
				       struct ext4_map_blocks *map,
				       int flags)
{
	int retval;

	map->m_flags = 0;
	/*
	 * There is a race window that the result is not the same.
	 * e.g. xfstests #223 when dioread_nolock enables.  The reason
	 * is that we lookup a block mapping in extent status tree with
	 * out taking i_data_sem.  So at the time the unwritten extent
	 * could be converted.
	 */
	down_read(&EXT4_I(inode)->i_data_sem);
	if (ext4_test_inode_flag(inode, EXT4_INODE_EXTENTS)) {
		retval = ext4_ext_map_blocks(handle, inode, map, flags &
					     EXT4_GET_BLOCKS_KEEP_SIZE);
	} else {
		retval = ext4_ind_map_blocks(handle, inode, map, flags &
					     EXT4_GET_BLOCKS_KEEP_SIZE);
	}
	up_read((&EXT4_I(inode)->i_data_sem));

	/*
	 * We don't check m_len because extent will be collpased in status
	 * tree.  So the m_len might not equal.
	 */
	if (es_map->m_lblk != map->m_lblk ||
	    es_map->m_flags != map->m_flags ||
	    es_map->m_pblk != map->m_pblk) {
		printk("ES cache assertion failed for inode: %lu "
		       "es_cached ex [%d/%d/%llu/%x] != "
		       "found ex [%d/%d/%llu/%x] retval %d flags %x\n",
		       inode->i_ino, es_map->m_lblk, es_map->m_len,
		       es_map->m_pblk, es_map->m_flags, map->m_lblk,
		       map->m_len, map->m_pblk, map->m_flags,
		       retval, flags);
	}
}
#endif /* ES_AGGRESSIVE_TEST */

/*
 * The ext4_map_blocks() function tries to look up the requested blocks,
 * and returns if the blocks are already mapped.
 *
 * Otherwise it takes the write lock of the i_data_sem and allocate blocks
 * and store the allocated blocks in the result buffer head and mark it
 * mapped.
 *
 * If file type is extents based, it will call ext4_ext_map_blocks(),
 * Otherwise, call with ext4_ind_map_blocks() to handle indirect mapping
 * based files
 *
 * On success, it returns the number of blocks being mapped or allocated.  if
 * create==0 and the blocks are pre-allocated and unwritten, the resulting @map
 * is marked as unwritten. If the create == 1, it will mark @map as mapped.
 *
 * It returns 0 if plain look up failed (blocks have not been allocated), in
 * that case, @map is returned as unmapped but we still do fill map->m_len to
 * indicate the length of a hole starting at map->m_lblk.
 *
 * It returns the error in case of allocation failure.
 */
int ext4_map_blocks(handle_t *handle, struct inode *inode,
		    struct ext4_map_blocks *map, int flags)
{
	struct extent_status es;
	int retval;
	int ret = 0;
#ifdef ES_AGGRESSIVE_TEST
	struct ext4_map_blocks orig_map;

	memcpy(&orig_map, map, sizeof(*map));
#endif

	map->m_flags = 0;
	ext_debug("ext4_map_blocks(): inode %lu, flag %d, max_blocks %u,"
		  "logical block %lu\n", inode->i_ino, flags, map->m_len,
		  (unsigned long) map->m_lblk);

	/*
	 * ext4_map_blocks returns an int, and m_len is an unsigned int
	 */
	if (unlikely(map->m_len > INT_MAX))
		map->m_len = INT_MAX;

	/* We can handle the block number less than EXT_MAX_BLOCKS */
	if (unlikely(map->m_lblk >= EXT_MAX_BLOCKS))
		return -EFSCORRUPTED;

	/* Lookup extent status tree firstly */
	if (ext4_es_lookup_extent(inode, map->m_lblk, &es)) {
		if (ext4_es_is_written(&es) || ext4_es_is_unwritten(&es)) {
			map->m_pblk = ext4_es_pblock(&es) +
					map->m_lblk - es.es_lblk;
			map->m_flags |= ext4_es_is_written(&es) ?
					EXT4_MAP_MAPPED : EXT4_MAP_UNWRITTEN;
			retval = es.es_len - (map->m_lblk - es.es_lblk);
			if (retval > map->m_len)
				retval = map->m_len;
			map->m_len = retval;
		} else if (ext4_es_is_delayed(&es) || ext4_es_is_hole(&es)) {
			map->m_pblk = 0;
			retval = es.es_len - (map->m_lblk - es.es_lblk);
			if (retval > map->m_len)
				retval = map->m_len;
			map->m_len = retval;
			retval = 0;
		} else {
			BUG_ON(1);
		}
#ifdef ES_AGGRESSIVE_TEST
		ext4_map_blocks_es_recheck(handle, inode, map,
					   &orig_map, flags);
#endif
		goto found;
	}

	/*
	 * Try to see if we can get the block without requesting a new
	 * file system block.
	 */
	down_read(&EXT4_I(inode)->i_data_sem);
	if (ext4_test_inode_flag(inode, EXT4_INODE_EXTENTS)) {
		retval = ext4_ext_map_blocks(handle, inode, map, flags &
					     EXT4_GET_BLOCKS_KEEP_SIZE);
	} else {
		retval = ext4_ind_map_blocks(handle, inode, map, flags &
					     EXT4_GET_BLOCKS_KEEP_SIZE);
	}
	if (retval > 0) {
		unsigned int status;

		if (unlikely(retval != map->m_len)) {
			ext4_warning(inode->i_sb,
				     "ES len assertion failed for inode "
				     "%lu: retval %d != map->m_len %d",
				     inode->i_ino, retval, map->m_len);
			WARN_ON(1);
		}

		status = map->m_flags & EXT4_MAP_UNWRITTEN ?
				EXTENT_STATUS_UNWRITTEN : EXTENT_STATUS_WRITTEN;
		if (!(flags & EXT4_GET_BLOCKS_DELALLOC_RESERVE) &&
		    !(status & EXTENT_STATUS_WRITTEN) &&
		    ext4_find_delalloc_range(inode, map->m_lblk,
					     map->m_lblk + map->m_len - 1))
			status |= EXTENT_STATUS_DELAYED;
		ret = ext4_es_insert_extent(inode, map->m_lblk,
					    map->m_len, map->m_pblk, status);
		if (ret < 0)
			retval = ret;
	}
	up_read((&EXT4_I(inode)->i_data_sem));

found:
	if (retval > 0 && map->m_flags & EXT4_MAP_MAPPED) {
		ret = check_block_validity(inode, map);
		if (ret != 0)
			return ret;
	}

	/* If it is only a block(s) look up */
	if ((flags & EXT4_GET_BLOCKS_CREATE) == 0)
		return retval;

	/*
	 * Returns if the blocks have already allocated
	 *
	 * Note that if blocks have been preallocated
	 * ext4_ext_get_block() returns the create = 0
	 * with buffer head unmapped.
	 */
	if (retval > 0 && map->m_flags & EXT4_MAP_MAPPED)
		/*
		 * If we need to convert extent to unwritten
		 * we continue and do the actual work in
		 * ext4_ext_map_blocks()
		 */
		if (!(flags & EXT4_GET_BLOCKS_CONVERT_UNWRITTEN))
			return retval;

	/*
	 * Here we clear m_flags because after allocating an new extent,
	 * it will be set again.
	 */
	map->m_flags &= ~EXT4_MAP_FLAGS;

	/*
	 * New blocks allocate and/or writing to unwritten extent
	 * will possibly result in updating i_data, so we take
	 * the write lock of i_data_sem, and call get_block()
	 * with create == 1 flag.
	 */
	down_write(&EXT4_I(inode)->i_data_sem);

	/*
	 * We need to check for EXT4 here because migrate
	 * could have changed the inode type in between
	 */
	if (ext4_test_inode_flag(inode, EXT4_INODE_EXTENTS)) {
		retval = ext4_ext_map_blocks(handle, inode, map, flags);
	} else {
		retval = ext4_ind_map_blocks(handle, inode, map, flags);

		if (retval > 0 && map->m_flags & EXT4_MAP_NEW) {
			/*
			 * We allocated new blocks which will result in
			 * i_data's format changing.  Force the migrate
			 * to fail by clearing migrate flags
			 */
			ext4_clear_inode_state(inode, EXT4_STATE_EXT_MIGRATE);
		}

		/*
		 * Update reserved blocks/metadata blocks after successful
		 * block allocation which had been deferred till now. We don't
		 * support fallocate for non extent files. So we can update
		 * reserve space here.
		 */
		if ((retval > 0) &&
			(flags & EXT4_GET_BLOCKS_DELALLOC_RESERVE))
			ext4_da_update_reserve_space(inode, retval, 1);
	}

	if (retval > 0) {
		unsigned int status;

		if (unlikely(retval != map->m_len)) {
			ext4_warning(inode->i_sb,
				     "ES len assertion failed for inode "
				     "%lu: retval %d != map->m_len %d",
				     inode->i_ino, retval, map->m_len);
			WARN_ON(1);
		}

		/*
		 * We have to zeroout blocks before inserting them into extent
		 * status tree. Otherwise someone could look them up there and
		 * use them before they are really zeroed. We also have to
		 * unmap metadata before zeroing as otherwise writeback can
		 * overwrite zeros with stale data from block device.
		 */
		if (flags & EXT4_GET_BLOCKS_ZERO &&
		    map->m_flags & EXT4_MAP_MAPPED &&
		    map->m_flags & EXT4_MAP_NEW) {
			clean_bdev_aliases(inode->i_sb->s_bdev, map->m_pblk,
					   map->m_len);
			ret = ext4_issue_zeroout(inode, map->m_lblk,
						 map->m_pblk, map->m_len);
			if (ret) {
				retval = ret;
				goto out_sem;
			}
		}

		/*
		 * If the extent has been zeroed out, we don't need to update
		 * extent status tree.
		 */
		if ((flags & EXT4_GET_BLOCKS_PRE_IO) &&
		    ext4_es_lookup_extent(inode, map->m_lblk, &es)) {
			if (ext4_es_is_written(&es))
				goto out_sem;
		}
		status = map->m_flags & EXT4_MAP_UNWRITTEN ?
				EXTENT_STATUS_UNWRITTEN : EXTENT_STATUS_WRITTEN;
		if (!(flags & EXT4_GET_BLOCKS_DELALLOC_RESERVE) &&
		    !(status & EXTENT_STATUS_WRITTEN) &&
		    ext4_find_delalloc_range(inode, map->m_lblk,
					     map->m_lblk + map->m_len - 1))
			status |= EXTENT_STATUS_DELAYED;
		ret = ext4_es_insert_extent(inode, map->m_lblk, map->m_len,
					    map->m_pblk, status);
		if (ret < 0) {
			retval = ret;
			goto out_sem;
		}
	}

out_sem:
	up_write((&EXT4_I(inode)->i_data_sem));
	if (retval > 0 && map->m_flags & EXT4_MAP_MAPPED) {
		ret = check_block_validity(inode, map);
		if (ret != 0)
			return ret;

		/*
		 * Inodes with freshly allocated blocks where contents will be
		 * visible after transaction commit must be on transaction's
		 * ordered data list.
		 */
		if (map->m_flags & EXT4_MAP_NEW &&
		    !(map->m_flags & EXT4_MAP_UNWRITTEN) &&
		    !(flags & EXT4_GET_BLOCKS_ZERO) &&
		    !ext4_is_quota_file(inode) &&
		    ext4_should_order_data(inode)) {
			loff_t start_byte =
				(loff_t)map->m_lblk << inode->i_blkbits;
			loff_t length = (loff_t)map->m_len << inode->i_blkbits;

			if (flags & EXT4_GET_BLOCKS_IO_SUBMIT)
				ret = ext4_jbd2_inode_add_wait(handle, inode,
						start_byte, length);
			else
				ret = ext4_jbd2_inode_add_write(handle, inode,
						start_byte, length);
			if (ret)
				return ret;
		}
	}
	return retval;
}

/*
 * Update EXT4_MAP_FLAGS in bh->b_state. For buffer heads attached to pages
 * we have to be careful as someone else may be manipulating b_state as well.
 */
static void ext4_update_bh_state(struct buffer_head *bh, unsigned long flags)
{
	unsigned long old_state;
	unsigned long new_state;

	flags &= EXT4_MAP_FLAGS;

	/* Dummy buffer_head? Set non-atomically. */
	if (!bh->b_page) {
		bh->b_state = (bh->b_state & ~EXT4_MAP_FLAGS) | flags;
		return;
	}
	/*
	 * Someone else may be modifying b_state. Be careful! This is ugly but
	 * once we get rid of using bh as a container for mapping information
	 * to pass to / from get_block functions, this can go away.
	 */
	do {
		old_state = READ_ONCE(bh->b_state);
		new_state = (old_state & ~EXT4_MAP_FLAGS) | flags;
	} while (unlikely(
		 cmpxchg(&bh->b_state, old_state, new_state) != old_state));
}

static int _ext4_get_block(struct inode *inode, sector_t iblock,
			   struct buffer_head *bh, int flags)
{
	struct ext4_map_blocks map;
	int ret = 0;

	if (ext4_has_inline_data(inode))
		return -ERANGE;

	map.m_lblk = iblock;
	map.m_len = bh->b_size >> inode->i_blkbits;

	ret = ext4_map_blocks(ext4_journal_current_handle(), inode, &map,
			      flags);
	if (ret > 0) {
		map_bh(bh, inode->i_sb, map.m_pblk);
		ext4_update_bh_state(bh, map.m_flags);
		bh->b_size = inode->i_sb->s_blocksize * map.m_len;
		ret = 0;
	} else if (ret == 0) {
		/* hole case, need to fill in bh->b_size */
		bh->b_size = inode->i_sb->s_blocksize * map.m_len;
	}
	return ret;
}

int ext4_get_block(struct inode *inode, sector_t iblock,
		   struct buffer_head *bh, int create)
{
	return _ext4_get_block(inode, iblock, bh,
			       create ? EXT4_GET_BLOCKS_CREATE : 0);
}

/*
 * Get block function used when preparing for buffered write if we require
 * creating an unwritten extent if blocks haven't been allocated.  The extent
 * will be converted to written after the IO is complete.
 */
int ext4_get_block_unwritten(struct inode *inode, sector_t iblock,
			     struct buffer_head *bh_result, int create)
{
	ext4_debug("ext4_get_block_unwritten: inode %lu, create flag %d\n",
		   inode->i_ino, create);
	return _ext4_get_block(inode, iblock, bh_result,
			       EXT4_GET_BLOCKS_IO_CREATE_EXT);
}

/* Maximum number of blocks we map for direct IO at once. */
#define DIO_MAX_BLOCKS 4096

/*
 * Get blocks function for the cases that need to start a transaction -
 * generally difference cases of direct IO and DAX IO. It also handles retries
 * in case of ENOSPC.
 */
static int ext4_get_block_trans(struct inode *inode, sector_t iblock,
				struct buffer_head *bh_result, int flags)
{
	int dio_credits;
	handle_t *handle;
	int retries = 0;
	int ret;

	/* Trim mapping request to maximum we can map at once for DIO */
	if (bh_result->b_size >> inode->i_blkbits > DIO_MAX_BLOCKS)
		bh_result->b_size = DIO_MAX_BLOCKS << inode->i_blkbits;
	dio_credits = ext4_chunk_trans_blocks(inode,
				      bh_result->b_size >> inode->i_blkbits);
retry:
	handle = ext4_journal_start(inode, EXT4_HT_MAP_BLOCKS, dio_credits);
	if (IS_ERR(handle))
		return PTR_ERR(handle);

	ret = _ext4_get_block(inode, iblock, bh_result, flags);
	ext4_journal_stop(handle);

	if (ret == -ENOSPC && ext4_should_retry_alloc(inode->i_sb, &retries))
		goto retry;
	return ret;
}

/* Get block function for DIO reads and writes to inodes without extents */
int ext4_dio_get_block(struct inode *inode, sector_t iblock,
		       struct buffer_head *bh, int create)
{
	/* We don't expect handle for direct IO */
	WARN_ON_ONCE(ext4_journal_current_handle());

	if (!create)
		return _ext4_get_block(inode, iblock, bh, 0);
	return ext4_get_block_trans(inode, iblock, bh, EXT4_GET_BLOCKS_CREATE);
}

/*
 * Get block function for AIO DIO writes when we create unwritten extent if
 * blocks are not allocated yet. The extent will be converted to written
 * after IO is complete.
 */
static int ext4_dio_get_block_unwritten_async(struct inode *inode,
		sector_t iblock, struct buffer_head *bh_result,	int create)
{
	int ret;

	/* We don't expect handle for direct IO */
	WARN_ON_ONCE(ext4_journal_current_handle());

	ret = ext4_get_block_trans(inode, iblock, bh_result,
				   EXT4_GET_BLOCKS_IO_CREATE_EXT);

	/*
	 * When doing DIO using unwritten extents, we need io_end to convert
	 * unwritten extents to written on IO completion. We allocate io_end
	 * once we spot unwritten extent and store it in b_private. Generic
	 * DIO code keeps b_private set and furthermore passes the value to
	 * our completion callback in 'private' argument.
	 */
	if (!ret && buffer_unwritten(bh_result)) {
		if (!bh_result->b_private) {
			ext4_io_end_t *io_end;

			io_end = ext4_init_io_end(inode, GFP_KERNEL);
			if (!io_end)
				return -ENOMEM;
			bh_result->b_private = io_end;
			ext4_set_io_unwritten_flag(inode, io_end);
		}
		set_buffer_defer_completion(bh_result);
	}

	return ret;
}

/*
 * Get block function for non-AIO DIO writes when we create unwritten extent if
 * blocks are not allocated yet. The extent will be converted to written
 * after IO is complete by ext4_direct_IO_write().
 */
static int ext4_dio_get_block_unwritten_sync(struct inode *inode,
		sector_t iblock, struct buffer_head *bh_result,	int create)
{
	int ret;

	/* We don't expect handle for direct IO */
	WARN_ON_ONCE(ext4_journal_current_handle());

	ret = ext4_get_block_trans(inode, iblock, bh_result,
				   EXT4_GET_BLOCKS_IO_CREATE_EXT);

	/*
	 * Mark inode as having pending DIO writes to unwritten extents.
	 * ext4_direct_IO_write() checks this flag and converts extents to
	 * written.
	 */
	if (!ret && buffer_unwritten(bh_result))
		ext4_set_inode_state(inode, EXT4_STATE_DIO_UNWRITTEN);

	return ret;
}

static int ext4_dio_get_block_overwrite(struct inode *inode, sector_t iblock,
		   struct buffer_head *bh_result, int create)
{
	int ret;

	ext4_debug("ext4_dio_get_block_overwrite: inode %lu, create flag %d\n",
		   inode->i_ino, create);
	/* We don't expect handle for direct IO */
	WARN_ON_ONCE(ext4_journal_current_handle());

	ret = _ext4_get_block(inode, iblock, bh_result, 0);
	/*
	 * Blocks should have been preallocated! ext4_file_write_iter() checks
	 * that.
	 */
	WARN_ON_ONCE(!buffer_mapped(bh_result) || buffer_unwritten(bh_result));

	return ret;
}


/*
 * `handle' can be NULL if create is zero
 */
struct buffer_head *ext4_getblk(handle_t *handle, struct inode *inode,
				ext4_lblk_t block, int map_flags)
{
	struct ext4_map_blocks map;
	struct buffer_head *bh;
	int create = map_flags & EXT4_GET_BLOCKS_CREATE;
	int err;

	J_ASSERT(handle != NULL || create == 0);

	map.m_lblk = block;
	map.m_len = 1;
	err = ext4_map_blocks(handle, inode, &map, map_flags);

	if (err == 0)
		return create ? ERR_PTR(-ENOSPC) : NULL;
	if (err < 0)
		return ERR_PTR(err);

	bh = sb_getblk(inode->i_sb, map.m_pblk);
	if (unlikely(!bh))
		return ERR_PTR(-ENOMEM);
	if (map.m_flags & EXT4_MAP_NEW) {
		J_ASSERT(create != 0);
		J_ASSERT(handle != NULL);

		/*
		 * Now that we do not always journal data, we should
		 * keep in mind whether this should always journal the
		 * new buffer as metadata.  For now, regular file
		 * writes use ext4_get_block instead, so it's not a
		 * problem.
		 */
		lock_buffer(bh);
		BUFFER_TRACE(bh, "call get_create_access");
		err = ext4_journal_get_create_access(handle, bh);
		if (unlikely(err)) {
			unlock_buffer(bh);
			goto errout;
		}
		if (!buffer_uptodate(bh)) {
			memset(bh->b_data, 0, inode->i_sb->s_blocksize);
			set_buffer_uptodate(bh);
		}
		unlock_buffer(bh);
		BUFFER_TRACE(bh, "call ext4_handle_dirty_metadata");
		err = ext4_handle_dirty_metadata(handle, inode, bh);
		if (unlikely(err))
			goto errout;
	} else
		BUFFER_TRACE(bh, "not a new buffer");
	return bh;
errout:
	brelse(bh);
	return ERR_PTR(err);
}

struct buffer_head *ext4_bread(handle_t *handle, struct inode *inode,
			       ext4_lblk_t block, int map_flags)
{
	struct buffer_head *bh;

	bh = ext4_getblk(handle, inode, block, map_flags);
	if (IS_ERR(bh))
		return bh;
	if (!bh || buffer_uptodate(bh))
		return bh;
	ll_rw_block(REQ_OP_READ, REQ_META | REQ_PRIO, 1, &bh);
	wait_on_buffer(bh);
	if (buffer_uptodate(bh))
		return bh;
	put_bh(bh);
	return ERR_PTR(-EIO);
}

/* Read a contiguous batch of blocks. */
int ext4_bread_batch(struct inode *inode, ext4_lblk_t block, int bh_count,
		     bool wait, struct buffer_head **bhs)
{
	int i, err;

	for (i = 0; i < bh_count; i++) {
		bhs[i] = ext4_getblk(NULL, inode, block + i, 0 /* map_flags */);
		if (IS_ERR(bhs[i])) {
			err = PTR_ERR(bhs[i]);
			bh_count = i;
			goto out_brelse;
		}
	}

	for (i = 0; i < bh_count; i++)
		/* Note that NULL bhs[i] is valid because of holes. */
		if (bhs[i] && !buffer_uptodate(bhs[i]))
			ll_rw_block(REQ_OP_READ, REQ_META | REQ_PRIO, 1,
				    &bhs[i]);

	if (!wait)
		return 0;

	for (i = 0; i < bh_count; i++)
		if (bhs[i])
			wait_on_buffer(bhs[i]);

	for (i = 0; i < bh_count; i++) {
		if (bhs[i] && !buffer_uptodate(bhs[i])) {
			err = -EIO;
			goto out_brelse;
		}
	}
	return 0;

out_brelse:
	for (i = 0; i < bh_count; i++) {
		brelse(bhs[i]);
		bhs[i] = NULL;
	}
	return err;
}

int ext4_walk_page_buffers(handle_t *handle,
			   struct buffer_head *head,
			   unsigned from,
			   unsigned to,
			   int *partial,
			   int (*fn)(handle_t *handle,
				     struct buffer_head *bh))
{
	struct buffer_head *bh;
	unsigned block_start, block_end;
	unsigned blocksize = head->b_size;
	int err, ret = 0;
	struct buffer_head *next;

	for (bh = head, block_start = 0;
	     ret == 0 && (bh != head || !block_start);
	     block_start = block_end, bh = next) {
		next = bh->b_this_page;
		block_end = block_start + blocksize;
		if (block_end <= from || block_start >= to) {
			if (partial && !buffer_uptodate(bh))
				*partial = 1;
			continue;
		}
		err = (*fn)(handle, bh);
		if (!ret)
			ret = err;
	}
	return ret;
}

/*
 * To preserve ordering, it is essential that the hole instantiation and
 * the data write be encapsulated in a single transaction.  We cannot
 * close off a transaction and start a new one between the ext4_get_block()
 * and the commit_write().  So doing the jbd2_journal_start at the start of
 * prepare_write() is the right place.
 *
 * Also, this function can nest inside ext4_writepage().  In that case, we
 * *know* that ext4_writepage() has generated enough buffer credits to do the
 * whole page.  So we won't block on the journal in that case, which is good,
 * because the caller may be PF_MEMALLOC.
 *
 * By accident, ext4 can be reentered when a transaction is open via
 * quota file writes.  If we were to commit the transaction while thus
 * reentered, there can be a deadlock - we would be holding a quota
 * lock, and the commit would never complete if another thread had a
 * transaction open and was blocking on the quota lock - a ranking
 * violation.
 *
 * So what we do is to rely on the fact that jbd2_journal_stop/journal_start
 * will _not_ run commit under these circumstances because handle->h_ref
 * is elevated.  We'll still have enough credits for the tiny quotafile
 * write.
 */
int do_journal_get_write_access(handle_t *handle,
				struct buffer_head *bh)
{
	int dirty = buffer_dirty(bh);
	int ret;

	if (!buffer_mapped(bh) || buffer_freed(bh))
		return 0;
	/*
	 * __block_write_begin() could have dirtied some buffers. Clean
	 * the dirty bit as jbd2_journal_get_write_access() could complain
	 * otherwise about fs integrity issues. Setting of the dirty bit
	 * by __block_write_begin() isn't a real problem here as we clear
	 * the bit before releasing a page lock and thus writeback cannot
	 * ever write the buffer.
	 */
	if (dirty)
		clear_buffer_dirty(bh);
	BUFFER_TRACE(bh, "get write access");
	ret = ext4_journal_get_write_access(handle, bh);
	if (!ret && dirty)
		ret = ext4_handle_dirty_metadata(handle, NULL, bh);
	return ret;
}

#ifdef CONFIG_FS_ENCRYPTION
static int ext4_block_write_begin(struct page *page, loff_t pos, unsigned len,
				  get_block_t *get_block)
{
	unsigned from = pos & (PAGE_SIZE - 1);
	unsigned to = from + len;
	struct inode *inode = page->mapping->host;
	unsigned block_start, block_end;
	sector_t block;
	int err = 0;
	unsigned blocksize = inode->i_sb->s_blocksize;
	unsigned bbits;
	struct buffer_head *bh, *head, *wait[2], **wait_bh = wait;
	bool decrypt = false;

	BUG_ON(!PageLocked(page));
	BUG_ON(from > PAGE_SIZE);
	BUG_ON(to > PAGE_SIZE);
	BUG_ON(from > to);

	if (!page_has_buffers(page))
		create_empty_buffers(page, blocksize, 0);
	head = page_buffers(page);
	bbits = ilog2(blocksize);
	block = (sector_t)page->index << (PAGE_SHIFT - bbits);

	for (bh = head, block_start = 0; bh != head || !block_start;
	    block++, block_start = block_end, bh = bh->b_this_page) {
		block_end = block_start + blocksize;
		if (block_end <= from || block_start >= to) {
			if (PageUptodate(page)) {
				if (!buffer_uptodate(bh))
					set_buffer_uptodate(bh);
			}
			continue;
		}
		if (buffer_new(bh))
			clear_buffer_new(bh);
		if (!buffer_mapped(bh)) {
			WARN_ON(bh->b_size != blocksize);
			err = get_block(inode, block, bh, 1);
			if (err)
				break;
			if (buffer_new(bh)) {
				clean_bdev_bh_alias(bh);
				if (PageUptodate(page)) {
					clear_buffer_new(bh);
					set_buffer_uptodate(bh);
					mark_buffer_dirty(bh);
					continue;
				}
				if (block_end > to || block_start < from)
					zero_user_segments(page, to, block_end,
							   block_start, from);
				continue;
			}
		}
		if (PageUptodate(page)) {
			if (!buffer_uptodate(bh))
				set_buffer_uptodate(bh);
			continue;
		}
		if (!buffer_uptodate(bh) && !buffer_delay(bh) &&
		    !buffer_unwritten(bh) &&
		    (block_start < from || block_end > to)) {
			ll_rw_block(REQ_OP_READ, 0, 1, &bh);
			*wait_bh++ = bh;
			decrypt = fscrypt_inode_uses_fs_layer_crypto(inode);
		}
	}
	/*
	 * If we issued read requests, let them complete.
	 */
	while (wait_bh > wait) {
		wait_on_buffer(*--wait_bh);
		if (!buffer_uptodate(*wait_bh))
			err = -EIO;
	}
	if (unlikely(err))
		page_zero_new_buffers(page, from, to);
	else if (decrypt)
		err = fscrypt_decrypt_pagecache_blocks(page, PAGE_SIZE, 0);
	return err;
}
#endif

static int ext4_write_begin(struct file *file, struct address_space *mapping,
			    loff_t pos, unsigned len, unsigned flags,
			    struct page **pagep, void **fsdata)
{
	struct inode *inode = mapping->host;
	int ret, needed_blocks;
	handle_t *handle;
	int retries = 0;
	struct page *page;
	pgoff_t index;
	unsigned from, to;

	if (unlikely(ext4_forced_shutdown(EXT4_SB(inode->i_sb))))
		return -EIO;

	if (trace_android_fs_datawrite_start_enabled()) {
		char *path, pathbuf[MAX_TRACE_PATHBUF_LEN];

		path = android_fstrace_get_pathname(pathbuf,
						    MAX_TRACE_PATHBUF_LEN,
						    inode);
		trace_android_fs_datawrite_start(inode, pos, len,
						 current->pid, path,
						 current->comm);
	}
	trace_ext4_write_begin(inode, pos, len, flags);
	/*
	 * Reserve one block more for addition to orphan list in case
	 * we allocate blocks but write fails for some reason
	 */
	needed_blocks = ext4_writepage_trans_blocks(inode) + 1;
	index = pos >> PAGE_SHIFT;
	from = pos & (PAGE_SIZE - 1);
	to = from + len;

	if (ext4_test_inode_state(inode, EXT4_STATE_MAY_INLINE_DATA)) {
		ret = ext4_try_to_write_inline_data(mapping, inode, pos, len,
						    flags, pagep);
		if (ret < 0)
			return ret;
		if (ret == 1)
			return 0;
	}

	/*
	 * grab_cache_page_write_begin() can take a long time if the
	 * system is thrashing due to memory pressure, or if the page
	 * is being written back.  So grab it first before we start
	 * the transaction handle.  This also allows us to allocate
	 * the page (if needed) without using GFP_NOFS.
	 */
retry_grab:
	page = grab_cache_page_write_begin(mapping, index, flags);
	if (!page)
		return -ENOMEM;
	/*
	 * The same as page allocation, we prealloc buffer heads before
	 * starting the handle.
	 */
	if (!page_has_buffers(page))
		create_empty_buffers(page, inode->i_sb->s_blocksize, 0);

	unlock_page(page);

retry_journal:
	handle = ext4_journal_start(inode, EXT4_HT_WRITE_PAGE, needed_blocks);
	if (IS_ERR(handle)) {
		put_page(page);
		return PTR_ERR(handle);
	}

	lock_page(page);
	if (page->mapping != mapping) {
		/* The page got truncated from under us */
		unlock_page(page);
		put_page(page);
		ext4_journal_stop(handle);
		goto retry_grab;
	}
	/* In case writeback began while the page was unlocked */
	wait_for_stable_page(page);

#ifdef CONFIG_FS_ENCRYPTION
	if (ext4_should_dioread_nolock(inode))
		ret = ext4_block_write_begin(page, pos, len,
					     ext4_get_block_unwritten);
	else
		ret = ext4_block_write_begin(page, pos, len,
					     ext4_get_block);
#else
	if (ext4_should_dioread_nolock(inode))
		ret = __block_write_begin(page, pos, len,
					  ext4_get_block_unwritten);
	else
		ret = __block_write_begin(page, pos, len, ext4_get_block);
#endif
	if (!ret && ext4_should_journal_data(inode)) {
		ret = ext4_walk_page_buffers(handle, page_buffers(page),
					     from, to, NULL,
					     do_journal_get_write_access);
	}

	if (ret) {
		bool extended = (pos + len > inode->i_size) &&
				!ext4_verity_in_progress(inode);

		unlock_page(page);
		/*
		 * __block_write_begin may have instantiated a few blocks
		 * outside i_size.  Trim these off again. Don't need
		 * i_size_read because we hold i_mutex.
		 *
		 * Add inode to orphan list in case we crash before
		 * truncate finishes
		 */
		if (extended && ext4_can_truncate(inode))
			ext4_orphan_add(handle, inode);

		ext4_journal_stop(handle);
		if (extended) {
			ext4_truncate_failed_write(inode);
			/*
			 * If truncate failed early the inode might
			 * still be on the orphan list; we need to
			 * make sure the inode is removed from the
			 * orphan list in that case.
			 */
			if (inode->i_nlink)
				ext4_orphan_del(NULL, inode);
		}

		if (ret == -ENOSPC &&
		    ext4_should_retry_alloc(inode->i_sb, &retries))
			goto retry_journal;
		put_page(page);
		return ret;
	}
	*pagep = page;
	return ret;
}

/* For write_end() in data=journal mode */
static int write_end_fn(handle_t *handle, struct buffer_head *bh)
{
	int ret;
	if (!buffer_mapped(bh) || buffer_freed(bh))
		return 0;
	set_buffer_uptodate(bh);
	ret = ext4_handle_dirty_metadata(handle, NULL, bh);
	clear_buffer_meta(bh);
	clear_buffer_prio(bh);
	return ret;
}

/*
 * We need to pick up the new inode size which generic_commit_write gave us
 * `file' can be NULL - eg, when called from page_symlink().
 *
 * ext4 never places buffers on inode->i_mapping->private_list.  metadata
 * buffers are managed internally.
 */
static int ext4_write_end(struct file *file,
			  struct address_space *mapping,
			  loff_t pos, unsigned len, unsigned copied,
			  struct page *page, void *fsdata)
{
	handle_t *handle = ext4_journal_current_handle();
	struct inode *inode = mapping->host;
	loff_t old_size = inode->i_size;
	int ret = 0, ret2;
	int i_size_changed = 0;
	int inline_data = ext4_has_inline_data(inode);
	bool verity = ext4_verity_in_progress(inode);

	trace_android_fs_datawrite_end(inode, pos, len);
	trace_ext4_write_end(inode, pos, len, copied);
	if (inline_data) {
		ret = ext4_write_inline_data_end(inode, pos, len,
						 copied, page);
		if (ret < 0) {
			unlock_page(page);
			put_page(page);
			goto errout;
		}
		copied = ret;
	} else
		copied = block_write_end(file, mapping, pos,
					 len, copied, page, fsdata);
	/*
	 * it's important to update i_size while still holding page lock:
	 * page writeout could otherwise come in and zero beyond i_size.
	 *
	 * If FS_IOC_ENABLE_VERITY is running on this inode, then Merkle tree
	 * blocks are being written past EOF, so skip the i_size update.
	 */
	if (!verity)
		i_size_changed = ext4_update_inode_size(inode, pos + copied);
	unlock_page(page);
	put_page(page);

	if (old_size < pos && !verity)
		pagecache_isize_extended(inode, old_size, pos);
	/*
	 * Don't mark the inode dirty under page lock. First, it unnecessarily
	 * makes the holding time of page lock longer. Second, it forces lock
	 * ordering of page lock and transaction start for journaling
	 * filesystems.
	 */
	if (i_size_changed || inline_data)
		ext4_mark_inode_dirty(handle, inode);

	if (pos + len > inode->i_size && !verity && ext4_can_truncate(inode))
		/* if we have allocated more blocks and copied
		 * less. We will have blocks allocated outside
		 * inode->i_size. So truncate them
		 */
		ext4_orphan_add(handle, inode);
errout:
	ret2 = ext4_journal_stop(handle);
	if (!ret)
		ret = ret2;

	if (pos + len > inode->i_size && !verity) {
		ext4_truncate_failed_write(inode);
		/*
		 * If truncate failed early the inode might still be
		 * on the orphan list; we need to make sure the inode
		 * is removed from the orphan list in that case.
		 */
		if (inode->i_nlink)
			ext4_orphan_del(NULL, inode);
	}

	return ret ? ret : copied;
}

/*
 * This is a private version of page_zero_new_buffers() which doesn't
 * set the buffer to be dirty, since in data=journalled mode we need
 * to call ext4_handle_dirty_metadata() instead.
 */
static void ext4_journalled_zero_new_buffers(handle_t *handle,
					    struct page *page,
					    unsigned from, unsigned to)
{
	unsigned int block_start = 0, block_end;
	struct buffer_head *head, *bh;

	bh = head = page_buffers(page);
	do {
		block_end = block_start + bh->b_size;
		if (buffer_new(bh)) {
			if (block_end > from && block_start < to) {
				if (!PageUptodate(page)) {
					unsigned start, size;

					start = max(from, block_start);
					size = min(to, block_end) - start;

					zero_user(page, start, size);
					write_end_fn(handle, bh);
				}
				clear_buffer_new(bh);
			}
		}
		block_start = block_end;
		bh = bh->b_this_page;
	} while (bh != head);
}

static int ext4_journalled_write_end(struct file *file,
				     struct address_space *mapping,
				     loff_t pos, unsigned len, unsigned copied,
				     struct page *page, void *fsdata)
{
	handle_t *handle = ext4_journal_current_handle();
	struct inode *inode = mapping->host;
	loff_t old_size = inode->i_size;
	int ret = 0, ret2;
	int partial = 0;
	unsigned from, to;
	int size_changed = 0;
	int inline_data = ext4_has_inline_data(inode);
	bool verity = ext4_verity_in_progress(inode);

	trace_android_fs_datawrite_end(inode, pos, len);
	trace_ext4_journalled_write_end(inode, pos, len, copied);
	from = pos & (PAGE_SIZE - 1);
	to = from + len;

	BUG_ON(!ext4_handle_valid(handle));

	if (inline_data) {
		ret = ext4_write_inline_data_end(inode, pos, len,
						 copied, page);
		if (ret < 0) {
			unlock_page(page);
			put_page(page);
			goto errout;
		}
		copied = ret;
	} else if (unlikely(copied < len) && !PageUptodate(page)) {
		copied = 0;
		ext4_journalled_zero_new_buffers(handle, page, from, to);
	} else {
		if (unlikely(copied < len))
			ext4_journalled_zero_new_buffers(handle, page,
							 from + copied, to);
		ret = ext4_walk_page_buffers(handle, page_buffers(page), from,
					     from + copied, &partial,
					     write_end_fn);
		if (!partial)
			SetPageUptodate(page);
	}
	if (!verity)
		size_changed = ext4_update_inode_size(inode, pos + copied);
	ext4_set_inode_state(inode, EXT4_STATE_JDATA);
	EXT4_I(inode)->i_datasync_tid = handle->h_transaction->t_tid;
	unlock_page(page);
	put_page(page);

	if (old_size < pos && !verity)
		pagecache_isize_extended(inode, old_size, pos);

	if (size_changed || inline_data) {
		ret2 = ext4_mark_inode_dirty(handle, inode);
		if (!ret)
			ret = ret2;
	}

	if (pos + len > inode->i_size && !verity && ext4_can_truncate(inode))
		/* if we have allocated more blocks and copied
		 * less. We will have blocks allocated outside
		 * inode->i_size. So truncate them
		 */
		ext4_orphan_add(handle, inode);

errout:
	ret2 = ext4_journal_stop(handle);
	if (!ret)
		ret = ret2;
	if (pos + len > inode->i_size && !verity) {
		ext4_truncate_failed_write(inode);
		/*
		 * If truncate failed early the inode might still be
		 * on the orphan list; we need to make sure the inode
		 * is removed from the orphan list in that case.
		 */
		if (inode->i_nlink)
			ext4_orphan_del(NULL, inode);
	}

	return ret ? ret : copied;
}

/*
 * Reserve space for a single cluster
 */
static int ext4_da_reserve_space(struct inode *inode)
{
	struct ext4_sb_info *sbi = EXT4_SB(inode->i_sb);
	struct ext4_inode_info *ei = EXT4_I(inode);
	int ret;

	/*
	 * We will charge metadata quota at writeout time; this saves
	 * us from metadata over-estimation, though we may go over by
	 * a small amount in the end.  Here we just reserve for data.
	 */
	ret = dquot_reserve_block(inode, EXT4_C2B(sbi, 1));
	if (ret)
		return ret;

	spin_lock(&ei->i_block_reservation_lock);
	if (ext4_claim_free_clusters(sbi, 1, 0)) {
		spin_unlock(&ei->i_block_reservation_lock);
		dquot_release_reservation_block(inode, EXT4_C2B(sbi, 1));
		return -ENOSPC;
	}
	ei->i_reserved_data_blocks++;
	trace_ext4_da_reserve_space(inode);
	spin_unlock(&ei->i_block_reservation_lock);

	return 0;       /* success */
}

static void ext4_da_release_space(struct inode *inode, int to_free)
{
	struct ext4_sb_info *sbi = EXT4_SB(inode->i_sb);
	struct ext4_inode_info *ei = EXT4_I(inode);

	if (!to_free)
		return;		/* Nothing to release, exit */

	spin_lock(&EXT4_I(inode)->i_block_reservation_lock);

	trace_ext4_da_release_space(inode, to_free);
	if (unlikely(to_free > ei->i_reserved_data_blocks)) {
		/*
		 * if there aren't enough reserved blocks, then the
		 * counter is messed up somewhere.  Since this
		 * function is called from invalidate page, it's
		 * harmless to return without any action.
		 */
		ext4_warning(inode->i_sb, "ext4_da_release_space: "
			 "ino %lu, to_free %d with only %d reserved "
			 "data blocks", inode->i_ino, to_free,
			 ei->i_reserved_data_blocks);
		WARN_ON(1);
		to_free = ei->i_reserved_data_blocks;
	}
	ei->i_reserved_data_blocks -= to_free;

	/* update fs dirty data blocks counter */
	percpu_counter_sub(&sbi->s_dirtyclusters_counter, to_free);

	spin_unlock(&EXT4_I(inode)->i_block_reservation_lock);

	dquot_release_reservation_block(inode, EXT4_C2B(sbi, to_free));
}

static void ext4_da_page_release_reservation(struct page *page,
					     unsigned int offset,
					     unsigned int length)
{
	int to_release = 0, contiguous_blks = 0;
	struct buffer_head *head, *bh;
	unsigned int curr_off = 0;
	struct inode *inode = page->mapping->host;
	struct ext4_sb_info *sbi = EXT4_SB(inode->i_sb);
	unsigned int stop = offset + length;
	int num_clusters;
	ext4_fsblk_t lblk;

	BUG_ON(stop > PAGE_SIZE || stop < length);

	head = page_buffers(page);
	bh = head;
	do {
		unsigned int next_off = curr_off + bh->b_size;

		if (next_off > stop)
			break;

		if ((offset <= curr_off) && (buffer_delay(bh))) {
			to_release++;
			contiguous_blks++;
			clear_buffer_delay(bh);
		} else if (contiguous_blks) {
			lblk = page->index <<
			       (PAGE_SHIFT - inode->i_blkbits);
			lblk += (curr_off >> inode->i_blkbits) -
				contiguous_blks;
			ext4_es_remove_extent(inode, lblk, contiguous_blks);
			contiguous_blks = 0;
		}
		curr_off = next_off;
	} while ((bh = bh->b_this_page) != head);

	if (contiguous_blks) {
		lblk = page->index << (PAGE_SHIFT - inode->i_blkbits);
		lblk += (curr_off >> inode->i_blkbits) - contiguous_blks;
		ext4_es_remove_extent(inode, lblk, contiguous_blks);
	}

	/* If we have released all the blocks belonging to a cluster, then we
	 * need to release the reserved space for that cluster. */
	num_clusters = EXT4_NUM_B2C(sbi, to_release);
	while (num_clusters > 0) {
		lblk = (page->index << (PAGE_SHIFT - inode->i_blkbits)) +
			((num_clusters - 1) << sbi->s_cluster_bits);
		if (sbi->s_cluster_ratio == 1 ||
		    !ext4_find_delalloc_cluster(inode, lblk))
			ext4_da_release_space(inode, 1);

		num_clusters--;
	}
}

/*
 * Delayed allocation stuff
 */

struct mpage_da_data {
	struct inode *inode;
	struct writeback_control *wbc;

	pgoff_t first_page;	/* The first page to write */
	pgoff_t next_page;	/* Current page to examine */
	pgoff_t last_page;	/* Last page to examine */
	/*
	 * Extent to map - this can be after first_page because that can be
	 * fully mapped. We somewhat abuse m_flags to store whether the extent
	 * is delalloc or unwritten.
	 */
	struct ext4_map_blocks map;
	struct ext4_io_submit io_submit;	/* IO submission data */
	unsigned int do_map:1;
};

static void mpage_release_unused_pages(struct mpage_da_data *mpd,
				       bool invalidate)
{
	int nr_pages, i;
	pgoff_t index, end;
	struct pagevec pvec;
	struct inode *inode = mpd->inode;
	struct address_space *mapping = inode->i_mapping;

	/* This is necessary when next_page == 0. */
	if (mpd->first_page >= mpd->next_page)
		return;

	index = mpd->first_page;
	end   = mpd->next_page - 1;
	if (invalidate) {
		ext4_lblk_t start, last;
		start = index << (PAGE_SHIFT - inode->i_blkbits);
		last = end << (PAGE_SHIFT - inode->i_blkbits);

		/*
		 * avoid racing with extent status tree scans made by
		 * ext4_insert_delayed_block()
		 */
		down_write(&EXT4_I(inode)->i_data_sem);
		ext4_es_remove_extent(inode, start, last - start + 1);
		up_write(&EXT4_I(inode)->i_data_sem);
	}

	pagevec_init(&pvec, 0);
	while (index <= end) {
		nr_pages = pagevec_lookup_range(&pvec, mapping, &index, end);
		if (nr_pages == 0)
			break;
		for (i = 0; i < nr_pages; i++) {
			struct page *page = pvec.pages[i];

			BUG_ON(!PageLocked(page));
			BUG_ON(PageWriteback(page));
			if (invalidate) {
				if (page_mapped(page))
					clear_page_dirty_for_io(page);
				block_invalidatepage(page, 0, PAGE_SIZE);
				ClearPageUptodate(page);
			}
			unlock_page(page);
		}
		pagevec_release(&pvec);
	}
}

static void ext4_print_free_blocks(struct inode *inode)
{
	struct ext4_sb_info *sbi = EXT4_SB(inode->i_sb);
	struct super_block *sb = inode->i_sb;
	struct ext4_inode_info *ei = EXT4_I(inode);

	ext4_msg(sb, KERN_CRIT, "Total free blocks count %lld",
	       EXT4_C2B(EXT4_SB(inode->i_sb),
			ext4_count_free_clusters(sb)));
	ext4_msg(sb, KERN_CRIT, "Free/Dirty block details");
	ext4_msg(sb, KERN_CRIT, "free_blocks=%lld",
	       (long long) EXT4_C2B(EXT4_SB(sb),
		percpu_counter_sum(&sbi->s_freeclusters_counter)));
	ext4_msg(sb, KERN_CRIT, "dirty_blocks=%lld",
	       (long long) EXT4_C2B(EXT4_SB(sb),
		percpu_counter_sum(&sbi->s_dirtyclusters_counter)));
	ext4_msg(sb, KERN_CRIT, "Block reservation details");
	ext4_msg(sb, KERN_CRIT, "i_reserved_data_blocks=%u",
		 ei->i_reserved_data_blocks);
	return;
}

static int ext4_bh_delay_or_unwritten(handle_t *handle, struct buffer_head *bh)
{
	return (buffer_delay(bh) || buffer_unwritten(bh)) && buffer_dirty(bh);
}

/*
 * This function is grabs code from the very beginning of
 * ext4_map_blocks, but assumes that the caller is from delayed write
 * time. This function looks up the requested blocks and sets the
 * buffer delay bit under the protection of i_data_sem.
 */
static int ext4_da_map_blocks(struct inode *inode, sector_t iblock,
			      struct ext4_map_blocks *map,
			      struct buffer_head *bh)
{
	struct extent_status es;
	int retval;
	sector_t invalid_block = ~((sector_t) 0xffff);
#ifdef ES_AGGRESSIVE_TEST
	struct ext4_map_blocks orig_map;

	memcpy(&orig_map, map, sizeof(*map));
#endif

	if (invalid_block < ext4_blocks_count(EXT4_SB(inode->i_sb)->s_es))
		invalid_block = ~0;

	map->m_flags = 0;
	ext_debug("ext4_da_map_blocks(): inode %lu, max_blocks %u,"
		  "logical block %lu\n", inode->i_ino, map->m_len,
		  (unsigned long) map->m_lblk);

	/* Lookup extent status tree firstly */
	if (ext4_es_lookup_extent(inode, iblock, &es)) {
		if (ext4_es_is_hole(&es)) {
			retval = 0;
			down_read(&EXT4_I(inode)->i_data_sem);
			goto add_delayed;
		}

		/*
		 * Delayed extent could be allocated by fallocate.
		 * So we need to check it.
		 */
		if (ext4_es_is_delayed(&es) && !ext4_es_is_unwritten(&es)) {
			map_bh(bh, inode->i_sb, invalid_block);
			set_buffer_new(bh);
			set_buffer_delay(bh);
			return 0;
		}

		map->m_pblk = ext4_es_pblock(&es) + iblock - es.es_lblk;
		retval = es.es_len - (iblock - es.es_lblk);
		if (retval > map->m_len)
			retval = map->m_len;
		map->m_len = retval;
		if (ext4_es_is_written(&es))
			map->m_flags |= EXT4_MAP_MAPPED;
		else if (ext4_es_is_unwritten(&es))
			map->m_flags |= EXT4_MAP_UNWRITTEN;
		else
			BUG_ON(1);

#ifdef ES_AGGRESSIVE_TEST
		ext4_map_blocks_es_recheck(NULL, inode, map, &orig_map, 0);
#endif
		return retval;
	}

	/*
	 * Try to see if we can get the block without requesting a new
	 * file system block.
	 */
	down_read(&EXT4_I(inode)->i_data_sem);
	if (ext4_has_inline_data(inode))
		retval = 0;
	else if (ext4_test_inode_flag(inode, EXT4_INODE_EXTENTS))
		retval = ext4_ext_map_blocks(NULL, inode, map, 0);
	else
		retval = ext4_ind_map_blocks(NULL, inode, map, 0);

add_delayed:
	if (retval == 0) {
		int ret;
		/*
		 * XXX: __block_prepare_write() unmaps passed block,
		 * is it OK?
		 */
		/*
		 * If the block was allocated from previously allocated cluster,
		 * then we don't need to reserve it again. However we still need
		 * to reserve metadata for every block we're going to write.
		 */
		if (EXT4_SB(inode->i_sb)->s_cluster_ratio == 1 ||
		    !ext4_find_delalloc_cluster(inode, map->m_lblk)) {
			ret = ext4_da_reserve_space(inode);
			if (ret) {
				/* not enough space to reserve */
				retval = ret;
				goto out_unlock;
			}
		}

		ret = ext4_es_insert_extent(inode, map->m_lblk, map->m_len,
					    ~0, EXTENT_STATUS_DELAYED);
		if (ret) {
			retval = ret;
			goto out_unlock;
		}

		map_bh(bh, inode->i_sb, invalid_block);
		set_buffer_new(bh);
		set_buffer_delay(bh);
	} else if (retval > 0) {
		int ret;
		unsigned int status;

		if (unlikely(retval != map->m_len)) {
			ext4_warning(inode->i_sb,
				     "ES len assertion failed for inode "
				     "%lu: retval %d != map->m_len %d",
				     inode->i_ino, retval, map->m_len);
			WARN_ON(1);
		}

		status = map->m_flags & EXT4_MAP_UNWRITTEN ?
				EXTENT_STATUS_UNWRITTEN : EXTENT_STATUS_WRITTEN;
		ret = ext4_es_insert_extent(inode, map->m_lblk, map->m_len,
					    map->m_pblk, status);
		if (ret != 0)
			retval = ret;
	}

out_unlock:
	up_read((&EXT4_I(inode)->i_data_sem));

	return retval;
}

/*
 * This is a special get_block_t callback which is used by
 * ext4_da_write_begin().  It will either return mapped block or
 * reserve space for a single block.
 *
 * For delayed buffer_head we have BH_Mapped, BH_New, BH_Delay set.
 * We also have b_blocknr = -1 and b_bdev initialized properly
 *
 * For unwritten buffer_head we have BH_Mapped, BH_New, BH_Unwritten set.
 * We also have b_blocknr = physicalblock mapping unwritten extent and b_bdev
 * initialized properly.
 */
int ext4_da_get_block_prep(struct inode *inode, sector_t iblock,
			   struct buffer_head *bh, int create)
{
	struct ext4_map_blocks map;
	int ret = 0;

	BUG_ON(create == 0);
	BUG_ON(bh->b_size != inode->i_sb->s_blocksize);

	map.m_lblk = iblock;
	map.m_len = 1;

	/*
	 * first, we need to know whether the block is allocated already
	 * preallocated blocks are unmapped but should treated
	 * the same as allocated blocks.
	 */
	ret = ext4_da_map_blocks(inode, iblock, &map, bh);
	if (ret <= 0)
		return ret;

	map_bh(bh, inode->i_sb, map.m_pblk);
	ext4_update_bh_state(bh, map.m_flags);

	if (buffer_unwritten(bh)) {
		/* A delayed write to unwritten bh should be marked
		 * new and mapped.  Mapped ensures that we don't do
		 * get_block multiple times when we write to the same
		 * offset and new ensures that we do proper zero out
		 * for partial write.
		 */
		set_buffer_new(bh);
		set_buffer_mapped(bh);
	}
	return 0;
}

static int bget_one(handle_t *handle, struct buffer_head *bh)
{
	get_bh(bh);
	return 0;
}

static int bput_one(handle_t *handle, struct buffer_head *bh)
{
	put_bh(bh);
	return 0;
}

static int __ext4_journalled_writepage(struct page *page,
				       unsigned int len)
{
	struct address_space *mapping = page->mapping;
	struct inode *inode = mapping->host;
	struct buffer_head *page_bufs = NULL;
	handle_t *handle = NULL;
	int ret = 0, err = 0;
	int inline_data = ext4_has_inline_data(inode);
	struct buffer_head *inode_bh = NULL;

	ClearPageChecked(page);

	if (inline_data) {
		BUG_ON(page->index != 0);
		BUG_ON(len > ext4_get_max_inline_size(inode));
		inode_bh = ext4_journalled_write_inline_data(inode, len, page);
		if (inode_bh == NULL)
			goto out;
	} else {
		page_bufs = page_buffers(page);
		if (!page_bufs) {
			BUG();
			goto out;
		}
		ext4_walk_page_buffers(handle, page_bufs, 0, len,
				       NULL, bget_one);
	}
	/*
	 * We need to release the page lock before we start the
	 * journal, so grab a reference so the page won't disappear
	 * out from under us.
	 */
	get_page(page);
	unlock_page(page);

	handle = ext4_journal_start(inode, EXT4_HT_WRITE_PAGE,
				    ext4_writepage_trans_blocks(inode));
	if (IS_ERR(handle)) {
		ret = PTR_ERR(handle);
		put_page(page);
		goto out_no_pagelock;
	}
	BUG_ON(!ext4_handle_valid(handle));

	lock_page(page);
	put_page(page);
	if (page->mapping != mapping) {
		/* The page got truncated from under us */
		ext4_journal_stop(handle);
		ret = 0;
		goto out;
	}

	if (inline_data) {
		ret = ext4_mark_inode_dirty(handle, inode);
	} else {
		ret = ext4_walk_page_buffers(handle, page_bufs, 0, len, NULL,
					     do_journal_get_write_access);

		err = ext4_walk_page_buffers(handle, page_bufs, 0, len, NULL,
					     write_end_fn);
	}
	if (ret == 0)
		ret = err;
	EXT4_I(inode)->i_datasync_tid = handle->h_transaction->t_tid;
	err = ext4_journal_stop(handle);
	if (!ret)
		ret = err;

	ext4_set_inode_state(inode, EXT4_STATE_JDATA);
out:
	unlock_page(page);
out_no_pagelock:
	if (!inline_data && page_bufs)
		ext4_walk_page_buffers(NULL, page_bufs, 0, len,
				       NULL, bput_one);
	brelse(inode_bh);
	return ret;
}

/*
 * Note that we don't need to start a transaction unless we're journaling data
 * because we should have holes filled from ext4_page_mkwrite(). We even don't
 * need to file the inode to the transaction's list in ordered mode because if
 * we are writing back data added by write(), the inode is already there and if
 * we are writing back data modified via mmap(), no one guarantees in which
 * transaction the data will hit the disk. In case we are journaling data, we
 * cannot start transaction directly because transaction start ranks above page
 * lock so we have to do some magic.
 *
 * This function can get called via...
 *   - ext4_writepages after taking page lock (have journal handle)
 *   - journal_submit_inode_data_buffers (no journal handle)
 *   - shrink_page_list via the kswapd/direct reclaim (no journal handle)
 *   - grab_page_cache when doing write_begin (have journal handle)
 *
 * We don't do any block allocation in this function. If we have page with
 * multiple blocks we need to write those buffer_heads that are mapped. This
 * is important for mmaped based write. So if we do with blocksize 1K
 * truncate(f, 1024);
 * a = mmap(f, 0, 4096);
 * a[0] = 'a';
 * truncate(f, 4096);
 * we have in the page first buffer_head mapped via page_mkwrite call back
 * but other buffer_heads would be unmapped but dirty (dirty done via the
 * do_wp_page). So writepage should write the first block. If we modify
 * the mmap area beyond 1024 we will again get a page_fault and the
 * page_mkwrite callback will do the block allocation and mark the
 * buffer_heads mapped.
 *
 * We redirty the page if we have any buffer_heads that is either delay or
 * unwritten in the page.
 *
 * We can get recursively called as show below.
 *
 *	ext4_writepage() -> kmalloc() -> __alloc_pages() -> page_launder() ->
 *		ext4_writepage()
 *
 * But since we don't do any block allocation we should not deadlock.
 * Page also have the dirty flag cleared so we don't get recurive page_lock.
 */
static int ext4_writepage(struct page *page,
			  struct writeback_control *wbc)
{
	int ret = 0;
	loff_t size;
	unsigned int len;
	struct buffer_head *page_bufs = NULL;
	struct inode *inode = page->mapping->host;
	struct ext4_io_submit io_submit;
	bool keep_towrite = false;

	if (unlikely(ext4_forced_shutdown(EXT4_SB(inode->i_sb)))) {
		inode->i_mapping->a_ops->invalidatepage(page, 0, PAGE_SIZE);
		unlock_page(page);
		return -EIO;
	}

	trace_ext4_writepage(page);
	size = i_size_read(inode);
	if (page->index == size >> PAGE_SHIFT &&
	    !ext4_verity_in_progress(inode))
		len = size & ~PAGE_MASK;
	else
		len = PAGE_SIZE;

	/* Should never happen but for bugs in other kernel subsystems */
	if (!page_has_buffers(page)) {
		ext4_warning_inode(inode,
		   "page %lu does not have buffers attached", page->index);
		ClearPageDirty(page);
		unlock_page(page);
		return 0;
	}

	page_bufs = page_buffers(page);
	/*
	 * We cannot do block allocation or other extent handling in this
	 * function. If there are buffers needing that, we have to redirty
	 * the page. But we may reach here when we do a journal commit via
	 * journal_submit_inode_data_buffers() and in that case we must write
	 * allocated buffers to achieve data=ordered mode guarantees.
	 *
	 * Also, if there is only one buffer per page (the fs block
	 * size == the page size), if one buffer needs block
	 * allocation or needs to modify the extent tree to clear the
	 * unwritten flag, we know that the page can't be written at
	 * all, so we might as well refuse the write immediately.
	 * Unfortunately if the block size != page size, we can't as
	 * easily detect this case using ext4_walk_page_buffers(), but
	 * for the extremely common case, this is an optimization that
	 * skips a useless round trip through ext4_bio_write_page().
	 */
	if (ext4_walk_page_buffers(NULL, page_bufs, 0, len, NULL,
				   ext4_bh_delay_or_unwritten)) {
		redirty_page_for_writepage(wbc, page);
		if ((current->flags & PF_MEMALLOC) ||
		    (inode->i_sb->s_blocksize == PAGE_SIZE)) {
			/*
			 * For memory cleaning there's no point in writing only
			 * some buffers. So just bail out. Warn if we came here
			 * from direct reclaim.
			 */
			WARN_ON_ONCE((current->flags & (PF_MEMALLOC|PF_KSWAPD))
							== PF_MEMALLOC);
			unlock_page(page);
			return 0;
		}
		keep_towrite = true;
	}

	if (PageChecked(page) && ext4_should_journal_data(inode))
		/*
		 * It's mmapped pagecache.  Add buffers and journal it.  There
		 * doesn't seem much point in redirtying the page here.
		 */
		return __ext4_journalled_writepage(page, len);

	ext4_io_submit_init(&io_submit, wbc);
	io_submit.io_end = ext4_init_io_end(inode, GFP_NOFS);
	if (!io_submit.io_end) {
		redirty_page_for_writepage(wbc, page);
		unlock_page(page);
		return -ENOMEM;
	}
	ret = ext4_bio_write_page(&io_submit, page, len, wbc, keep_towrite);
	ext4_io_submit(&io_submit);
	/* Drop io_end reference we got from init */
	ext4_put_io_end_defer(io_submit.io_end);
	return ret;
}

static int mpage_submit_page(struct mpage_da_data *mpd, struct page *page)
{
	int len;
	loff_t size;
	int err;

	BUG_ON(page->index != mpd->first_page);
	clear_page_dirty_for_io(page);
	/*
	 * We have to be very careful here!  Nothing protects writeback path
	 * against i_size changes and the page can be writeably mapped into
	 * page tables. So an application can be growing i_size and writing
	 * data through mmap while writeback runs. clear_page_dirty_for_io()
	 * write-protects our page in page tables and the page cannot get
	 * written to again until we release page lock. So only after
	 * clear_page_dirty_for_io() we are safe to sample i_size for
	 * ext4_bio_write_page() to zero-out tail of the written page. We rely
	 * on the barrier provided by TestClearPageDirty in
	 * clear_page_dirty_for_io() to make sure i_size is really sampled only
	 * after page tables are updated.
	 */
	size = i_size_read(mpd->inode);
	if (page->index == size >> PAGE_SHIFT &&
	    !ext4_verity_in_progress(mpd->inode))
		len = size & ~PAGE_MASK;
	else
		len = PAGE_SIZE;
	err = ext4_bio_write_page(&mpd->io_submit, page, len, mpd->wbc, false);
	if (!err)
		mpd->wbc->nr_to_write--;
	mpd->first_page++;

	return err;
}

#define BH_FLAGS ((1 << BH_Unwritten) | (1 << BH_Delay))

/*
 * mballoc gives us at most this number of blocks...
 * XXX: That seems to be only a limitation of ext4_mb_normalize_request().
 * The rest of mballoc seems to handle chunks up to full group size.
 */
#define MAX_WRITEPAGES_EXTENT_LEN 2048

/*
 * mpage_add_bh_to_extent - try to add bh to extent of blocks to map
 *
 * @mpd - extent of blocks
 * @lblk - logical number of the block in the file
 * @bh - buffer head we want to add to the extent
 *
 * The function is used to collect contig. blocks in the same state. If the
 * buffer doesn't require mapping for writeback and we haven't started the
 * extent of buffers to map yet, the function returns 'true' immediately - the
 * caller can write the buffer right away. Otherwise the function returns true
 * if the block has been added to the extent, false if the block couldn't be
 * added.
 */
static bool mpage_add_bh_to_extent(struct mpage_da_data *mpd, ext4_lblk_t lblk,
				   struct buffer_head *bh)
{
	struct ext4_map_blocks *map = &mpd->map;

	/* Buffer that doesn't need mapping for writeback? */
	if (!buffer_dirty(bh) || !buffer_mapped(bh) ||
	    (!buffer_delay(bh) && !buffer_unwritten(bh))) {
		/* So far no extent to map => we write the buffer right away */
		if (map->m_len == 0)
			return true;
		return false;
	}

	/* First block in the extent? */
	if (map->m_len == 0) {
		/* We cannot map unless handle is started... */
		if (!mpd->do_map)
			return false;
		map->m_lblk = lblk;
		map->m_len = 1;
		map->m_flags = bh->b_state & BH_FLAGS;
		return true;
	}

	/* Don't go larger than mballoc is willing to allocate */
	if (map->m_len >= MAX_WRITEPAGES_EXTENT_LEN)
		return false;

	/* Can we merge the block to our big extent? */
	if (lblk == map->m_lblk + map->m_len &&
	    (bh->b_state & BH_FLAGS) == map->m_flags) {
		map->m_len++;
		return true;
	}
	return false;
}

/*
 * mpage_process_page_bufs - submit page buffers for IO or add them to extent
 *
 * @mpd - extent of blocks for mapping
 * @head - the first buffer in the page
 * @bh - buffer we should start processing from
 * @lblk - logical number of the block in the file corresponding to @bh
 *
 * Walk through page buffers from @bh upto @head (exclusive) and either submit
 * the page for IO if all buffers in this page were mapped and there's no
 * accumulated extent of buffers to map or add buffers in the page to the
 * extent of buffers to map. The function returns 1 if the caller can continue
 * by processing the next page, 0 if it should stop adding buffers to the
 * extent to map because we cannot extend it anymore. It can also return value
 * < 0 in case of error during IO submission.
 */
static int mpage_process_page_bufs(struct mpage_da_data *mpd,
				   struct buffer_head *head,
				   struct buffer_head *bh,
				   ext4_lblk_t lblk)
{
	struct inode *inode = mpd->inode;
	int err;
	ext4_lblk_t blocks = (i_size_read(inode) + i_blocksize(inode) - 1)
							>> inode->i_blkbits;

	if (ext4_verity_in_progress(inode))
		blocks = EXT_MAX_BLOCKS;

	do {
		BUG_ON(buffer_locked(bh));

		if (lblk >= blocks || !mpage_add_bh_to_extent(mpd, lblk, bh)) {
			/* Found extent to map? */
			if (mpd->map.m_len)
				return 0;
			/* Buffer needs mapping and handle is not started? */
			if (!mpd->do_map)
				return 0;
			/* Everything mapped so far and we hit EOF */
			break;
		}
	} while (lblk++, (bh = bh->b_this_page) != head);
	/* So far everything mapped? Submit the page for IO. */
	if (mpd->map.m_len == 0) {
		err = mpage_submit_page(mpd, head->b_page);
		if (err < 0)
			return err;
	}
	return lblk < blocks;
}

/*
 * mpage_map_buffers - update buffers corresponding to changed extent and
 *		       submit fully mapped pages for IO
 *
 * @mpd - description of extent to map, on return next extent to map
 *
 * Scan buffers corresponding to changed extent (we expect corresponding pages
 * to be already locked) and update buffer state according to new extent state.
 * We map delalloc buffers to their physical location, clear unwritten bits,
 * and mark buffers as uninit when we perform writes to unwritten extents
 * and do extent conversion after IO is finished. If the last page is not fully
 * mapped, we update @map to the next extent in the last page that needs
 * mapping. Otherwise we submit the page for IO.
 */
static int mpage_map_and_submit_buffers(struct mpage_da_data *mpd)
{
	struct pagevec pvec;
	int nr_pages, i;
	struct inode *inode = mpd->inode;
	struct buffer_head *head, *bh;
	int bpp_bits = PAGE_SHIFT - inode->i_blkbits;
	pgoff_t start, end;
	ext4_lblk_t lblk;
	sector_t pblock;
	int err;

	start = mpd->map.m_lblk >> bpp_bits;
	end = (mpd->map.m_lblk + mpd->map.m_len - 1) >> bpp_bits;
	lblk = start << bpp_bits;
	pblock = mpd->map.m_pblk;

	pagevec_init(&pvec, 0);
	while (start <= end) {
		nr_pages = pagevec_lookup_range(&pvec, inode->i_mapping,
						&start, end);
		if (nr_pages == 0)
			break;
		for (i = 0; i < nr_pages; i++) {
			struct page *page = pvec.pages[i];

			bh = head = page_buffers(page);
			do {
				if (lblk < mpd->map.m_lblk)
					continue;
				if (lblk >= mpd->map.m_lblk + mpd->map.m_len) {
					/*
					 * Buffer after end of mapped extent.
					 * Find next buffer in the page to map.
					 */
					mpd->map.m_len = 0;
					mpd->map.m_flags = 0;
					/*
					 * FIXME: If dioread_nolock supports
					 * blocksize < pagesize, we need to make
					 * sure we add size mapped so far to
					 * io_end->size as the following call
					 * can submit the page for IO.
					 */
					err = mpage_process_page_bufs(mpd, head,
								      bh, lblk);
					pagevec_release(&pvec);
					if (err > 0)
						err = 0;
					return err;
				}
				if (buffer_delay(bh)) {
					clear_buffer_delay(bh);
					bh->b_blocknr = pblock++;
				}
				clear_buffer_unwritten(bh);
			} while (lblk++, (bh = bh->b_this_page) != head);

			/*
			 * FIXME: This is going to break if dioread_nolock
			 * supports blocksize < pagesize as we will try to
			 * convert potentially unmapped parts of inode.
			 */
			mpd->io_submit.io_end->size += PAGE_SIZE;
			/* Page fully mapped - let IO run! */
			err = mpage_submit_page(mpd, page);
			if (err < 0) {
				pagevec_release(&pvec);
				return err;
			}
		}
		pagevec_release(&pvec);
	}
	/* Extent fully mapped and matches with page boundary. We are done. */
	mpd->map.m_len = 0;
	mpd->map.m_flags = 0;
	return 0;
}

static int mpage_map_one_extent(handle_t *handle, struct mpage_da_data *mpd)
{
	struct inode *inode = mpd->inode;
	struct ext4_map_blocks *map = &mpd->map;
	int get_blocks_flags;
	int err, dioread_nolock;

	trace_ext4_da_write_pages_extent(inode, map);
	/*
	 * Call ext4_map_blocks() to allocate any delayed allocation blocks, or
	 * to convert an unwritten extent to be initialized (in the case
	 * where we have written into one or more preallocated blocks).  It is
	 * possible that we're going to need more metadata blocks than
	 * previously reserved. However we must not fail because we're in
	 * writeback and there is nothing we can do about it so it might result
	 * in data loss.  So use reserved blocks to allocate metadata if
	 * possible.
	 *
	 * We pass in the magic EXT4_GET_BLOCKS_DELALLOC_RESERVE if
	 * the blocks in question are delalloc blocks.  This indicates
	 * that the blocks and quotas has already been checked when
	 * the data was copied into the page cache.
	 */
	get_blocks_flags = EXT4_GET_BLOCKS_CREATE |
			   EXT4_GET_BLOCKS_METADATA_NOFAIL |
			   EXT4_GET_BLOCKS_IO_SUBMIT;
	dioread_nolock = ext4_should_dioread_nolock(inode);
	if (dioread_nolock)
		get_blocks_flags |= EXT4_GET_BLOCKS_IO_CREATE_EXT;
	if (map->m_flags & (1 << BH_Delay))
		get_blocks_flags |= EXT4_GET_BLOCKS_DELALLOC_RESERVE;

	err = ext4_map_blocks(handle, inode, map, get_blocks_flags);
	if (err < 0)
		return err;
	if (dioread_nolock && (map->m_flags & EXT4_MAP_UNWRITTEN)) {
		if (!mpd->io_submit.io_end->handle &&
		    ext4_handle_valid(handle)) {
			mpd->io_submit.io_end->handle = handle->h_rsv_handle;
			handle->h_rsv_handle = NULL;
		}
		ext4_set_io_unwritten_flag(inode, mpd->io_submit.io_end);
	}

	BUG_ON(map->m_len == 0);
	if (map->m_flags & EXT4_MAP_NEW) {
		clean_bdev_aliases(inode->i_sb->s_bdev, map->m_pblk,
				   map->m_len);
	}
	return 0;
}

/*
 * mpage_map_and_submit_extent - map extent starting at mpd->lblk of length
 *				 mpd->len and submit pages underlying it for IO
 *
 * @handle - handle for journal operations
 * @mpd - extent to map
 * @give_up_on_write - we set this to true iff there is a fatal error and there
 *                     is no hope of writing the data. The caller should discard
 *                     dirty pages to avoid infinite loops.
 *
 * The function maps extent starting at mpd->lblk of length mpd->len. If it is
 * delayed, blocks are allocated, if it is unwritten, we may need to convert
 * them to initialized or split the described range from larger unwritten
 * extent. Note that we need not map all the described range since allocation
 * can return less blocks or the range is covered by more unwritten extents. We
 * cannot map more because we are limited by reserved transaction credits. On
 * the other hand we always make sure that the last touched page is fully
 * mapped so that it can be written out (and thus forward progress is
 * guaranteed). After mapping we submit all mapped pages for IO.
 */
static int mpage_map_and_submit_extent(handle_t *handle,
				       struct mpage_da_data *mpd,
				       bool *give_up_on_write)
{
	struct inode *inode = mpd->inode;
	struct ext4_map_blocks *map = &mpd->map;
	int err;
	loff_t disksize;
	int progress = 0;

	mpd->io_submit.io_end->offset =
				((loff_t)map->m_lblk) << inode->i_blkbits;
	do {
		err = mpage_map_one_extent(handle, mpd);
		if (err < 0) {
			struct super_block *sb = inode->i_sb;

			if (ext4_forced_shutdown(EXT4_SB(sb)) ||
			    EXT4_SB(sb)->s_mount_flags & EXT4_MF_FS_ABORTED)
				goto invalidate_dirty_pages;
			/*
			 * Let the uper layers retry transient errors.
			 * In the case of ENOSPC, if ext4_count_free_blocks()
			 * is non-zero, a commit should free up blocks.
			 */
			if ((err == -ENOMEM) ||
			    (err == -ENOSPC && ext4_count_free_clusters(sb))) {
				if (progress)
					goto update_disksize;
				return err;
			}
			ext4_msg(sb, KERN_CRIT,
				 "Delayed block allocation failed for "
				 "inode %lu at logical offset %llu with"
				 " max blocks %u with error %d",
				 inode->i_ino,
				 (unsigned long long)map->m_lblk,
				 (unsigned)map->m_len, -err);
			ext4_msg(sb, KERN_CRIT,
				 "This should not happen!! Data will "
				 "be lost\n");
			if (err == -ENOSPC)
				ext4_print_free_blocks(inode);
		invalidate_dirty_pages:
			*give_up_on_write = true;
			return err;
		}
		progress = 1;
		/*
		 * Update buffer state, submit mapped pages, and get us new
		 * extent to map
		 */
		err = mpage_map_and_submit_buffers(mpd);
		if (err < 0)
			goto update_disksize;
	} while (map->m_len);

update_disksize:
	/*
	 * Update on-disk size after IO is submitted.  Races with
	 * truncate are avoided by checking i_size under i_data_sem.
	 */
	disksize = ((loff_t)mpd->first_page) << PAGE_SHIFT;
	if (disksize > READ_ONCE(EXT4_I(inode)->i_disksize)) {
		int err2;
		loff_t i_size;

		down_write(&EXT4_I(inode)->i_data_sem);
		i_size = i_size_read(inode);
		if (disksize > i_size)
			disksize = i_size;
		if (disksize > EXT4_I(inode)->i_disksize)
			EXT4_I(inode)->i_disksize = disksize;
		up_write(&EXT4_I(inode)->i_data_sem);
		err2 = ext4_mark_inode_dirty(handle, inode);
		if (err2)
			ext4_error(inode->i_sb,
				   "Failed to mark inode %lu dirty",
				   inode->i_ino);
		if (!err)
			err = err2;
	}
	return err;
}

/*
 * Calculate the total number of credits to reserve for one writepages
 * iteration. This is called from ext4_writepages(). We map an extent of
 * up to MAX_WRITEPAGES_EXTENT_LEN blocks and then we go on and finish mapping
 * the last partial page. So in total we can map MAX_WRITEPAGES_EXTENT_LEN +
 * bpp - 1 blocks in bpp different extents.
 */
static int ext4_da_writepages_trans_blocks(struct inode *inode)
{
	int bpp = ext4_journal_blocks_per_page(inode);

	return ext4_meta_trans_blocks(inode,
				MAX_WRITEPAGES_EXTENT_LEN + bpp - 1, bpp);
}

/*
 * mpage_prepare_extent_to_map - find & lock contiguous range of dirty pages
 * 				 and underlying extent to map
 *
 * @mpd - where to look for pages
 *
 * Walk dirty pages in the mapping. If they are fully mapped, submit them for
 * IO immediately. When we find a page which isn't mapped we start accumulating
 * extent of buffers underlying these pages that needs mapping (formed by
 * either delayed or unwritten buffers). We also lock the pages containing
 * these buffers. The extent found is returned in @mpd structure (starting at
 * mpd->lblk with length mpd->len blocks).
 *
 * Note that this function can attach bios to one io_end structure which are
 * neither logically nor physically contiguous. Although it may seem as an
 * unnecessary complication, it is actually inevitable in blocksize < pagesize
 * case as we need to track IO to all buffers underlying a page in one io_end.
 */
static int mpage_prepare_extent_to_map(struct mpage_da_data *mpd)
{
	struct address_space *mapping = mpd->inode->i_mapping;
	struct pagevec pvec;
	unsigned int nr_pages;
	long left = mpd->wbc->nr_to_write;
	pgoff_t index = mpd->first_page;
	pgoff_t end = mpd->last_page;
	int tag;
	int i, err = 0;
	int blkbits = mpd->inode->i_blkbits;
	ext4_lblk_t lblk;
	struct buffer_head *head;

	if (mpd->wbc->sync_mode == WB_SYNC_ALL || mpd->wbc->tagged_writepages)
		tag = PAGECACHE_TAG_TOWRITE;
	else
		tag = PAGECACHE_TAG_DIRTY;

	pagevec_init(&pvec, 0);
	mpd->map.m_len = 0;
	mpd->next_page = index;
	while (index <= end) {
		nr_pages = pagevec_lookup_range_tag(&pvec, mapping, &index, end,
				tag);
		if (nr_pages == 0)
			goto out;

		for (i = 0; i < nr_pages; i++) {
			struct page *page = pvec.pages[i];

			/*
			 * Accumulated enough dirty pages? This doesn't apply
			 * to WB_SYNC_ALL mode. For integrity sync we have to
			 * keep going because someone may be concurrently
			 * dirtying pages, and we might have synced a lot of
			 * newly appeared dirty pages, but have not synced all
			 * of the old dirty pages.
			 */
			if (mpd->wbc->sync_mode == WB_SYNC_NONE && left <= 0)
				goto out;

			/* If we can't merge this page, we are done. */
			if (mpd->map.m_len > 0 && mpd->next_page != page->index)
				goto out;

			lock_page(page);
			/*
			 * If the page is no longer dirty, or its mapping no
			 * longer corresponds to inode we are writing (which
			 * means it has been truncated or invalidated), or the
			 * page is already under writeback and we are not doing
			 * a data integrity writeback, skip the page
			 */
			if (!PageDirty(page) ||
			    (PageWriteback(page) &&
			     (mpd->wbc->sync_mode == WB_SYNC_NONE)) ||
			    unlikely(page->mapping != mapping)) {
				unlock_page(page);
				continue;
			}

			wait_on_page_writeback(page);
			BUG_ON(PageWriteback(page));

			/*
			 * Should never happen but for buggy code in
			 * other subsystems that call
			 * set_page_dirty() without properly warning
			 * the file system first.  See [1] for more
			 * information.
			 *
			 * [1] https://lore.kernel.org/linux-mm/20180103100430.GE4911@quack2.suse.cz
			 */
			if (!page_has_buffers(page)) {
				ext4_warning_inode(mpd->inode, "page %lu does not have buffers attached", page->index);
				ClearPageDirty(page);
				unlock_page(page);
				continue;
			}

			if (mpd->map.m_len == 0)
				mpd->first_page = page->index;
			mpd->next_page = page->index + 1;
			/* Add all dirty buffers to mpd */
			lblk = ((ext4_lblk_t)page->index) <<
				(PAGE_SHIFT - blkbits);
			head = page_buffers(page);
			err = mpage_process_page_bufs(mpd, head, head, lblk);
			if (err <= 0)
				goto out;
			err = 0;
			left--;
		}
		pagevec_release(&pvec);
		cond_resched();
	}
	return 0;
out:
	pagevec_release(&pvec);
	return err;
}

static int __writepage(struct page *page, struct writeback_control *wbc,
		       void *data)
{
	struct address_space *mapping = data;
	int ret = ext4_writepage(page, wbc);
	mapping_set_error(mapping, ret);
	return ret;
}

static int ext4_writepages(struct address_space *mapping,
			   struct writeback_control *wbc)
{
	pgoff_t	writeback_index = 0;
	long nr_to_write = wbc->nr_to_write;
	int range_whole = 0;
	int cycled = 1;
	handle_t *handle = NULL;
	struct mpage_da_data mpd;
	struct inode *inode = mapping->host;
	int needed_blocks, rsv_blocks = 0, ret = 0;
	struct ext4_sb_info *sbi = EXT4_SB(mapping->host->i_sb);
	bool done;
	struct blk_plug plug;
	bool give_up_on_write = false;

	if (unlikely(ext4_forced_shutdown(EXT4_SB(inode->i_sb))))
		return -EIO;

	percpu_down_read(&sbi->s_writepages_rwsem);
	trace_ext4_writepages(inode, wbc);

	if (dax_mapping(mapping)) {
		ret = dax_writeback_mapping_range(mapping, inode->i_sb->s_bdev,
						  wbc);
		goto out_writepages;
	}

	/*
	 * No pages to write? This is mainly a kludge to avoid starting
	 * a transaction for special inodes like journal inode on last iput()
	 * because that could violate lock ordering on umount
	 */
	if (!mapping->nrpages || !mapping_tagged(mapping, PAGECACHE_TAG_DIRTY))
		goto out_writepages;

	if (ext4_should_journal_data(inode)) {
		struct blk_plug plug;

		blk_start_plug(&plug);
		ret = write_cache_pages(mapping, wbc, __writepage, mapping);
		blk_finish_plug(&plug);
		goto out_writepages;
	}

	/*
	 * If the filesystem has aborted, it is read-only, so return
	 * right away instead of dumping stack traces later on that
	 * will obscure the real source of the problem.  We test
	 * EXT4_MF_FS_ABORTED instead of sb->s_flag's MS_RDONLY because
	 * the latter could be true if the filesystem is mounted
	 * read-only, and in that case, ext4_writepages should
	 * *never* be called, so if that ever happens, we would want
	 * the stack trace.
	 */
	if (unlikely(ext4_forced_shutdown(EXT4_SB(mapping->host->i_sb)) ||
		     sbi->s_mount_flags & EXT4_MF_FS_ABORTED)) {
		ret = -EROFS;
		goto out_writepages;
	}

	if (ext4_should_dioread_nolock(inode)) {
		/*
		 * We may need to convert up to one extent per block in
		 * the page and we may dirty the inode.
		 */
		rsv_blocks = 1 + ext4_chunk_trans_blocks(inode,
						PAGE_SIZE >> inode->i_blkbits);
	}

	/*
	 * If we have inline data and arrive here, it means that
	 * we will soon create the block for the 1st page, so
	 * we'd better clear the inline data here.
	 */
	if (ext4_has_inline_data(inode)) {
		/* Just inode will be modified... */
		handle = ext4_journal_start(inode, EXT4_HT_INODE, 1);
		if (IS_ERR(handle)) {
			ret = PTR_ERR(handle);
			goto out_writepages;
		}
		BUG_ON(ext4_test_inode_state(inode,
				EXT4_STATE_MAY_INLINE_DATA));
		ext4_destroy_inline_data(handle, inode);
		ext4_journal_stop(handle);
	}

	if (wbc->range_start == 0 && wbc->range_end == LLONG_MAX)
		range_whole = 1;

	if (wbc->range_cyclic) {
		writeback_index = mapping->writeback_index;
		if (writeback_index)
			cycled = 0;
		mpd.first_page = writeback_index;
		mpd.last_page = -1;
	} else {
		mpd.first_page = wbc->range_start >> PAGE_SHIFT;
		mpd.last_page = wbc->range_end >> PAGE_SHIFT;
	}

	mpd.inode = inode;
	mpd.wbc = wbc;
	ext4_io_submit_init(&mpd.io_submit, wbc);
retry:
	if (wbc->sync_mode == WB_SYNC_ALL || wbc->tagged_writepages)
		tag_pages_for_writeback(mapping, mpd.first_page, mpd.last_page);
	done = false;
	blk_start_plug(&plug);

	/*
	 * First writeback pages that don't need mapping - we can avoid
	 * starting a transaction unnecessarily and also avoid being blocked
	 * in the block layer on device congestion while having transaction
	 * started.
	 */
	mpd.do_map = 0;
	mpd.io_submit.io_end = ext4_init_io_end(inode, GFP_KERNEL);
	if (!mpd.io_submit.io_end) {
		ret = -ENOMEM;
		goto unplug;
	}
	ret = mpage_prepare_extent_to_map(&mpd);
	/* Submit prepared bio */
	ext4_io_submit(&mpd.io_submit);
	ext4_put_io_end_defer(mpd.io_submit.io_end);
	mpd.io_submit.io_end = NULL;
	/* Unlock pages we didn't use */
	mpage_release_unused_pages(&mpd, false);
	if (ret < 0)
		goto unplug;

	while (!done && mpd.first_page <= mpd.last_page) {
		/* For each extent of pages we use new io_end */
		mpd.io_submit.io_end = ext4_init_io_end(inode, GFP_KERNEL);
		if (!mpd.io_submit.io_end) {
			ret = -ENOMEM;
			break;
		}

		/*
		 * We have two constraints: We find one extent to map and we
		 * must always write out whole page (makes a difference when
		 * blocksize < pagesize) so that we don't block on IO when we
		 * try to write out the rest of the page. Journalled mode is
		 * not supported by delalloc.
		 */
		BUG_ON(ext4_should_journal_data(inode));
		needed_blocks = ext4_da_writepages_trans_blocks(inode);

		/* start a new transaction */
		handle = ext4_journal_start_with_reserve(inode,
				EXT4_HT_WRITE_PAGE, needed_blocks, rsv_blocks);
		if (IS_ERR(handle)) {
			ret = PTR_ERR(handle);
			ext4_msg(inode->i_sb, KERN_CRIT, "%s: jbd2_start: "
			       "%ld pages, ino %lu; err %d", __func__,
				wbc->nr_to_write, inode->i_ino, ret);
			/* Release allocated io_end */
			ext4_put_io_end(mpd.io_submit.io_end);
			mpd.io_submit.io_end = NULL;
			break;
		}
		mpd.do_map = 1;

		trace_ext4_da_write_pages(inode, mpd.first_page, mpd.wbc);
		ret = mpage_prepare_extent_to_map(&mpd);
		if (!ret) {
			if (mpd.map.m_len)
				ret = mpage_map_and_submit_extent(handle, &mpd,
					&give_up_on_write);
			else {
				/*
				 * We scanned the whole range (or exhausted
				 * nr_to_write), submitted what was mapped and
				 * didn't find anything needing mapping. We are
				 * done.
				 */
				done = true;
			}
		}
		/*
		 * Caution: If the handle is synchronous,
		 * ext4_journal_stop() can wait for transaction commit
		 * to finish which may depend on writeback of pages to
		 * complete or on page lock to be released.  In that
		 * case, we have to wait until after after we have
		 * submitted all the IO, released page locks we hold,
		 * and dropped io_end reference (for extent conversion
		 * to be able to complete) before stopping the handle.
		 */
		if (!ext4_handle_valid(handle) || handle->h_sync == 0) {
			ext4_journal_stop(handle);
			handle = NULL;
			mpd.do_map = 0;
		}
		/* Submit prepared bio */
		ext4_io_submit(&mpd.io_submit);
		/* Unlock pages we didn't use */
		mpage_release_unused_pages(&mpd, give_up_on_write);
		/*
		 * Drop our io_end reference we got from init. We have
		 * to be careful and use deferred io_end finishing if
		 * we are still holding the transaction as we can
		 * release the last reference to io_end which may end
		 * up doing unwritten extent conversion.
		 */
		if (handle) {
			ext4_put_io_end_defer(mpd.io_submit.io_end);
			ext4_journal_stop(handle);
		} else
			ext4_put_io_end(mpd.io_submit.io_end);
		mpd.io_submit.io_end = NULL;

		if (ret == -ENOSPC && sbi->s_journal) {
			/*
			 * Commit the transaction which would
			 * free blocks released in the transaction
			 * and try again
			 */
			jbd2_journal_force_commit_nested(sbi->s_journal);
			ret = 0;
			continue;
		}
		/* Fatal error - ENOMEM, EIO... */
		if (ret)
			break;
	}
unplug:
	blk_finish_plug(&plug);
	if (!ret && !cycled && wbc->nr_to_write > 0) {
		cycled = 1;
		mpd.last_page = writeback_index - 1;
		mpd.first_page = 0;
		goto retry;
	}

	/* Update index */
	if (wbc->range_cyclic || (range_whole && wbc->nr_to_write > 0))
		/*
		 * Set the writeback_index so that range_cyclic
		 * mode will write it back later
		 */
		mapping->writeback_index = mpd.first_page;

out_writepages:
	trace_ext4_writepages_result(inode, wbc, ret,
				     nr_to_write - wbc->nr_to_write);
	percpu_up_read(&sbi->s_writepages_rwsem);
	return ret;
}

static int ext4_nonda_switch(struct super_block *sb)
{
	s64 free_clusters, dirty_clusters;
	struct ext4_sb_info *sbi = EXT4_SB(sb);

	/*
	 * switch to non delalloc mode if we are running low
	 * on free block. The free block accounting via percpu
	 * counters can get slightly wrong with percpu_counter_batch getting
	 * accumulated on each CPU without updating global counters
	 * Delalloc need an accurate free block accounting. So switch
	 * to non delalloc when we are near to error range.
	 */
	free_clusters =
		percpu_counter_read_positive(&sbi->s_freeclusters_counter);
	dirty_clusters =
		percpu_counter_read_positive(&sbi->s_dirtyclusters_counter);
	/*
	 * Start pushing delalloc when 1/2 of free blocks are dirty.
	 */
	if (dirty_clusters && (free_clusters < 2 * dirty_clusters))
		try_to_writeback_inodes_sb(sb, WB_REASON_FS_FREE_SPACE);

	if (2 * free_clusters < 3 * dirty_clusters ||
	    free_clusters < (dirty_clusters + EXT4_FREECLUSTERS_WATERMARK)) {
		/*
		 * free block count is less than 150% of dirty blocks
		 * or free blocks is less than watermark
		 */
		return 1;
	}
	return 0;
}

/* We always reserve for an inode update; the superblock could be there too */
static int ext4_da_write_credits(struct inode *inode, loff_t pos, unsigned len)
{
	if (likely(ext4_has_feature_large_file(inode->i_sb)))
		return 1;

	if (pos + len <= 0x7fffffffULL)
		return 1;

	/* We might need to update the superblock to set LARGE_FILE */
	return 2;
}

static int ext4_da_write_begin(struct file *file, struct address_space *mapping,
			       loff_t pos, unsigned len, unsigned flags,
			       struct page **pagep, void **fsdata)
{
	int ret, retries = 0;
	struct page *page;
	pgoff_t index;
	struct inode *inode = mapping->host;
	handle_t *handle;

	if (unlikely(ext4_forced_shutdown(EXT4_SB(inode->i_sb))))
		return -EIO;

	index = pos >> PAGE_SHIFT;

	if (ext4_nonda_switch(inode->i_sb) || S_ISLNK(inode->i_mode) ||
	    ext4_verity_in_progress(inode)) {
		*fsdata = (void *)FALL_BACK_TO_NONDELALLOC;
		return ext4_write_begin(file, mapping, pos,
					len, flags, pagep, fsdata);
	}
	*fsdata = (void *)0;
	if (trace_android_fs_datawrite_start_enabled()) {
		char *path, pathbuf[MAX_TRACE_PATHBUF_LEN];

		path = android_fstrace_get_pathname(pathbuf,
						    MAX_TRACE_PATHBUF_LEN,
						    inode);
		trace_android_fs_datawrite_start(inode, pos, len,
						 current->pid,
						 path, current->comm);
	}
	trace_ext4_da_write_begin(inode, pos, len, flags);

	if (ext4_test_inode_state(inode, EXT4_STATE_MAY_INLINE_DATA)) {
		ret = ext4_da_write_inline_data_begin(mapping, inode,
						      pos, len, flags,
						      pagep, fsdata);
		if (ret < 0)
			return ret;
		if (ret == 1)
			return 0;
	}

	/*
	 * grab_cache_page_write_begin() can take a long time if the
	 * system is thrashing due to memory pressure, or if the page
	 * is being written back.  So grab it first before we start
	 * the transaction handle.  This also allows us to allocate
	 * the page (if needed) without using GFP_NOFS.
	 */
retry_grab:
	page = grab_cache_page_write_begin(mapping, index, flags);
	if (!page)
		return -ENOMEM;
	unlock_page(page);

	/*
	 * With delayed allocation, we don't log the i_disksize update
	 * if there is delayed block allocation. But we still need
	 * to journalling the i_disksize update if writes to the end
	 * of file which has an already mapped buffer.
	 */
retry_journal:
	handle = ext4_journal_start(inode, EXT4_HT_WRITE_PAGE,
				ext4_da_write_credits(inode, pos, len));
	if (IS_ERR(handle)) {
		put_page(page);
		return PTR_ERR(handle);
	}

	lock_page(page);
	if (page->mapping != mapping) {
		/* The page got truncated from under us */
		unlock_page(page);
		put_page(page);
		ext4_journal_stop(handle);
		goto retry_grab;
	}
	/* In case writeback began while the page was unlocked */
	wait_for_stable_page(page);

#ifdef CONFIG_FS_ENCRYPTION
	ret = ext4_block_write_begin(page, pos, len,
				     ext4_da_get_block_prep);
#else
	ret = __block_write_begin(page, pos, len, ext4_da_get_block_prep);
#endif
	if (ret < 0) {
		unlock_page(page);
		ext4_journal_stop(handle);
		/*
		 * block_write_begin may have instantiated a few blocks
		 * outside i_size.  Trim these off again. Don't need
		 * i_size_read because we hold i_mutex.
		 */
		if (pos + len > inode->i_size)
			ext4_truncate_failed_write(inode);

		if (ret == -ENOSPC &&
		    ext4_should_retry_alloc(inode->i_sb, &retries))
			goto retry_journal;

		put_page(page);
		return ret;
	}

	*pagep = page;
	return ret;
}

/*
 * Check if we should update i_disksize
 * when write to the end of file but not require block allocation
 */
static int ext4_da_should_update_i_disksize(struct page *page,
					    unsigned long offset)
{
	struct buffer_head *bh;
	struct inode *inode = page->mapping->host;
	unsigned int idx;
	int i;

	bh = page_buffers(page);
	idx = offset >> inode->i_blkbits;

	for (i = 0; i < idx; i++)
		bh = bh->b_this_page;

	if (!buffer_mapped(bh) || (buffer_delay(bh)) || buffer_unwritten(bh))
		return 0;
	return 1;
}

static int ext4_da_write_end(struct file *file,
			     struct address_space *mapping,
			     loff_t pos, unsigned len, unsigned copied,
			     struct page *page, void *fsdata)
{
	struct inode *inode = mapping->host;
	int ret = 0, ret2;
	handle_t *handle = ext4_journal_current_handle();
	loff_t new_i_size;
	unsigned long start, end;
	int write_mode = (int)(unsigned long)fsdata;

	if (write_mode == FALL_BACK_TO_NONDELALLOC)
		return ext4_write_end(file, mapping, pos,
				      len, copied, page, fsdata);

	trace_android_fs_datawrite_end(inode, pos, len);
	trace_ext4_da_write_end(inode, pos, len, copied);
	start = pos & (PAGE_SIZE - 1);
	end = start + copied - 1;

	/*
	 * generic_write_end() will run mark_inode_dirty() if i_size
	 * changes.  So let's piggyback the i_disksize mark_inode_dirty
	 * into that.
	 */
	new_i_size = pos + copied;
	if (copied && new_i_size > EXT4_I(inode)->i_disksize) {
		if (ext4_has_inline_data(inode) ||
		    ext4_da_should_update_i_disksize(page, end)) {
			ext4_update_i_disksize(inode, new_i_size);
			/* We need to mark inode dirty even if
			 * new_i_size is less that inode->i_size
			 * bu greater than i_disksize.(hint delalloc)
			 */
			ext4_mark_inode_dirty(handle, inode);
		}
	}

	if (write_mode != CONVERT_INLINE_DATA &&
	    ext4_test_inode_state(inode, EXT4_STATE_MAY_INLINE_DATA) &&
	    ext4_has_inline_data(inode))
		ret2 = ext4_da_write_inline_data_end(inode, pos, len, copied,
						     page);
	else
		ret2 = generic_write_end(file, mapping, pos, len, copied,
							page, fsdata);

	copied = ret2;
	if (ret2 < 0)
		ret = ret2;
	ret2 = ext4_journal_stop(handle);
	if (!ret)
		ret = ret2;

	return ret ? ret : copied;
}

static void ext4_da_invalidatepage(struct page *page, unsigned int offset,
				   unsigned int length)
{
	/*
	 * Drop reserved blocks
	 */
	BUG_ON(!PageLocked(page));
	if (!page_has_buffers(page))
		goto out;

	ext4_da_page_release_reservation(page, offset, length);

out:
	ext4_invalidatepage(page, offset, length);

	return;
}

/*
 * Force all delayed allocation blocks to be allocated for a given inode.
 */
int ext4_alloc_da_blocks(struct inode *inode)
{
	trace_ext4_alloc_da_blocks(inode);

	if (!EXT4_I(inode)->i_reserved_data_blocks)
		return 0;

	/*
	 * We do something simple for now.  The filemap_flush() will
	 * also start triggering a write of the data blocks, which is
	 * not strictly speaking necessary (and for users of
	 * laptop_mode, not even desirable).  However, to do otherwise
	 * would require replicating code paths in:
	 *
	 * ext4_writepages() ->
	 *    write_cache_pages() ---> (via passed in callback function)
	 *        __mpage_da_writepage() -->
	 *           mpage_add_bh_to_extent()
	 *           mpage_da_map_blocks()
	 *
	 * The problem is that write_cache_pages(), located in
	 * mm/page-writeback.c, marks pages clean in preparation for
	 * doing I/O, which is not desirable if we're not planning on
	 * doing I/O at all.
	 *
	 * We could call write_cache_pages(), and then redirty all of
	 * the pages by calling redirty_page_for_writepage() but that
	 * would be ugly in the extreme.  So instead we would need to
	 * replicate parts of the code in the above functions,
	 * simplifying them because we wouldn't actually intend to
	 * write out the pages, but rather only collect contiguous
	 * logical block extents, call the multi-block allocator, and
	 * then update the buffer heads with the block allocations.
	 *
	 * For now, though, we'll cheat by calling filemap_flush(),
	 * which will map the blocks, and start the I/O, but not
	 * actually wait for the I/O to complete.
	 */
	return filemap_flush(inode->i_mapping);
}

/*
 * bmap() is special.  It gets used by applications such as lilo and by
 * the swapper to find the on-disk block of a specific piece of data.
 *
 * Naturally, this is dangerous if the block concerned is still in the
 * journal.  If somebody makes a swapfile on an ext4 data-journaling
 * filesystem and enables swap, then they may get a nasty shock when the
 * data getting swapped to that swapfile suddenly gets overwritten by
 * the original zero's written out previously to the journal and
 * awaiting writeback in the kernel's buffer cache.
 *
 * So, if we see any bmap calls here on a modified, data-journaled file,
 * take extra steps to flush any blocks which might be in the cache.
 */
static sector_t ext4_bmap(struct address_space *mapping, sector_t block)
{
	struct inode *inode = mapping->host;
	journal_t *journal;
	int err;

	/*
	 * We can get here for an inline file via the FIBMAP ioctl
	 */
	if (ext4_has_inline_data(inode))
		return 0;

	if (mapping_tagged(mapping, PAGECACHE_TAG_DIRTY) &&
			test_opt(inode->i_sb, DELALLOC)) {
		/*
		 * With delalloc we want to sync the file
		 * so that we can make sure we allocate
		 * blocks for file
		 */
		filemap_write_and_wait(mapping);
	}

	if (EXT4_JOURNAL(inode) &&
	    ext4_test_inode_state(inode, EXT4_STATE_JDATA)) {
		/*
		 * This is a REALLY heavyweight approach, but the use of
		 * bmap on dirty files is expected to be extremely rare:
		 * only if we run lilo or swapon on a freshly made file
		 * do we expect this to happen.
		 *
		 * (bmap requires CAP_SYS_RAWIO so this does not
		 * represent an unprivileged user DOS attack --- we'd be
		 * in trouble if mortal users could trigger this path at
		 * will.)
		 *
		 * NB. EXT4_STATE_JDATA is not set on files other than
		 * regular files.  If somebody wants to bmap a directory
		 * or symlink and gets confused because the buffer
		 * hasn't yet been flushed to disk, they deserve
		 * everything they get.
		 */

		ext4_clear_inode_state(inode, EXT4_STATE_JDATA);
		journal = EXT4_JOURNAL(inode);
		jbd2_journal_lock_updates(journal);
		err = jbd2_journal_flush(journal);
		jbd2_journal_unlock_updates(journal);

		if (err)
			return 0;
	}

	return generic_block_bmap(mapping, block, ext4_get_block);
}

static int ext4_readpage(struct file *file, struct page *page)
{
	int ret = -EAGAIN;
	struct inode *inode = page->mapping->host;

	trace_ext4_readpage(page);

	if (ext4_has_inline_data(inode))
		ret = ext4_readpage_inline(inode, page);

	if (ret == -EAGAIN)
		return ext4_mpage_readpages(page->mapping, NULL, page, 1,
						false);

	return ret;
}

static int
ext4_readpages(struct file *file, struct address_space *mapping,
		struct list_head *pages, unsigned nr_pages)
{
	struct inode *inode = mapping->host;

	/* If the file has inline data, no need to do readpages. */
	if (ext4_has_inline_data(inode))
		return 0;

	return ext4_mpage_readpages(mapping, pages, NULL, nr_pages, true);
}

static void ext4_invalidatepage(struct page *page, unsigned int offset,
				unsigned int length)
{
	trace_ext4_invalidatepage(page, offset, length);

	/* No journalling happens on data buffers when this function is used */
	WARN_ON(page_has_buffers(page) && buffer_jbd(page_buffers(page)));

	block_invalidatepage(page, offset, length);
}

static int __ext4_journalled_invalidatepage(struct page *page,
					    unsigned int offset,
					    unsigned int length)
{
	journal_t *journal = EXT4_JOURNAL(page->mapping->host);

	trace_ext4_journalled_invalidatepage(page, offset, length);

	/*
	 * If it's a full truncate we just forget about the pending dirtying
	 */
	if (offset == 0 && length == PAGE_SIZE)
		ClearPageChecked(page);

	return jbd2_journal_invalidatepage(journal, page, offset, length);
}

/* Wrapper for aops... */
static void ext4_journalled_invalidatepage(struct page *page,
					   unsigned int offset,
					   unsigned int length)
{
	WARN_ON(__ext4_journalled_invalidatepage(page, offset, length) < 0);
}

static int ext4_releasepage(struct page *page, gfp_t wait)
{
	journal_t *journal = EXT4_JOURNAL(page->mapping->host);

	trace_ext4_releasepage(page);

	/* Page has dirty journalled data -> cannot release */
	if (PageChecked(page))
		return 0;
	if (journal)
		return jbd2_journal_try_to_free_buffers(journal, page, wait);
	else
		return try_to_free_buffers(page);
}

#ifdef CONFIG_FS_DAX
static int ext4_iomap_begin(struct inode *inode, loff_t offset, loff_t length,
			    unsigned flags, struct iomap *iomap)
{
	struct ext4_sb_info *sbi = EXT4_SB(inode->i_sb);
	unsigned int blkbits = inode->i_blkbits;
	unsigned long first_block, last_block;
	struct ext4_map_blocks map;
	int ret;

	if ((offset >> blkbits) > EXT4_MAX_LOGICAL_BLOCK)
		return -EINVAL;
	first_block = offset >> blkbits;
	last_block = min_t(loff_t, (offset + length - 1) >> blkbits,
			   EXT4_MAX_LOGICAL_BLOCK);

	if (WARN_ON_ONCE(ext4_has_inline_data(inode)))
		return -ERANGE;

	map.m_lblk = first_block;
	map.m_len = last_block - first_block + 1;

	if (!(flags & IOMAP_WRITE)) {
		ret = ext4_map_blocks(NULL, inode, &map, 0);
	} else {
		int dio_credits;
		handle_t *handle;
		int retries = 0;

		/* Trim mapping request to maximum we can map at once for DIO */
		if (map.m_len > DIO_MAX_BLOCKS)
			map.m_len = DIO_MAX_BLOCKS;
		dio_credits = ext4_chunk_trans_blocks(inode, map.m_len);
retry:
		/*
		 * Either we allocate blocks and then we don't get unwritten
		 * extent so we have reserved enough credits, or the blocks
		 * are already allocated and unwritten and in that case
		 * extent conversion fits in the credits as well.
		 */
		handle = ext4_journal_start(inode, EXT4_HT_MAP_BLOCKS,
					    dio_credits);
		if (IS_ERR(handle))
			return PTR_ERR(handle);

		ret = ext4_map_blocks(handle, inode, &map,
				      EXT4_GET_BLOCKS_CREATE_ZERO);
		if (ret < 0) {
			ext4_journal_stop(handle);
			if (ret == -ENOSPC &&
			    ext4_should_retry_alloc(inode->i_sb, &retries))
				goto retry;
			return ret;
		}

		/*
		 * If we added blocks beyond i_size, we need to make sure they
		 * will get truncated if we crash before updating i_size in
		 * ext4_iomap_end(). For faults we don't need to do that (and
		 * even cannot because for orphan list operations inode_lock is
		 * required) - if we happen to instantiate block beyond i_size,
		 * it is because we race with truncate which has already added
		 * the inode to the orphan list.
		 */
		if (!(flags & IOMAP_FAULT) && first_block + map.m_len >
		    (i_size_read(inode) + (1 << blkbits) - 1) >> blkbits) {
			int err;

			err = ext4_orphan_add(handle, inode);
			if (err < 0) {
				ext4_journal_stop(handle);
				return err;
			}
		}
		ext4_journal_stop(handle);
	}

	iomap->flags = 0;
	iomap->bdev = inode->i_sb->s_bdev;
	iomap->dax_dev = sbi->s_daxdev;
	iomap->offset = first_block << blkbits;

	if (ret == 0) {
		iomap->type = IOMAP_HOLE;
		iomap->blkno = IOMAP_NULL_BLOCK;
		iomap->length = (u64)map.m_len << blkbits;
	} else {
		if (map.m_flags & EXT4_MAP_MAPPED) {
			iomap->type = IOMAP_MAPPED;
		} else if (map.m_flags & EXT4_MAP_UNWRITTEN) {
			iomap->type = IOMAP_UNWRITTEN;
		} else {
			WARN_ON_ONCE(1);
			return -EIO;
		}
		iomap->blkno = (sector_t)map.m_pblk << (blkbits - 9);
		iomap->length = (u64)map.m_len << blkbits;
	}

	if (map.m_flags & EXT4_MAP_NEW)
		iomap->flags |= IOMAP_F_NEW;
	return 0;
}

static int ext4_iomap_end(struct inode *inode, loff_t offset, loff_t length,
			  ssize_t written, unsigned flags, struct iomap *iomap)
{
	int ret = 0;
	handle_t *handle;
	int blkbits = inode->i_blkbits;
	bool truncate = false;

	if (!(flags & IOMAP_WRITE) || (flags & IOMAP_FAULT))
		return 0;

	handle = ext4_journal_start(inode, EXT4_HT_INODE, 2);
	if (IS_ERR(handle)) {
		ret = PTR_ERR(handle);
		goto orphan_del;
	}
	if (ext4_update_inode_size(inode, offset + written))
		ext4_mark_inode_dirty(handle, inode);
	/*
	 * We may need to truncate allocated but not written blocks beyond EOF.
	 */
	if (iomap->offset + iomap->length >
	    ALIGN(inode->i_size, 1 << blkbits)) {
		ext4_lblk_t written_blk, end_blk;

		written_blk = (offset + written) >> blkbits;
		end_blk = (offset + length) >> blkbits;
		if (written_blk < end_blk && ext4_can_truncate(inode))
			truncate = true;
	}
	/*
	 * Remove inode from orphan list if we were extending a inode and
	 * everything went fine.
	 */
	if (!truncate && inode->i_nlink &&
	    !list_empty(&EXT4_I(inode)->i_orphan))
		ext4_orphan_del(handle, inode);
	ext4_journal_stop(handle);
	if (truncate) {
		ext4_truncate_failed_write(inode);
orphan_del:
		/*
		 * If truncate failed early the inode might still be on the
		 * orphan list; we need to make sure the inode is removed from
		 * the orphan list in that case.
		 */
		if (inode->i_nlink)
			ext4_orphan_del(NULL, inode);
	}
	return ret;
}

const struct iomap_ops ext4_iomap_ops = {
	.iomap_begin		= ext4_iomap_begin,
	.iomap_end		= ext4_iomap_end,
};

#endif

static int ext4_end_io_dio(struct kiocb *iocb, loff_t offset,
			    ssize_t size, void *private)
{
        ext4_io_end_t *io_end = private;

	/* if not async direct IO just return */
	if (!io_end)
		return 0;

	ext_debug("ext4_end_io_dio(): io_end 0x%p "
		  "for inode %lu, iocb 0x%p, offset %llu, size %zd\n",
		  io_end, io_end->inode->i_ino, iocb, offset, size);

	/*
	 * Error during AIO DIO. We cannot convert unwritten extents as the
	 * data was not written. Just clear the unwritten flag and drop io_end.
	 */
	if (size <= 0) {
		ext4_clear_io_unwritten_flag(io_end);
		size = 0;
	}
	io_end->offset = offset;
	io_end->size = size;
	ext4_put_io_end(io_end);

	return 0;
}

/*
 * Handling of direct IO writes.
 *
 * For ext4 extent files, ext4 will do direct-io write even to holes,
 * preallocated extents, and those write extend the file, no need to
 * fall back to buffered IO.
 *
 * For holes, we fallocate those blocks, mark them as unwritten
 * If those blocks were preallocated, we mark sure they are split, but
 * still keep the range to write as unwritten.
 *
 * The unwritten extents will be converted to written when DIO is completed.
 * For async direct IO, since the IO may still pending when return, we
 * set up an end_io call back function, which will do the conversion
 * when async direct IO completed.
 *
 * If the O_DIRECT write will extend the file then add this inode to the
 * orphan list.  So recovery will truncate it back to the original size
 * if the machine crashes during the write.
 *
 */
static ssize_t ext4_direct_IO_write(struct kiocb *iocb, struct iov_iter *iter)
{
	struct file *file = iocb->ki_filp;
	struct inode *inode = file->f_mapping->host;
	ssize_t ret;
	loff_t offset = iocb->ki_pos;
	size_t count = iov_iter_count(iter);
	int overwrite = 0;
	get_block_t *get_block_func = NULL;
	int dio_flags = 0;
	loff_t final_size = offset + count;
	int orphan = 0;
	handle_t *handle;

	if (final_size > inode->i_size) {
		/* Credits for sb + inode write */
		handle = ext4_journal_start(inode, EXT4_HT_INODE, 2);
		if (IS_ERR(handle)) {
			ret = PTR_ERR(handle);
			goto out;
		}
		ret = ext4_orphan_add(handle, inode);
		if (ret) {
			ext4_journal_stop(handle);
			goto out;
		}
		orphan = 1;
		ext4_update_i_disksize(inode, inode->i_size);
		ext4_journal_stop(handle);
	}

	BUG_ON(iocb->private == NULL);

	/*
	 * Make all waiters for direct IO properly wait also for extent
	 * conversion. This also disallows race between truncate() and
	 * overwrite DIO as i_dio_count needs to be incremented under i_mutex.
	 */
	inode_dio_begin(inode);

	/* If we do a overwrite dio, i_mutex locking can be released */
	overwrite = *((int *)iocb->private);

	if (overwrite)
		inode_unlock(inode);

	/*
	 * For extent mapped files we could direct write to holes and fallocate.
	 *
	 * Allocated blocks to fill the hole are marked as unwritten to prevent
	 * parallel buffered read to expose the stale data before DIO complete
	 * the data IO.
	 *
	 * As to previously fallocated extents, ext4 get_block will just simply
	 * mark the buffer mapped but still keep the extents unwritten.
	 *
	 * For non AIO case, we will convert those unwritten extents to written
	 * after return back from blockdev_direct_IO. That way we save us from
	 * allocating io_end structure and also the overhead of offloading
	 * the extent convertion to a workqueue.
	 *
	 * For async DIO, the conversion needs to be deferred when the
	 * IO is completed. The ext4 end_io callback function will be
	 * called to take care of the conversion work.  Here for async
	 * case, we allocate an io_end structure to hook to the iocb.
	 */
	iocb->private = NULL;
	if (overwrite)
		get_block_func = ext4_dio_get_block_overwrite;
	else if (!ext4_test_inode_flag(inode, EXT4_INODE_EXTENTS) ||
		   round_down(offset, i_blocksize(inode)) >= inode->i_size) {
		get_block_func = ext4_dio_get_block;
		dio_flags = DIO_LOCKING | DIO_SKIP_HOLES;
	} else if (is_sync_kiocb(iocb)) {
		get_block_func = ext4_dio_get_block_unwritten_sync;
		dio_flags = DIO_LOCKING;
	} else {
		get_block_func = ext4_dio_get_block_unwritten_async;
		dio_flags = DIO_LOCKING;
	}
	ret = __blockdev_direct_IO(iocb, inode, inode->i_sb->s_bdev, iter,
				   get_block_func, ext4_end_io_dio, NULL,
				   dio_flags);

	if (ret > 0 && !overwrite && ext4_test_inode_state(inode,
						EXT4_STATE_DIO_UNWRITTEN)) {
		int err;
		/*
		 * for non AIO case, since the IO is already
		 * completed, we could do the conversion right here
		 */
		err = ext4_convert_unwritten_extents(NULL, inode,
						     offset, ret);
		if (err < 0)
			ret = err;
		ext4_clear_inode_state(inode, EXT4_STATE_DIO_UNWRITTEN);
	}

	inode_dio_end(inode);
	/* take i_mutex locking again if we do a ovewrite dio */
	if (overwrite)
		inode_lock(inode);

	if (ret < 0 && final_size > inode->i_size)
		ext4_truncate_failed_write(inode);

	/* Handle extending of i_size after direct IO write */
	if (orphan) {
		int err;

		/* Credits for sb + inode write */
		handle = ext4_journal_start(inode, EXT4_HT_INODE, 2);
		if (IS_ERR(handle)) {
			/*
			 * We wrote the data but cannot extend
			 * i_size. Bail out. In async io case, we do
			 * not return error here because we have
			 * already submmitted the corresponding
			 * bio. Returning error here makes the caller
			 * think that this IO is done and failed
			 * resulting in race with bio's completion
			 * handler.
			 */
			if (!ret)
				ret = PTR_ERR(handle);
			if (inode->i_nlink)
				ext4_orphan_del(NULL, inode);

			goto out;
		}
		if (inode->i_nlink)
			ext4_orphan_del(handle, inode);
		if (ret > 0) {
			loff_t end = offset + ret;
			if (end > inode->i_size) {
				ext4_update_i_disksize(inode, end);
				i_size_write(inode, end);
				/*
				 * We're going to return a positive `ret'
				 * here due to non-zero-length I/O, so there's
				 * no way of reporting error returns from
				 * ext4_mark_inode_dirty() to userspace.  So
				 * ignore it.
				 */
				ext4_mark_inode_dirty(handle, inode);
			}
		}
		err = ext4_journal_stop(handle);
		if (ret == 0)
			ret = err;
	}
out:
	return ret;
}

static ssize_t ext4_direct_IO_read(struct kiocb *iocb, struct iov_iter *iter)
{
	struct address_space *mapping = iocb->ki_filp->f_mapping;
	struct inode *inode = mapping->host;
	size_t count = iov_iter_count(iter);
	ssize_t ret;
	loff_t offset = iocb->ki_pos;
	loff_t size = i_size_read(inode);

	if (offset >= size)
		return 0;

	/*
	 * Shared inode_lock is enough for us - it protects against concurrent
	 * writes & truncates and since we take care of writing back page cache,
	 * we are protected against page writeback as well.
	 */
	if (iocb->ki_flags & IOCB_NOWAIT) {
		if (!inode_trylock_shared(inode))
			return -EAGAIN;
	} else {
		inode_lock_shared(inode);
	}

	ret = filemap_write_and_wait_range(mapping, iocb->ki_pos,
					   iocb->ki_pos + count - 1);
	if (ret)
		goto out_unlock;
	ret = __blockdev_direct_IO(iocb, inode, inode->i_sb->s_bdev,
				   iter, ext4_dio_get_block, NULL, NULL, 0);
out_unlock:
	inode_unlock_shared(inode);
	return ret;
}

static ssize_t ext4_direct_IO(struct kiocb *iocb, struct iov_iter *iter)
{
	struct file *file = iocb->ki_filp;
	struct inode *inode = file->f_mapping->host;
	size_t count = iov_iter_count(iter);
	loff_t offset = iocb->ki_pos;
	ssize_t ret;
	int rw = iov_iter_rw(iter);

	if (!fscrypt_dio_supported(iocb, iter))
		return 0;

	if (fsverity_active(inode))
		return 0;

	/*
	 * If we are doing data journalling we don't support O_DIRECT
	 */
	if (ext4_should_journal_data(inode))
		return 0;

	/* Let buffer I/O handle the inline data case. */
	if (ext4_has_inline_data(inode))
		return 0;

	/* DAX uses iomap path now */
	if (WARN_ON_ONCE(IS_DAX(inode)))
		return 0;

	if (trace_android_fs_dataread_start_enabled() &&
	    (rw == READ)) {
		char *path, pathbuf[MAX_TRACE_PATHBUF_LEN];

		path = android_fstrace_get_pathname(pathbuf,
						    MAX_TRACE_PATHBUF_LEN,
						    inode);
		trace_android_fs_dataread_start(inode, offset, count,
						current->pid, path,
						current->comm);
	}
	if (trace_android_fs_datawrite_start_enabled() &&
	    (rw == WRITE)) {
		char *path, pathbuf[MAX_TRACE_PATHBUF_LEN];

		path = android_fstrace_get_pathname(pathbuf,
						    MAX_TRACE_PATHBUF_LEN,
						    inode);
		trace_android_fs_datawrite_start(inode, offset, count,
						 current->pid, path,
						 current->comm);
	}
	trace_ext4_direct_IO_enter(inode, offset, count, iov_iter_rw(iter));
	if (iov_iter_rw(iter) == READ)
		ret = ext4_direct_IO_read(iocb, iter);
	else
		ret = ext4_direct_IO_write(iocb, iter);
	trace_ext4_direct_IO_exit(inode, offset, count, iov_iter_rw(iter), ret);

<<<<<<< HEAD
=======
	if (trace_android_fs_dataread_start_enabled() &&
	    (rw == READ))
		trace_android_fs_dataread_end(inode, offset, count);
	if (trace_android_fs_datawrite_start_enabled() &&
	    (rw == WRITE))
		trace_android_fs_datawrite_end(inode, offset, count);

>>>>>>> c8ea89af
	return ret;
}

/*
 * Pages can be marked dirty completely asynchronously from ext4's journalling
 * activity.  By filemap_sync_pte(), try_to_unmap_one(), etc.  We cannot do
 * much here because ->set_page_dirty is called under VFS locks.  The page is
 * not necessarily locked.
 *
 * We cannot just dirty the page and leave attached buffers clean, because the
 * buffers' dirty state is "definitive".  We cannot just set the buffers dirty
 * or jbddirty because all the journalling code will explode.
 *
 * So what we do is to mark the page "pending dirty" and next time writepage
 * is called, propagate that into the buffers appropriately.
 */
static int ext4_journalled_set_page_dirty(struct page *page)
{
	SetPageChecked(page);
	return __set_page_dirty_nobuffers(page);
}

static int ext4_set_page_dirty(struct page *page)
{
	WARN_ON_ONCE(!PageLocked(page) && !PageDirty(page));
	WARN_ON_ONCE(!page_has_buffers(page));
	return __set_page_dirty_buffers(page);
}

static const struct address_space_operations ext4_aops = {
	.readpage		= ext4_readpage,
	.readpages		= ext4_readpages,
	.writepage		= ext4_writepage,
	.writepages		= ext4_writepages,
	.write_begin		= ext4_write_begin,
	.write_end		= ext4_write_end,
	.set_page_dirty		= ext4_set_page_dirty,
	.bmap			= ext4_bmap,
	.invalidatepage		= ext4_invalidatepage,
	.releasepage		= ext4_releasepage,
	.direct_IO		= ext4_direct_IO,
	.migratepage		= buffer_migrate_page,
	.is_partially_uptodate  = block_is_partially_uptodate,
	.error_remove_page	= generic_error_remove_page,
};

static const struct address_space_operations ext4_journalled_aops = {
	.readpage		= ext4_readpage,
	.readpages		= ext4_readpages,
	.writepage		= ext4_writepage,
	.writepages		= ext4_writepages,
	.write_begin		= ext4_write_begin,
	.write_end		= ext4_journalled_write_end,
	.set_page_dirty		= ext4_journalled_set_page_dirty,
	.bmap			= ext4_bmap,
	.invalidatepage		= ext4_journalled_invalidatepage,
	.releasepage		= ext4_releasepage,
	.direct_IO		= ext4_direct_IO,
	.is_partially_uptodate  = block_is_partially_uptodate,
	.error_remove_page	= generic_error_remove_page,
};

static const struct address_space_operations ext4_da_aops = {
	.readpage		= ext4_readpage,
	.readpages		= ext4_readpages,
	.writepage		= ext4_writepage,
	.writepages		= ext4_writepages,
	.write_begin		= ext4_da_write_begin,
	.write_end		= ext4_da_write_end,
	.set_page_dirty		= ext4_set_page_dirty,
	.bmap			= ext4_bmap,
	.invalidatepage		= ext4_da_invalidatepage,
	.releasepage		= ext4_releasepage,
	.direct_IO		= ext4_direct_IO,
	.migratepage		= buffer_migrate_page,
	.is_partially_uptodate  = block_is_partially_uptodate,
	.error_remove_page	= generic_error_remove_page,
};

void ext4_set_aops(struct inode *inode)
{
	switch (ext4_inode_journal_mode(inode)) {
	case EXT4_INODE_ORDERED_DATA_MODE:
	case EXT4_INODE_WRITEBACK_DATA_MODE:
		break;
	case EXT4_INODE_JOURNAL_DATA_MODE:
		inode->i_mapping->a_ops = &ext4_journalled_aops;
		return;
	default:
		BUG();
	}
	if (test_opt(inode->i_sb, DELALLOC))
		inode->i_mapping->a_ops = &ext4_da_aops;
	else
		inode->i_mapping->a_ops = &ext4_aops;
}

static int __ext4_block_zero_page_range(handle_t *handle,
		struct address_space *mapping, loff_t from, loff_t length)
{
	ext4_fsblk_t index = from >> PAGE_SHIFT;
	unsigned offset = from & (PAGE_SIZE-1);
	unsigned blocksize, pos;
	ext4_lblk_t iblock;
	struct inode *inode = mapping->host;
	struct buffer_head *bh;
	struct page *page;
	int err = 0;

	page = find_or_create_page(mapping, from >> PAGE_SHIFT,
				   mapping_gfp_constraint(mapping, ~__GFP_FS));
	if (!page)
		return -ENOMEM;

	blocksize = inode->i_sb->s_blocksize;

	iblock = index << (PAGE_SHIFT - inode->i_sb->s_blocksize_bits);

	if (!page_has_buffers(page))
		create_empty_buffers(page, blocksize, 0);

	/* Find the buffer that contains "offset" */
	bh = page_buffers(page);
	pos = blocksize;
	while (offset >= pos) {
		bh = bh->b_this_page;
		iblock++;
		pos += blocksize;
	}
	if (buffer_freed(bh)) {
		BUFFER_TRACE(bh, "freed: skip");
		goto unlock;
	}
	if (!buffer_mapped(bh)) {
		BUFFER_TRACE(bh, "unmapped");
		ext4_get_block(inode, iblock, bh, 0);
		/* unmapped? It's a hole - nothing to do */
		if (!buffer_mapped(bh)) {
			BUFFER_TRACE(bh, "still unmapped");
			goto unlock;
		}
	}

	/* Ok, it's mapped. Make sure it's up-to-date */
	if (PageUptodate(page))
		set_buffer_uptodate(bh);

	if (!buffer_uptodate(bh)) {
		err = -EIO;
		ll_rw_block(REQ_OP_READ, 0, 1, &bh);
		wait_on_buffer(bh);
		/* Uhhuh. Read error. Complain and punt. */
		if (!buffer_uptodate(bh))
			goto unlock;
		if (fscrypt_inode_uses_fs_layer_crypto(inode)) {
			/* We expect the key to be set. */
			BUG_ON(!fscrypt_has_encryption_key(inode));
			BUG_ON(blocksize != PAGE_SIZE);
			WARN_ON_ONCE(fscrypt_decrypt_pagecache_blocks(
						page, PAGE_SIZE, 0));
		}
	}
	if (ext4_should_journal_data(inode)) {
		BUFFER_TRACE(bh, "get write access");
		err = ext4_journal_get_write_access(handle, bh);
		if (err)
			goto unlock;
	}
	zero_user(page, offset, length);
	BUFFER_TRACE(bh, "zeroed end of block");

	if (ext4_should_journal_data(inode)) {
		err = ext4_handle_dirty_metadata(handle, inode, bh);
	} else {
		err = 0;
		mark_buffer_dirty(bh);
		if (ext4_should_order_data(inode))
			err = ext4_jbd2_inode_add_write(handle, inode, from,
					length);
	}

unlock:
	unlock_page(page);
	put_page(page);
	return err;
}

/*
 * ext4_block_zero_page_range() zeros out a mapping of length 'length'
 * starting from file offset 'from'.  The range to be zero'd must
 * be contained with in one block.  If the specified range exceeds
 * the end of the block it will be shortened to end of the block
 * that cooresponds to 'from'
 */
static int ext4_block_zero_page_range(handle_t *handle,
		struct address_space *mapping, loff_t from, loff_t length)
{
	struct inode *inode = mapping->host;
	unsigned offset = from & (PAGE_SIZE-1);
	unsigned blocksize = inode->i_sb->s_blocksize;
	unsigned max = blocksize - (offset & (blocksize - 1));

	/*
	 * correct length if it does not fall between
	 * 'from' and the end of the block
	 */
	if (length > max || length < 0)
		length = max;

	if (IS_DAX(inode)) {
		return iomap_zero_range(inode, from, length, NULL,
					&ext4_iomap_ops);
	}
	return __ext4_block_zero_page_range(handle, mapping, from, length);
}

/*
 * ext4_block_truncate_page() zeroes out a mapping from file offset `from'
 * up to the end of the block which corresponds to `from'.
 * This required during truncate. We need to physically zero the tail end
 * of that block so it doesn't yield old data if the file is later grown.
 */
static int ext4_block_truncate_page(handle_t *handle,
		struct address_space *mapping, loff_t from)
{
	unsigned offset = from & (PAGE_SIZE-1);
	unsigned length;
	unsigned blocksize;
	struct inode *inode = mapping->host;

	/* If we are processing an encrypted inode during orphan list handling */
	if (IS_ENCRYPTED(inode) && !fscrypt_has_encryption_key(inode))
		return 0;

	blocksize = inode->i_sb->s_blocksize;
	length = blocksize - (offset & (blocksize - 1));

	return ext4_block_zero_page_range(handle, mapping, from, length);
}

int ext4_zero_partial_blocks(handle_t *handle, struct inode *inode,
			     loff_t lstart, loff_t length)
{
	struct super_block *sb = inode->i_sb;
	struct address_space *mapping = inode->i_mapping;
	unsigned partial_start, partial_end;
	ext4_fsblk_t start, end;
	loff_t byte_end = (lstart + length - 1);
	int err = 0;

	partial_start = lstart & (sb->s_blocksize - 1);
	partial_end = byte_end & (sb->s_blocksize - 1);

	start = lstart >> sb->s_blocksize_bits;
	end = byte_end >> sb->s_blocksize_bits;

	/* Handle partial zero within the single block */
	if (start == end &&
	    (partial_start || (partial_end != sb->s_blocksize - 1))) {
		err = ext4_block_zero_page_range(handle, mapping,
						 lstart, length);
		return err;
	}
	/* Handle partial zero out on the start of the range */
	if (partial_start) {
		err = ext4_block_zero_page_range(handle, mapping,
						 lstart, sb->s_blocksize);
		if (err)
			return err;
	}
	/* Handle partial zero out on the end of the range */
	if (partial_end != sb->s_blocksize - 1)
		err = ext4_block_zero_page_range(handle, mapping,
						 byte_end - partial_end,
						 partial_end + 1);
	return err;
}

int ext4_can_truncate(struct inode *inode)
{
	if (S_ISREG(inode->i_mode))
		return 1;
	if (S_ISDIR(inode->i_mode))
		return 1;
	if (S_ISLNK(inode->i_mode))
		return !ext4_inode_is_fast_symlink(inode);
	return 0;
}

/*
 * We have to make sure i_disksize gets properly updated before we truncate
 * page cache due to hole punching or zero range. Otherwise i_disksize update
 * can get lost as it may have been postponed to submission of writeback but
 * that will never happen after we truncate page cache.
 */
int ext4_update_disksize_before_punch(struct inode *inode, loff_t offset,
				      loff_t len)
{
	handle_t *handle;
	loff_t size = i_size_read(inode);

	WARN_ON(!inode_is_locked(inode));
	if (offset > size || offset + len < size)
		return 0;

	if (EXT4_I(inode)->i_disksize >= size)
		return 0;

	handle = ext4_journal_start(inode, EXT4_HT_MISC, 1);
	if (IS_ERR(handle))
		return PTR_ERR(handle);
	ext4_update_i_disksize(inode, size);
	ext4_mark_inode_dirty(handle, inode);
	ext4_journal_stop(handle);

	return 0;
}

/*
 * ext4_punch_hole: punches a hole in a file by releasing the blocks
 * associated with the given offset and length
 *
 * @inode:  File inode
 * @offset: The offset where the hole will begin
 * @len:    The length of the hole
 *
 * Returns: 0 on success or negative on failure
 */

int ext4_punch_hole(struct inode *inode, loff_t offset, loff_t length)
{
#if 0
	struct super_block *sb = inode->i_sb;
	ext4_lblk_t first_block, stop_block;
	struct address_space *mapping = inode->i_mapping;
	loff_t first_block_offset, last_block_offset, max_length;
	struct ext4_sb_info *sbi = EXT4_SB(inode->i_sb);
	handle_t *handle;
	unsigned int credits;
	int ret = 0;

	if (!S_ISREG(inode->i_mode))
		return -EOPNOTSUPP;

	trace_ext4_punch_hole(inode, offset, length, 0);

	ext4_clear_inode_state(inode, EXT4_STATE_MAY_INLINE_DATA);
	if (ext4_has_inline_data(inode)) {
		down_write(&EXT4_I(inode)->i_mmap_sem);
		ret = ext4_convert_inline_data(inode);
		up_write(&EXT4_I(inode)->i_mmap_sem);
		if (ret)
			return ret;
	}

	/*
	 * Write out all dirty pages to avoid race conditions
	 * Then release them.
	 */
	if (mapping_tagged(mapping, PAGECACHE_TAG_DIRTY)) {
		ret = filemap_write_and_wait_range(mapping, offset,
						   offset + length - 1);
		if (ret)
			return ret;
	}

	inode_lock(inode);

	/* No need to punch hole beyond i_size */
	if (offset >= inode->i_size)
		goto out_mutex;

	/*
	 * If the hole extends beyond i_size, set the hole
	 * to end after the page that contains i_size
	 */
	if (offset + length > inode->i_size) {
		length = inode->i_size +
		   PAGE_SIZE - (inode->i_size & (PAGE_SIZE - 1)) -
		   offset;
	}

	/*
	 * For punch hole the length + offset needs to be within one block
	 * before last range. Adjust the length if it goes beyond that limit.
	 */
	max_length = sbi->s_bitmap_maxbytes - inode->i_sb->s_blocksize;
	if (offset + length > max_length)
		length = max_length - offset;

	if (offset & (sb->s_blocksize - 1) ||
	    (offset + length) & (sb->s_blocksize - 1)) {
		/*
		 * Attach jinode to inode for jbd2 if we do any zeroing of
		 * partial block
		 */
		ret = ext4_inode_attach_jinode(inode);
		if (ret < 0)
			goto out_mutex;

	}

	/* Wait all existing dio workers, newcomers will block on i_mutex */
	ext4_inode_block_unlocked_dio(inode);
	inode_dio_wait(inode);

	/*
	 * Prevent page faults from reinstantiating pages we have released from
	 * page cache.
	 */
	down_write(&EXT4_I(inode)->i_mmap_sem);
	first_block_offset = round_up(offset, sb->s_blocksize);
	last_block_offset = round_down((offset + length), sb->s_blocksize) - 1;

	/* Now release the pages and zero block aligned part of pages*/
	if (last_block_offset > first_block_offset) {
		ret = ext4_update_disksize_before_punch(inode, offset, length);
		if (ret)
			goto out_dio;
		truncate_pagecache_range(inode, first_block_offset,
					 last_block_offset);
	}

	if (ext4_test_inode_flag(inode, EXT4_INODE_EXTENTS))
		credits = ext4_writepage_trans_blocks(inode);
	else
		credits = ext4_blocks_for_truncate(inode);
	handle = ext4_journal_start(inode, EXT4_HT_TRUNCATE, credits);
	if (IS_ERR(handle)) {
		ret = PTR_ERR(handle);
		ext4_std_error(sb, ret);
		goto out_dio;
	}

	ret = ext4_zero_partial_blocks(handle, inode, offset,
				       length);
	if (ret)
		goto out_stop;

	first_block = (offset + sb->s_blocksize - 1) >>
		EXT4_BLOCK_SIZE_BITS(sb);
	stop_block = (offset + length) >> EXT4_BLOCK_SIZE_BITS(sb);

	/* If there are blocks to remove, do it */
	if (stop_block > first_block) {

		down_write(&EXT4_I(inode)->i_data_sem);
		ext4_discard_preallocations(inode);

		ret = ext4_es_remove_extent(inode, first_block,
					    stop_block - first_block);
		if (ret) {
			up_write(&EXT4_I(inode)->i_data_sem);
			goto out_stop;
		}

		if (ext4_test_inode_flag(inode, EXT4_INODE_EXTENTS))
			ret = ext4_ext_remove_space(inode, first_block,
						    stop_block - 1);
		else
			ret = ext4_ind_remove_space(handle, inode, first_block,
						    stop_block);

		up_write(&EXT4_I(inode)->i_data_sem);
	}
	if (IS_SYNC(inode))
		ext4_handle_sync(handle);

	inode->i_mtime = inode->i_ctime = current_time(inode);
	ext4_mark_inode_dirty(handle, inode);
	if (ret >= 0)
		ext4_update_inode_fsync_trans(handle, inode, 1);
out_stop:
	ext4_journal_stop(handle);
out_dio:
	up_write(&EXT4_I(inode)->i_mmap_sem);
	ext4_inode_resume_unlocked_dio(inode);
out_mutex:
	inode_unlock(inode);
	return ret;
#else
	/*
	 * Disabled as per b/28760453
	 */
	return -EOPNOTSUPP;
#endif
}

int ext4_inode_attach_jinode(struct inode *inode)
{
	struct ext4_inode_info *ei = EXT4_I(inode);
	struct jbd2_inode *jinode;

	if (ei->jinode || !EXT4_SB(inode->i_sb)->s_journal)
		return 0;

	jinode = jbd2_alloc_inode(GFP_KERNEL);
	spin_lock(&inode->i_lock);
	if (!ei->jinode) {
		if (!jinode) {
			spin_unlock(&inode->i_lock);
			return -ENOMEM;
		}
		ei->jinode = jinode;
		jbd2_journal_init_jbd_inode(ei->jinode, inode);
		jinode = NULL;
	}
	spin_unlock(&inode->i_lock);
	if (unlikely(jinode != NULL))
		jbd2_free_inode(jinode);
	return 0;
}

/*
 * ext4_truncate()
 *
 * We block out ext4_get_block() block instantiations across the entire
 * transaction, and VFS/VM ensures that ext4_truncate() cannot run
 * simultaneously on behalf of the same inode.
 *
 * As we work through the truncate and commit bits of it to the journal there
 * is one core, guiding principle: the file's tree must always be consistent on
 * disk.  We must be able to restart the truncate after a crash.
 *
 * The file's tree may be transiently inconsistent in memory (although it
 * probably isn't), but whenever we close off and commit a journal transaction,
 * the contents of (the filesystem + the journal) must be consistent and
 * restartable.  It's pretty simple, really: bottom up, right to left (although
 * left-to-right works OK too).
 *
 * Note that at recovery time, journal replay occurs *before* the restart of
 * truncate against the orphan inode list.
 *
 * The committed inode has the new, desired i_size (which is the same as
 * i_disksize in this case).  After a crash, ext4_orphan_cleanup() will see
 * that this inode's truncate did not complete and it will again call
 * ext4_truncate() to have another go.  So there will be instantiated blocks
 * to the right of the truncation point in a crashed ext4 filesystem.  But
 * that's fine - as long as they are linked from the inode, the post-crash
 * ext4_truncate() run will find them and release them.
 */
int ext4_truncate(struct inode *inode)
{
	struct ext4_inode_info *ei = EXT4_I(inode);
	unsigned int credits;
	int err = 0;
	handle_t *handle;
	struct address_space *mapping = inode->i_mapping;

	/*
	 * There is a possibility that we're either freeing the inode
	 * or it's a completely new inode. In those cases we might not
	 * have i_mutex locked because it's not necessary.
	 */
	if (!(inode->i_state & (I_NEW|I_FREEING)))
		WARN_ON(!inode_is_locked(inode));
	trace_ext4_truncate_enter(inode);

	if (!ext4_can_truncate(inode))
		return 0;

	ext4_clear_inode_flag(inode, EXT4_INODE_EOFBLOCKS);

	if (inode->i_size == 0 && !test_opt(inode->i_sb, NO_AUTO_DA_ALLOC))
		ext4_set_inode_state(inode, EXT4_STATE_DA_ALLOC_CLOSE);

	if (ext4_has_inline_data(inode)) {
		int has_inline = 1;

		err = ext4_inline_data_truncate(inode, &has_inline);
		if (err)
			return err;
		if (has_inline)
			return 0;
	}

	/* If we zero-out tail of the page, we have to create jinode for jbd2 */
	if (inode->i_size & (inode->i_sb->s_blocksize - 1)) {
		if (ext4_inode_attach_jinode(inode) < 0)
			return 0;
	}

	if (ext4_test_inode_flag(inode, EXT4_INODE_EXTENTS))
		credits = ext4_writepage_trans_blocks(inode);
	else
		credits = ext4_blocks_for_truncate(inode);

	handle = ext4_journal_start(inode, EXT4_HT_TRUNCATE, credits);
	if (IS_ERR(handle))
		return PTR_ERR(handle);

	if (inode->i_size & (inode->i_sb->s_blocksize - 1))
		ext4_block_truncate_page(handle, mapping, inode->i_size);

	/*
	 * We add the inode to the orphan list, so that if this
	 * truncate spans multiple transactions, and we crash, we will
	 * resume the truncate when the filesystem recovers.  It also
	 * marks the inode dirty, to catch the new size.
	 *
	 * Implication: the file must always be in a sane, consistent
	 * truncatable state while each transaction commits.
	 */
	err = ext4_orphan_add(handle, inode);
	if (err)
		goto out_stop;

	down_write(&EXT4_I(inode)->i_data_sem);

	ext4_discard_preallocations(inode);

	if (ext4_test_inode_flag(inode, EXT4_INODE_EXTENTS))
		err = ext4_ext_truncate(handle, inode);
	else
		ext4_ind_truncate(handle, inode);

	up_write(&ei->i_data_sem);
	if (err)
		goto out_stop;

	if (IS_SYNC(inode))
		ext4_handle_sync(handle);

out_stop:
	/*
	 * If this was a simple ftruncate() and the file will remain alive,
	 * then we need to clear up the orphan record which we created above.
	 * However, if this was a real unlink then we were called by
	 * ext4_evict_inode(), and we allow that function to clean up the
	 * orphan info for us.
	 */
	if (inode->i_nlink)
		ext4_orphan_del(handle, inode);

	inode->i_mtime = inode->i_ctime = current_time(inode);
	ext4_mark_inode_dirty(handle, inode);
	ext4_journal_stop(handle);

	trace_ext4_truncate_exit(inode);
	return err;
}

/*
 * ext4_get_inode_loc returns with an extra refcount against the inode's
 * underlying buffer_head on success. If 'in_mem' is true, we have all
 * data in memory that is needed to recreate the on-disk version of this
 * inode.
 */
static int __ext4_get_inode_loc(struct inode *inode,
				struct ext4_iloc *iloc, int in_mem)
{
	struct ext4_group_desc	*gdp;
	struct buffer_head	*bh;
	struct super_block	*sb = inode->i_sb;
	ext4_fsblk_t		block;
	int			inodes_per_block, inode_offset;

	iloc->bh = NULL;
	if (inode->i_ino < EXT4_ROOT_INO ||
	    inode->i_ino > le32_to_cpu(EXT4_SB(sb)->s_es->s_inodes_count))
		return -EFSCORRUPTED;

	iloc->block_group = (inode->i_ino - 1) / EXT4_INODES_PER_GROUP(sb);
	gdp = ext4_get_group_desc(sb, iloc->block_group, NULL);
	if (!gdp)
		return -EIO;

	/*
	 * Figure out the offset within the block group inode table
	 */
	inodes_per_block = EXT4_SB(sb)->s_inodes_per_block;
	inode_offset = ((inode->i_ino - 1) %
			EXT4_INODES_PER_GROUP(sb));
	block = ext4_inode_table(sb, gdp) + (inode_offset / inodes_per_block);
	iloc->offset = (inode_offset % inodes_per_block) * EXT4_INODE_SIZE(sb);

	bh = sb_getblk(sb, block);
	if (unlikely(!bh))
		return -ENOMEM;
	if (!buffer_uptodate(bh)) {
		lock_buffer(bh);

		/*
		 * If the buffer has the write error flag, we have failed
		 * to write out another inode in the same block.  In this
		 * case, we don't have to read the block because we may
		 * read the old inode data successfully.
		 */
		if (buffer_write_io_error(bh) && !buffer_uptodate(bh))
			set_buffer_uptodate(bh);

		if (buffer_uptodate(bh)) {
			/* someone brought it uptodate while we waited */
			unlock_buffer(bh);
			goto has_buffer;
		}

		/*
		 * If we have all information of the inode in memory and this
		 * is the only valid inode in the block, we need not read the
		 * block.
		 */
		if (in_mem) {
			struct buffer_head *bitmap_bh;
			int i, start;

			start = inode_offset & ~(inodes_per_block - 1);

			/* Is the inode bitmap in cache? */
			bitmap_bh = sb_getblk(sb, ext4_inode_bitmap(sb, gdp));
			if (unlikely(!bitmap_bh))
				goto make_io;

			/*
			 * If the inode bitmap isn't in cache then the
			 * optimisation may end up performing two reads instead
			 * of one, so skip it.
			 */
			if (!buffer_uptodate(bitmap_bh)) {
				brelse(bitmap_bh);
				goto make_io;
			}
			for (i = start; i < start + inodes_per_block; i++) {
				if (i == inode_offset)
					continue;
				if (ext4_test_bit(i, bitmap_bh->b_data))
					break;
			}
			brelse(bitmap_bh);
			if (i == start + inodes_per_block) {
				/* all other inodes are free, so skip I/O */
				memset(bh->b_data, 0, bh->b_size);
				set_buffer_uptodate(bh);
				unlock_buffer(bh);
				goto has_buffer;
			}
		}

make_io:
		/*
		 * If we need to do any I/O, try to pre-readahead extra
		 * blocks from the inode table.
		 */
		if (EXT4_SB(sb)->s_inode_readahead_blks) {
			ext4_fsblk_t b, end, table;
			unsigned num;
			__u32 ra_blks = EXT4_SB(sb)->s_inode_readahead_blks;

			table = ext4_inode_table(sb, gdp);
			/* s_inode_readahead_blks is always a power of 2 */
			b = block & ~((ext4_fsblk_t) ra_blks - 1);
			if (table > b)
				b = table;
			end = b + ra_blks;
			num = EXT4_INODES_PER_GROUP(sb);
			if (ext4_has_group_desc_csum(sb))
				num -= ext4_itable_unused_count(sb, gdp);
			table += num / inodes_per_block;
			if (end > table)
				end = table;
			while (b <= end)
				sb_breadahead_unmovable(sb, b++);
		}

		/*
		 * There are other valid inodes in the buffer, this inode
		 * has in-inode xattrs, or we don't have this inode in memory.
		 * Read the block from disk.
		 */
		trace_ext4_load_inode(inode);
		get_bh(bh);
		bh->b_end_io = end_buffer_read_sync;
		submit_bh(REQ_OP_READ, REQ_META | REQ_PRIO, bh);
		wait_on_buffer(bh);
		if (!buffer_uptodate(bh)) {
			EXT4_ERROR_INODE_BLOCK(inode, block,
					       "unable to read itable block");
			brelse(bh);
			return -EIO;
		}
	}
has_buffer:
	iloc->bh = bh;
	return 0;
}

int ext4_get_inode_loc(struct inode *inode, struct ext4_iloc *iloc)
{
	/* We have all inode data except xattrs in memory here. */
	return __ext4_get_inode_loc(inode, iloc,
		!ext4_test_inode_state(inode, EXT4_STATE_XATTR));
}

void ext4_set_inode_flags(struct inode *inode)
{
	unsigned int flags = EXT4_I(inode)->i_flags;
	unsigned int new_fl = 0;

	if (flags & EXT4_SYNC_FL)
		new_fl |= S_SYNC;
	if (flags & EXT4_APPEND_FL)
		new_fl |= S_APPEND;
	if (flags & EXT4_IMMUTABLE_FL)
		new_fl |= S_IMMUTABLE;
	if (flags & EXT4_NOATIME_FL)
		new_fl |= S_NOATIME;
	if (flags & EXT4_DIRSYNC_FL)
		new_fl |= S_DIRSYNC;
	if (test_opt(inode->i_sb, DAX) && S_ISREG(inode->i_mode) &&
	    !ext4_should_journal_data(inode) && !ext4_has_inline_data(inode) &&
	    !(flags & EXT4_ENCRYPT_FL) && !(flags & EXT4_VERITY_FL))
		new_fl |= S_DAX;
	if (flags & EXT4_ENCRYPT_FL)
		new_fl |= S_ENCRYPTED;
	if (flags & EXT4_CASEFOLD_FL)
		new_fl |= S_CASEFOLD;
	if (flags & EXT4_VERITY_FL)
		new_fl |= S_VERITY;
	inode_set_flags(inode, new_fl,
			S_SYNC|S_APPEND|S_IMMUTABLE|S_NOATIME|S_DIRSYNC|S_DAX|
			S_ENCRYPTED|S_CASEFOLD|S_VERITY);
}

static blkcnt_t ext4_inode_blocks(struct ext4_inode *raw_inode,
				  struct ext4_inode_info *ei)
{
	blkcnt_t i_blocks ;
	struct inode *inode = &(ei->vfs_inode);
	struct super_block *sb = inode->i_sb;

	if (ext4_has_feature_huge_file(sb)) {
		/* we are using combined 48 bit field */
		i_blocks = ((u64)le16_to_cpu(raw_inode->i_blocks_high)) << 32 |
					le32_to_cpu(raw_inode->i_blocks_lo);
		if (ext4_test_inode_flag(inode, EXT4_INODE_HUGE_FILE)) {
			/* i_blocks represent file system block size */
			return i_blocks  << (inode->i_blkbits - 9);
		} else {
			return i_blocks;
		}
	} else {
		return le32_to_cpu(raw_inode->i_blocks_lo);
	}
}

static inline int ext4_iget_extra_inode(struct inode *inode,
					 struct ext4_inode *raw_inode,
					 struct ext4_inode_info *ei)
{
	__le32 *magic = (void *)raw_inode +
			EXT4_GOOD_OLD_INODE_SIZE + ei->i_extra_isize;

	if (EXT4_INODE_HAS_XATTR_SPACE(inode)  &&
	    *magic == cpu_to_le32(EXT4_XATTR_MAGIC)) {
		ext4_set_inode_state(inode, EXT4_STATE_XATTR);
		return ext4_find_inline_data_nolock(inode);
	} else
		EXT4_I(inode)->i_inline_off = 0;
	return 0;
}

int ext4_get_projid(struct inode *inode, kprojid_t *projid)
{
	if (!ext4_has_feature_project(inode->i_sb))
		return -EOPNOTSUPP;
	*projid = EXT4_I(inode)->i_projid;
	return 0;
}

struct inode *__ext4_iget(struct super_block *sb, unsigned long ino,
			  ext4_iget_flags flags, const char *function,
			  unsigned int line)
{
	struct ext4_iloc iloc;
	struct ext4_inode *raw_inode;
	struct ext4_inode_info *ei;
	struct inode *inode;
	journal_t *journal = EXT4_SB(sb)->s_journal;
	long ret;
	loff_t size;
	int block;
	uid_t i_uid;
	gid_t i_gid;
	projid_t i_projid;

	if ((!(flags & EXT4_IGET_SPECIAL) &&
	     (ino < EXT4_FIRST_INO(sb) && ino != EXT4_ROOT_INO)) ||
	    (ino < EXT4_ROOT_INO) ||
	    (ino > le32_to_cpu(EXT4_SB(sb)->s_es->s_inodes_count))) {
		if (flags & EXT4_IGET_HANDLE)
			return ERR_PTR(-ESTALE);
		__ext4_error(sb, function, line,
			     "inode #%lu: comm %s: iget: illegal inode #",
			     ino, current->comm);
		return ERR_PTR(-EFSCORRUPTED);
	}

	inode = iget_locked(sb, ino);
	if (!inode)
		return ERR_PTR(-ENOMEM);
	if (!(inode->i_state & I_NEW))
		return inode;

	ei = EXT4_I(inode);
	iloc.bh = NULL;

	ret = __ext4_get_inode_loc(inode, &iloc, 0);
	if (ret < 0)
		goto bad_inode;
	raw_inode = ext4_raw_inode(&iloc);

	if ((ino == EXT4_ROOT_INO) && (raw_inode->i_links_count == 0)) {
		ext4_error_inode(inode, function, line, 0,
				 "iget: root inode unallocated");
		ret = -EFSCORRUPTED;
		goto bad_inode;
	}

	if ((flags & EXT4_IGET_HANDLE) &&
	    (raw_inode->i_links_count == 0) && (raw_inode->i_mode == 0)) {
		ret = -ESTALE;
		goto bad_inode;
	}

	if (EXT4_INODE_SIZE(inode->i_sb) > EXT4_GOOD_OLD_INODE_SIZE) {
		ei->i_extra_isize = le16_to_cpu(raw_inode->i_extra_isize);
		if (EXT4_GOOD_OLD_INODE_SIZE + ei->i_extra_isize >
			EXT4_INODE_SIZE(inode->i_sb) ||
		    (ei->i_extra_isize & 3)) {
			ext4_error_inode(inode, function, line, 0,
					 "iget: bad extra_isize %u "
					 "(inode size %u)",
					 ei->i_extra_isize,
					 EXT4_INODE_SIZE(inode->i_sb));
			ret = -EFSCORRUPTED;
			goto bad_inode;
		}
	} else
		ei->i_extra_isize = 0;

	/* Precompute checksum seed for inode metadata */
	if (ext4_has_metadata_csum(sb)) {
		struct ext4_sb_info *sbi = EXT4_SB(inode->i_sb);
		__u32 csum;
		__le32 inum = cpu_to_le32(inode->i_ino);
		__le32 gen = raw_inode->i_generation;
		csum = ext4_chksum(sbi, sbi->s_csum_seed, (__u8 *)&inum,
				   sizeof(inum));
		ei->i_csum_seed = ext4_chksum(sbi, csum, (__u8 *)&gen,
					      sizeof(gen));
	}

	if (!ext4_inode_csum_verify(inode, raw_inode, ei)) {
		ext4_error_inode(inode, function, line, 0,
				 "iget: checksum invalid");
		ret = -EFSBADCRC;
		goto bad_inode;
	}

	inode->i_mode = le16_to_cpu(raw_inode->i_mode);
	i_uid = (uid_t)le16_to_cpu(raw_inode->i_uid_low);
	i_gid = (gid_t)le16_to_cpu(raw_inode->i_gid_low);
	if (ext4_has_feature_project(sb) &&
	    EXT4_INODE_SIZE(sb) > EXT4_GOOD_OLD_INODE_SIZE &&
	    EXT4_FITS_IN_INODE(raw_inode, ei, i_projid))
		i_projid = (projid_t)le32_to_cpu(raw_inode->i_projid);
	else
		i_projid = EXT4_DEF_PROJID;

	if (!(test_opt(inode->i_sb, NO_UID32))) {
		i_uid |= le16_to_cpu(raw_inode->i_uid_high) << 16;
		i_gid |= le16_to_cpu(raw_inode->i_gid_high) << 16;
	}
	i_uid_write(inode, i_uid);
	i_gid_write(inode, i_gid);
	ei->i_projid = make_kprojid(&init_user_ns, i_projid);
	set_nlink(inode, le16_to_cpu(raw_inode->i_links_count));

	ext4_clear_state_flags(ei);	/* Only relevant on 32-bit archs */
	ei->i_inline_off = 0;
	ei->i_dir_start_lookup = 0;
	ei->i_dtime = le32_to_cpu(raw_inode->i_dtime);
	/* We now have enough fields to check if the inode was active or not.
	 * This is needed because nfsd might try to access dead inodes
	 * the test is that same one that e2fsck uses
	 * NeilBrown 1999oct15
	 */
	if (inode->i_nlink == 0) {
		if ((inode->i_mode == 0 ||
		     !(EXT4_SB(inode->i_sb)->s_mount_state & EXT4_ORPHAN_FS)) &&
		    ino != EXT4_BOOT_LOADER_INO) {
			/* this inode is deleted */
			ret = -ESTALE;
			goto bad_inode;
		}
		/* The only unlinked inodes we let through here have
		 * valid i_mode and are being read by the orphan
		 * recovery code: that's fine, we're about to complete
		 * the process of deleting those.
		 * OR it is the EXT4_BOOT_LOADER_INO which is
		 * not initialized on a new filesystem. */
	}
	ei->i_flags = le32_to_cpu(raw_inode->i_flags);
	ext4_set_inode_flags(inode);
	inode->i_blocks = ext4_inode_blocks(raw_inode, ei);
	ei->i_file_acl = le32_to_cpu(raw_inode->i_file_acl_lo);
	if (ext4_has_feature_64bit(sb))
		ei->i_file_acl |=
			((__u64)le16_to_cpu(raw_inode->i_file_acl_high)) << 32;
	inode->i_size = ext4_isize(sb, raw_inode);
	if ((size = i_size_read(inode)) < 0) {
		ext4_error_inode(inode, function, line, 0,
				 "iget: bad i_size value: %lld", size);
		ret = -EFSCORRUPTED;
		goto bad_inode;
	}
	/*
	 * If dir_index is not enabled but there's dir with INDEX flag set,
	 * we'd normally treat htree data as empty space. But with metadata
	 * checksumming that corrupts checksums so forbid that.
	 */
	if (!ext4_has_feature_dir_index(sb) && ext4_has_metadata_csum(sb) &&
	    ext4_test_inode_flag(inode, EXT4_INODE_INDEX)) {
		EXT4_ERROR_INODE(inode,
				 "iget: Dir with htree data on filesystem without dir_index feature.");
		ret = -EFSCORRUPTED;
		goto bad_inode;
	}
	ei->i_disksize = inode->i_size;
#ifdef CONFIG_QUOTA
	ei->i_reserved_quota = 0;
#endif
	inode->i_generation = le32_to_cpu(raw_inode->i_generation);
	ei->i_block_group = iloc.block_group;
	ei->i_last_alloc_group = ~0;
	/*
	 * NOTE! The in-memory inode i_data array is in little-endian order
	 * even on big-endian machines: we do NOT byteswap the block numbers!
	 */
	for (block = 0; block < EXT4_N_BLOCKS; block++)
		ei->i_data[block] = raw_inode->i_block[block];
	INIT_LIST_HEAD(&ei->i_orphan);

	/*
	 * Set transaction id's of transactions that have to be committed
	 * to finish f[data]sync. We set them to currently running transaction
	 * as we cannot be sure that the inode or some of its metadata isn't
	 * part of the transaction - the inode could have been reclaimed and
	 * now it is reread from disk.
	 */
	if (journal) {
		transaction_t *transaction;
		tid_t tid;

		read_lock(&journal->j_state_lock);
		if (journal->j_running_transaction)
			transaction = journal->j_running_transaction;
		else
			transaction = journal->j_committing_transaction;
		if (transaction)
			tid = transaction->t_tid;
		else
			tid = journal->j_commit_sequence;
		read_unlock(&journal->j_state_lock);
		ei->i_sync_tid = tid;
		ei->i_datasync_tid = tid;
	}

	if (EXT4_INODE_SIZE(inode->i_sb) > EXT4_GOOD_OLD_INODE_SIZE) {
		if (ei->i_extra_isize == 0) {
			/* The extra space is currently unused. Use it. */
			BUILD_BUG_ON(sizeof(struct ext4_inode) & 3);
			ei->i_extra_isize = sizeof(struct ext4_inode) -
					    EXT4_GOOD_OLD_INODE_SIZE;
		} else {
			ret = ext4_iget_extra_inode(inode, raw_inode, ei);
			if (ret)
				goto bad_inode;
		}
	}

	EXT4_INODE_GET_XTIME(i_ctime, inode, raw_inode);
	EXT4_INODE_GET_XTIME(i_mtime, inode, raw_inode);
	EXT4_INODE_GET_XTIME(i_atime, inode, raw_inode);
	EXT4_EINODE_GET_XTIME(i_crtime, ei, raw_inode);

	if (likely(!test_opt2(inode->i_sb, HURD_COMPAT))) {
		inode->i_version = le32_to_cpu(raw_inode->i_disk_version);
		if (EXT4_INODE_SIZE(inode->i_sb) > EXT4_GOOD_OLD_INODE_SIZE) {
			if (EXT4_FITS_IN_INODE(raw_inode, ei, i_version_hi))
				inode->i_version |=
		    (__u64)(le32_to_cpu(raw_inode->i_version_hi)) << 32;
		}
	}

	ret = 0;
	if (ei->i_file_acl &&
	    !ext4_inode_block_valid(inode, ei->i_file_acl, 1)) {
		ext4_error_inode(inode, function, line, 0,
				 "iget: bad extended attribute block %llu",
				 ei->i_file_acl);
		ret = -EFSCORRUPTED;
		goto bad_inode;
	} else if (!ext4_has_inline_data(inode)) {
		if (ext4_test_inode_flag(inode, EXT4_INODE_EXTENTS)) {
			if ((S_ISREG(inode->i_mode) || S_ISDIR(inode->i_mode) ||
			    (S_ISLNK(inode->i_mode) &&
			     !ext4_inode_is_fast_symlink(inode))))
				/* Validate extent which is part of inode */
				ret = ext4_ext_check_inode(inode);
		} else if (S_ISREG(inode->i_mode) || S_ISDIR(inode->i_mode) ||
			   (S_ISLNK(inode->i_mode) &&
			    !ext4_inode_is_fast_symlink(inode))) {
			/* Validate block references which are part of inode */
			ret = ext4_ind_check_inode(inode);
		}
	}
	if (ret)
		goto bad_inode;

	if (S_ISREG(inode->i_mode)) {
		inode->i_op = &ext4_file_inode_operations;
		inode->i_fop = &ext4_file_operations;
		ext4_set_aops(inode);
	} else if (S_ISDIR(inode->i_mode)) {
		inode->i_op = &ext4_dir_inode_operations;
		inode->i_fop = &ext4_dir_operations;
	} else if (S_ISLNK(inode->i_mode)) {
		if (IS_ENCRYPTED(inode)) {
			inode->i_op = &ext4_encrypted_symlink_inode_operations;
			ext4_set_aops(inode);
		} else if (ext4_inode_is_fast_symlink(inode)) {
			inode->i_link = (char *)ei->i_data;
			inode->i_op = &ext4_fast_symlink_inode_operations;
			nd_terminate_link(ei->i_data, inode->i_size,
				sizeof(ei->i_data) - 1);
		} else {
			inode->i_op = &ext4_symlink_inode_operations;
			ext4_set_aops(inode);
		}
		inode_nohighmem(inode);
	} else if (S_ISCHR(inode->i_mode) || S_ISBLK(inode->i_mode) ||
	      S_ISFIFO(inode->i_mode) || S_ISSOCK(inode->i_mode)) {
		inode->i_op = &ext4_special_inode_operations;
		if (raw_inode->i_block[0])
			init_special_inode(inode, inode->i_mode,
			   old_decode_dev(le32_to_cpu(raw_inode->i_block[0])));
		else
			init_special_inode(inode, inode->i_mode,
			   new_decode_dev(le32_to_cpu(raw_inode->i_block[1])));
	} else if (ino == EXT4_BOOT_LOADER_INO) {
		make_bad_inode(inode);
	} else {
		ret = -EFSCORRUPTED;
		ext4_error_inode(inode, function, line, 0,
				 "iget: bogus i_mode (%o)", inode->i_mode);
		goto bad_inode;
	}
	if (IS_CASEFOLDED(inode) && !ext4_has_feature_casefold(inode->i_sb))
		EXT4_ERROR_INODE(inode,
				 "casefold flag without casefold feature");
	brelse(iloc.bh);

	unlock_new_inode(inode);
	return inode;

bad_inode:
	brelse(iloc.bh);
	iget_failed(inode);
	return ERR_PTR(ret);
}

static int ext4_inode_blocks_set(handle_t *handle,
				struct ext4_inode *raw_inode,
				struct ext4_inode_info *ei)
{
	struct inode *inode = &(ei->vfs_inode);
	u64 i_blocks = READ_ONCE(inode->i_blocks);
	struct super_block *sb = inode->i_sb;

	if (i_blocks <= ~0U) {
		/*
		 * i_blocks can be represented in a 32 bit variable
		 * as multiple of 512 bytes
		 */
		raw_inode->i_blocks_lo   = cpu_to_le32(i_blocks);
		raw_inode->i_blocks_high = 0;
		ext4_clear_inode_flag(inode, EXT4_INODE_HUGE_FILE);
		return 0;
	}
	if (!ext4_has_feature_huge_file(sb))
		return -EFBIG;

	if (i_blocks <= 0xffffffffffffULL) {
		/*
		 * i_blocks can be represented in a 48 bit variable
		 * as multiple of 512 bytes
		 */
		raw_inode->i_blocks_lo   = cpu_to_le32(i_blocks);
		raw_inode->i_blocks_high = cpu_to_le16(i_blocks >> 32);
		ext4_clear_inode_flag(inode, EXT4_INODE_HUGE_FILE);
	} else {
		ext4_set_inode_flag(inode, EXT4_INODE_HUGE_FILE);
		/* i_block is stored in file system block size */
		i_blocks = i_blocks >> (inode->i_blkbits - 9);
		raw_inode->i_blocks_lo   = cpu_to_le32(i_blocks);
		raw_inode->i_blocks_high = cpu_to_le16(i_blocks >> 32);
	}
	return 0;
}

struct other_inode {
	unsigned long		orig_ino;
	struct ext4_inode	*raw_inode;
};

static int other_inode_match(struct inode * inode, unsigned long ino,
			     void *data)
{
	struct other_inode *oi = (struct other_inode *) data;

	if ((inode->i_ino != ino) ||
	    (inode->i_state & (I_FREEING | I_WILL_FREE | I_NEW |
			       I_DIRTY_INODE)) ||
	    ((inode->i_state & I_DIRTY_TIME) == 0))
		return 0;
	spin_lock(&inode->i_lock);
	if (((inode->i_state & (I_FREEING | I_WILL_FREE | I_NEW |
				I_DIRTY_INODE)) == 0) &&
	    (inode->i_state & I_DIRTY_TIME)) {
		struct ext4_inode_info	*ei = EXT4_I(inode);

		inode->i_state &= ~I_DIRTY_TIME;
		spin_unlock(&inode->i_lock);

		spin_lock(&ei->i_raw_lock);
		EXT4_INODE_SET_XTIME(i_ctime, inode, oi->raw_inode);
		EXT4_INODE_SET_XTIME(i_mtime, inode, oi->raw_inode);
		EXT4_INODE_SET_XTIME(i_atime, inode, oi->raw_inode);
		ext4_inode_csum_set(inode, oi->raw_inode, ei);
		spin_unlock(&ei->i_raw_lock);
		trace_ext4_other_inode_update_time(inode, oi->orig_ino);
		return -1;
	}
	spin_unlock(&inode->i_lock);
	return -1;
}

/*
 * Opportunistically update the other time fields for other inodes in
 * the same inode table block.
 */
static void ext4_update_other_inodes_time(struct super_block *sb,
					  unsigned long orig_ino, char *buf)
{
	struct other_inode oi;
	unsigned long ino;
	int i, inodes_per_block = EXT4_SB(sb)->s_inodes_per_block;
	int inode_size = EXT4_INODE_SIZE(sb);

	oi.orig_ino = orig_ino;
	/*
	 * Calculate the first inode in the inode table block.  Inode
	 * numbers are one-based.  That is, the first inode in a block
	 * (assuming 4k blocks and 256 byte inodes) is (n*16 + 1).
	 */
	ino = ((orig_ino - 1) & ~(inodes_per_block - 1)) + 1;
	for (i = 0; i < inodes_per_block; i++, ino++, buf += inode_size) {
		if (ino == orig_ino)
			continue;
		oi.raw_inode = (struct ext4_inode *) buf;
		(void) find_inode_nowait(sb, ino, other_inode_match, &oi);
	}
}

/*
 * Post the struct inode info into an on-disk inode location in the
 * buffer-cache.  This gobbles the caller's reference to the
 * buffer_head in the inode location struct.
 *
 * The caller must have write access to iloc->bh.
 */
static int ext4_do_update_inode(handle_t *handle,
				struct inode *inode,
				struct ext4_iloc *iloc)
{
	struct ext4_inode *raw_inode = ext4_raw_inode(iloc);
	struct ext4_inode_info *ei = EXT4_I(inode);
	struct buffer_head *bh = iloc->bh;
	struct super_block *sb = inode->i_sb;
	int err = 0, block;
	int need_datasync = 0, set_large_file = 0;
	uid_t i_uid;
	gid_t i_gid;
	projid_t i_projid;

	spin_lock(&ei->i_raw_lock);

	/* For fields not tracked in the in-memory inode,
	 * initialise them to zero for new inodes. */
	if (ext4_test_inode_state(inode, EXT4_STATE_NEW))
		memset(raw_inode, 0, EXT4_SB(inode->i_sb)->s_inode_size);

	err = ext4_inode_blocks_set(handle, raw_inode, ei);
	if (err) {
		spin_unlock(&ei->i_raw_lock);
		goto out_brelse;
	}

	raw_inode->i_mode = cpu_to_le16(inode->i_mode);
	i_uid = i_uid_read(inode);
	i_gid = i_gid_read(inode);
	i_projid = from_kprojid(&init_user_ns, ei->i_projid);
	if (!(test_opt(inode->i_sb, NO_UID32))) {
		raw_inode->i_uid_low = cpu_to_le16(low_16_bits(i_uid));
		raw_inode->i_gid_low = cpu_to_le16(low_16_bits(i_gid));
/*
 * Fix up interoperability with old kernels. Otherwise, old inodes get
 * re-used with the upper 16 bits of the uid/gid intact
 */
		if (ei->i_dtime && list_empty(&ei->i_orphan)) {
			raw_inode->i_uid_high = 0;
			raw_inode->i_gid_high = 0;
		} else {
			raw_inode->i_uid_high =
				cpu_to_le16(high_16_bits(i_uid));
			raw_inode->i_gid_high =
				cpu_to_le16(high_16_bits(i_gid));
		}
	} else {
		raw_inode->i_uid_low = cpu_to_le16(fs_high2lowuid(i_uid));
		raw_inode->i_gid_low = cpu_to_le16(fs_high2lowgid(i_gid));
		raw_inode->i_uid_high = 0;
		raw_inode->i_gid_high = 0;
	}
	raw_inode->i_links_count = cpu_to_le16(inode->i_nlink);

	EXT4_INODE_SET_XTIME(i_ctime, inode, raw_inode);
	EXT4_INODE_SET_XTIME(i_mtime, inode, raw_inode);
	EXT4_INODE_SET_XTIME(i_atime, inode, raw_inode);
	EXT4_EINODE_SET_XTIME(i_crtime, ei, raw_inode);

	raw_inode->i_dtime = cpu_to_le32(ei->i_dtime);
	raw_inode->i_flags = cpu_to_le32(ei->i_flags & 0xFFFFFFFF);
	if (likely(!test_opt2(inode->i_sb, HURD_COMPAT)))
		raw_inode->i_file_acl_high =
			cpu_to_le16(ei->i_file_acl >> 32);
	raw_inode->i_file_acl_lo = cpu_to_le32(ei->i_file_acl);
	if (READ_ONCE(ei->i_disksize) != ext4_isize(inode->i_sb, raw_inode)) {
		ext4_isize_set(raw_inode, ei->i_disksize);
		need_datasync = 1;
	}
	if (ei->i_disksize > 0x7fffffffULL) {
		if (!ext4_has_feature_large_file(sb) ||
				EXT4_SB(sb)->s_es->s_rev_level ==
		    cpu_to_le32(EXT4_GOOD_OLD_REV))
			set_large_file = 1;
	}
	raw_inode->i_generation = cpu_to_le32(inode->i_generation);
	if (S_ISCHR(inode->i_mode) || S_ISBLK(inode->i_mode)) {
		if (old_valid_dev(inode->i_rdev)) {
			raw_inode->i_block[0] =
				cpu_to_le32(old_encode_dev(inode->i_rdev));
			raw_inode->i_block[1] = 0;
		} else {
			raw_inode->i_block[0] = 0;
			raw_inode->i_block[1] =
				cpu_to_le32(new_encode_dev(inode->i_rdev));
			raw_inode->i_block[2] = 0;
		}
	} else if (!ext4_has_inline_data(inode)) {
		for (block = 0; block < EXT4_N_BLOCKS; block++)
			raw_inode->i_block[block] = ei->i_data[block];
	}

	if (likely(!test_opt2(inode->i_sb, HURD_COMPAT))) {
		raw_inode->i_disk_version = cpu_to_le32(inode->i_version);
		if (ei->i_extra_isize) {
			if (EXT4_FITS_IN_INODE(raw_inode, ei, i_version_hi))
				raw_inode->i_version_hi =
					cpu_to_le32(inode->i_version >> 32);
			raw_inode->i_extra_isize =
				cpu_to_le16(ei->i_extra_isize);
		}
	}

	BUG_ON(!ext4_has_feature_project(inode->i_sb) &&
	       i_projid != EXT4_DEF_PROJID);

	if (EXT4_INODE_SIZE(inode->i_sb) > EXT4_GOOD_OLD_INODE_SIZE &&
	    EXT4_FITS_IN_INODE(raw_inode, ei, i_projid))
		raw_inode->i_projid = cpu_to_le32(i_projid);

	ext4_inode_csum_set(inode, raw_inode, ei);
	spin_unlock(&ei->i_raw_lock);
	if (inode->i_sb->s_flags & MS_LAZYTIME)
		ext4_update_other_inodes_time(inode->i_sb, inode->i_ino,
					      bh->b_data);

	BUFFER_TRACE(bh, "call ext4_handle_dirty_metadata");
	err = ext4_handle_dirty_metadata(handle, NULL, bh);
	if (err)
		goto out_brelse;
	ext4_clear_inode_state(inode, EXT4_STATE_NEW);
	if (set_large_file) {
		BUFFER_TRACE(EXT4_SB(sb)->s_sbh, "get write access");
		err = ext4_journal_get_write_access(handle, EXT4_SB(sb)->s_sbh);
		if (err)
			goto out_brelse;
		ext4_update_dynamic_rev(sb);
		ext4_set_feature_large_file(sb);
		ext4_handle_sync(handle);
		err = ext4_handle_dirty_super(handle, sb);
	}
	ext4_update_inode_fsync_trans(handle, inode, need_datasync);
out_brelse:
	brelse(bh);
	ext4_std_error(inode->i_sb, err);
	return err;
}

/*
 * ext4_write_inode()
 *
 * We are called from a few places:
 *
 * - Within generic_file_aio_write() -> generic_write_sync() for O_SYNC files.
 *   Here, there will be no transaction running. We wait for any running
 *   transaction to commit.
 *
 * - Within flush work (sys_sync(), kupdate and such).
 *   We wait on commit, if told to.
 *
 * - Within iput_final() -> write_inode_now()
 *   We wait on commit, if told to.
 *
 * In all cases it is actually safe for us to return without doing anything,
 * because the inode has been copied into a raw inode buffer in
 * ext4_mark_inode_dirty().  This is a correctness thing for WB_SYNC_ALL
 * writeback.
 *
 * Note that we are absolutely dependent upon all inode dirtiers doing the
 * right thing: they *must* call mark_inode_dirty() after dirtying info in
 * which we are interested.
 *
 * It would be a bug for them to not do this.  The code:
 *
 *	mark_inode_dirty(inode)
 *	stuff();
 *	inode->i_size = expr;
 *
 * is in error because write_inode() could occur while `stuff()' is running,
 * and the new i_size will be lost.  Plus the inode will no longer be on the
 * superblock's dirty inode list.
 */
int ext4_write_inode(struct inode *inode, struct writeback_control *wbc)
{
	int err;

	if (WARN_ON_ONCE(current->flags & PF_MEMALLOC) ||
	    sb_rdonly(inode->i_sb))
		return 0;

	if (unlikely(ext4_forced_shutdown(EXT4_SB(inode->i_sb))))
		return -EIO;

	if (EXT4_SB(inode->i_sb)->s_journal) {
		if (ext4_journal_current_handle()) {
			jbd_debug(1, "called recursively, non-PF_MEMALLOC!\n");
			dump_stack();
			return -EIO;
		}

		/*
		 * No need to force transaction in WB_SYNC_NONE mode. Also
		 * ext4_sync_fs() will force the commit after everything is
		 * written.
		 */
		if (wbc->sync_mode != WB_SYNC_ALL || wbc->for_sync)
			return 0;

		err = jbd2_complete_transaction(EXT4_SB(inode->i_sb)->s_journal,
						EXT4_I(inode)->i_sync_tid);
	} else {
		struct ext4_iloc iloc;

		err = __ext4_get_inode_loc(inode, &iloc, 0);
		if (err)
			return err;
		/*
		 * sync(2) will flush the whole buffer cache. No need to do
		 * it here separately for each inode.
		 */
		if (wbc->sync_mode == WB_SYNC_ALL && !wbc->for_sync)
			sync_dirty_buffer(iloc.bh);
		if (buffer_req(iloc.bh) && !buffer_uptodate(iloc.bh)) {
			EXT4_ERROR_INODE_BLOCK(inode, iloc.bh->b_blocknr,
					 "IO error syncing inode");
			err = -EIO;
		}
		brelse(iloc.bh);
	}
	return err;
}

/*
 * In data=journal mode ext4_journalled_invalidatepage() may fail to invalidate
 * buffers that are attached to a page stradding i_size and are undergoing
 * commit. In that case we have to wait for commit to finish and try again.
 */
static void ext4_wait_for_tail_page_commit(struct inode *inode)
{
	struct page *page;
	unsigned offset;
	journal_t *journal = EXT4_SB(inode->i_sb)->s_journal;
	tid_t commit_tid = 0;
	int ret;

	offset = inode->i_size & (PAGE_SIZE - 1);
	/*
	 * If the page is fully truncated, we don't need to wait for any commit
	 * (and we even should not as __ext4_journalled_invalidatepage() may
	 * strip all buffers from the page but keep the page dirty which can then
	 * confuse e.g. concurrent ext4_writepage() seeing dirty page without
	 * buffers). Also we don't need to wait for any commit if all buffers in
	 * the page remain valid. This is most beneficial for the common case of
	 * blocksize == PAGESIZE.
	 */
	if (!offset || offset > (PAGE_SIZE - i_blocksize(inode)))
		return;
	while (1) {
		page = find_lock_page(inode->i_mapping,
				      inode->i_size >> PAGE_SHIFT);
		if (!page)
			return;
		ret = __ext4_journalled_invalidatepage(page, offset,
						PAGE_SIZE - offset);
		unlock_page(page);
		put_page(page);
		if (ret != -EBUSY)
			return;
		commit_tid = 0;
		read_lock(&journal->j_state_lock);
		if (journal->j_committing_transaction)
			commit_tid = journal->j_committing_transaction->t_tid;
		read_unlock(&journal->j_state_lock);
		if (commit_tid)
			jbd2_log_wait_commit(journal, commit_tid);
	}
}

/*
 * ext4_setattr()
 *
 * Called from notify_change.
 *
 * We want to trap VFS attempts to truncate the file as soon as
 * possible.  In particular, we want to make sure that when the VFS
 * shrinks i_size, we put the inode on the orphan list and modify
 * i_disksize immediately, so that during the subsequent flushing of
 * dirty pages and freeing of disk blocks, we can guarantee that any
 * commit will leave the blocks being flushed in an unused state on
 * disk.  (On recovery, the inode will get truncated and the blocks will
 * be freed, so we have a strong guarantee that no future commit will
 * leave these blocks visible to the user.)
 *
 * Another thing we have to assure is that if we are in ordered mode
 * and inode is still attached to the committing transaction, we must
 * we start writeout of all the dirty pages which are being truncated.
 * This way we are sure that all the data written in the previous
 * transaction are already on disk (truncate waits for pages under
 * writeback).
 *
 * Called with inode->i_mutex down.
 */
int ext4_setattr(struct dentry *dentry, struct iattr *attr)
{
	struct inode *inode = d_inode(dentry);
	int error, rc = 0;
	int orphan = 0;
	const unsigned int ia_valid = attr->ia_valid;

	if (unlikely(ext4_forced_shutdown(EXT4_SB(inode->i_sb))))
		return -EIO;

	if (unlikely(IS_IMMUTABLE(inode)))
		return -EPERM;

	if (unlikely(IS_APPEND(inode) &&
		     (ia_valid & (ATTR_MODE | ATTR_UID |
				  ATTR_GID | ATTR_TIMES_SET))))
		return -EPERM;

	error = setattr_prepare(dentry, attr);
	if (error)
		return error;

	error = fscrypt_prepare_setattr(dentry, attr);
	if (error)
		return error;

	error = fsverity_prepare_setattr(dentry, attr);
	if (error)
		return error;

	if (is_quota_modification(inode, attr)) {
		error = dquot_initialize(inode);
		if (error)
			return error;
	}
	if ((ia_valid & ATTR_UID && !uid_eq(attr->ia_uid, inode->i_uid)) ||
	    (ia_valid & ATTR_GID && !gid_eq(attr->ia_gid, inode->i_gid))) {
		handle_t *handle;

		/* (user+group)*(old+new) structure, inode write (sb,
		 * inode block, ? - but truncate inode update has it) */
		handle = ext4_journal_start(inode, EXT4_HT_QUOTA,
			(EXT4_MAXQUOTAS_INIT_BLOCKS(inode->i_sb) +
			 EXT4_MAXQUOTAS_DEL_BLOCKS(inode->i_sb)) + 3);
		if (IS_ERR(handle)) {
			error = PTR_ERR(handle);
			goto err_out;
		}

		/* dquot_transfer() calls back ext4_get_inode_usage() which
		 * counts xattr inode references.
		 */
		down_read(&EXT4_I(inode)->xattr_sem);
		error = dquot_transfer(inode, attr);
		up_read(&EXT4_I(inode)->xattr_sem);

		if (error) {
			ext4_journal_stop(handle);
			return error;
		}
		/* Update corresponding info in inode so that everything is in
		 * one transaction */
		if (attr->ia_valid & ATTR_UID)
			inode->i_uid = attr->ia_uid;
		if (attr->ia_valid & ATTR_GID)
			inode->i_gid = attr->ia_gid;
		error = ext4_mark_inode_dirty(handle, inode);
		ext4_journal_stop(handle);
	}

	if (attr->ia_valid & ATTR_SIZE) {
		handle_t *handle;
		loff_t oldsize = inode->i_size;
		int shrink = (attr->ia_size <= inode->i_size);

		if (!(ext4_test_inode_flag(inode, EXT4_INODE_EXTENTS))) {
			struct ext4_sb_info *sbi = EXT4_SB(inode->i_sb);

			if (attr->ia_size > sbi->s_bitmap_maxbytes)
				return -EFBIG;
		}
		if (!S_ISREG(inode->i_mode))
			return -EINVAL;

		if (IS_I_VERSION(inode) && attr->ia_size != inode->i_size)
			inode_inc_iversion(inode);

		if (ext4_should_order_data(inode) &&
		    (attr->ia_size < inode->i_size)) {
			error = ext4_begin_ordered_truncate(inode,
							    attr->ia_size);
			if (error)
				goto err_out;
		}
		if (attr->ia_size != inode->i_size) {
			handle = ext4_journal_start(inode, EXT4_HT_INODE, 3);
			if (IS_ERR(handle)) {
				error = PTR_ERR(handle);
				goto err_out;
			}
			if (ext4_handle_valid(handle) && shrink) {
				error = ext4_orphan_add(handle, inode);
				orphan = 1;
			}
			/*
			 * Update c/mtime on truncate up, ext4_truncate() will
			 * update c/mtime in shrink case below
			 */
			if (!shrink) {
				inode->i_mtime = current_time(inode);
				inode->i_ctime = inode->i_mtime;
			}
			down_write(&EXT4_I(inode)->i_data_sem);
			EXT4_I(inode)->i_disksize = attr->ia_size;
			rc = ext4_mark_inode_dirty(handle, inode);
			if (!error)
				error = rc;
			/*
			 * We have to update i_size under i_data_sem together
			 * with i_disksize to avoid races with writeback code
			 * running ext4_wb_update_i_disksize().
			 */
			if (!error)
				i_size_write(inode, attr->ia_size);
			up_write(&EXT4_I(inode)->i_data_sem);
			ext4_journal_stop(handle);
			if (error) {
				if (orphan && inode->i_nlink)
					ext4_orphan_del(NULL, inode);
				goto err_out;
			}
		}
		if (!shrink)
			pagecache_isize_extended(inode, oldsize, inode->i_size);

		/*
		 * Blocks are going to be removed from the inode. Wait
		 * for dio in flight.  Temporarily disable
		 * dioread_nolock to prevent livelock.
		 */
		if (orphan) {
			if (!ext4_should_journal_data(inode)) {
				ext4_inode_block_unlocked_dio(inode);
				inode_dio_wait(inode);
				ext4_inode_resume_unlocked_dio(inode);
			} else
				ext4_wait_for_tail_page_commit(inode);
		}
		down_write(&EXT4_I(inode)->i_mmap_sem);
		/*
		 * Truncate pagecache after we've waited for commit
		 * in data=journal mode to make pages freeable.
		 */
		truncate_pagecache(inode, inode->i_size);
		if (shrink) {
			rc = ext4_truncate(inode);
			if (rc)
				error = rc;
		}
		up_write(&EXT4_I(inode)->i_mmap_sem);
	}

	if (!error) {
		setattr_copy(inode, attr);
		mark_inode_dirty(inode);
	}

	/*
	 * If the call to ext4_truncate failed to get a transaction handle at
	 * all, we need to clean up the in-core orphan list manually.
	 */
	if (orphan && inode->i_nlink)
		ext4_orphan_del(NULL, inode);

	if (!error && (ia_valid & ATTR_MODE))
		rc = posix_acl_chmod(inode, inode->i_mode);

err_out:
	ext4_std_error(inode->i_sb, error);
	if (!error)
		error = rc;
	return error;
}

int ext4_getattr(const struct path *path, struct kstat *stat,
		 u32 request_mask, unsigned int query_flags)
{
	struct inode *inode = d_inode(path->dentry);
	struct ext4_inode *raw_inode;
	struct ext4_inode_info *ei = EXT4_I(inode);
	unsigned int flags;

	if (EXT4_FITS_IN_INODE(raw_inode, ei, i_crtime)) {
		stat->result_mask |= STATX_BTIME;
		stat->btime.tv_sec = ei->i_crtime.tv_sec;
		stat->btime.tv_nsec = ei->i_crtime.tv_nsec;
	}

	flags = ei->i_flags & EXT4_FL_USER_VISIBLE;
	if (flags & EXT4_APPEND_FL)
		stat->attributes |= STATX_ATTR_APPEND;
	if (flags & EXT4_COMPR_FL)
		stat->attributes |= STATX_ATTR_COMPRESSED;
	if (flags & EXT4_ENCRYPT_FL)
		stat->attributes |= STATX_ATTR_ENCRYPTED;
	if (flags & EXT4_IMMUTABLE_FL)
		stat->attributes |= STATX_ATTR_IMMUTABLE;
	if (flags & EXT4_NODUMP_FL)
		stat->attributes |= STATX_ATTR_NODUMP;
	if (flags & EXT4_VERITY_FL)
		stat->attributes |= STATX_ATTR_VERITY;

	stat->attributes_mask |= (STATX_ATTR_APPEND |
				  STATX_ATTR_COMPRESSED |
				  STATX_ATTR_ENCRYPTED |
				  STATX_ATTR_IMMUTABLE |
				  STATX_ATTR_NODUMP |
				  STATX_ATTR_VERITY);

	generic_fillattr(inode, stat);
	return 0;
}

int ext4_file_getattr(const struct path *path, struct kstat *stat,
		      u32 request_mask, unsigned int query_flags)
{
	struct inode *inode = d_inode(path->dentry);
	u64 delalloc_blocks;

	ext4_getattr(path, stat, request_mask, query_flags);

	/*
	 * If there is inline data in the inode, the inode will normally not
	 * have data blocks allocated (it may have an external xattr block).
	 * Report at least one sector for such files, so tools like tar, rsync,
	 * others don't incorrectly think the file is completely sparse.
	 */
	if (unlikely(ext4_has_inline_data(inode)))
		stat->blocks += (stat->size + 511) >> 9;

	/*
	 * We can't update i_blocks if the block allocation is delayed
	 * otherwise in the case of system crash before the real block
	 * allocation is done, we will have i_blocks inconsistent with
	 * on-disk file blocks.
	 * We always keep i_blocks updated together with real
	 * allocation. But to not confuse with user, stat
	 * will return the blocks that include the delayed allocation
	 * blocks for this file.
	 */
	delalloc_blocks = EXT4_C2B(EXT4_SB(inode->i_sb),
				   EXT4_I(inode)->i_reserved_data_blocks);
	stat->blocks += delalloc_blocks << (inode->i_sb->s_blocksize_bits - 9);
	return 0;
}

static int ext4_index_trans_blocks(struct inode *inode, int lblocks,
				   int pextents)
{
	if (!(ext4_test_inode_flag(inode, EXT4_INODE_EXTENTS)))
		return ext4_ind_trans_blocks(inode, lblocks);
	return ext4_ext_index_trans_blocks(inode, pextents);
}

/*
 * Account for index blocks, block groups bitmaps and block group
 * descriptor blocks if modify datablocks and index blocks
 * worse case, the indexs blocks spread over different block groups
 *
 * If datablocks are discontiguous, they are possible to spread over
 * different block groups too. If they are contiguous, with flexbg,
 * they could still across block group boundary.
 *
 * Also account for superblock, inode, quota and xattr blocks
 */
static int ext4_meta_trans_blocks(struct inode *inode, int lblocks,
				  int pextents)
{
	ext4_group_t groups, ngroups = ext4_get_groups_count(inode->i_sb);
	int gdpblocks;
	int idxblocks;
	int ret = 0;

	/*
	 * How many index blocks need to touch to map @lblocks logical blocks
	 * to @pextents physical extents?
	 */
	idxblocks = ext4_index_trans_blocks(inode, lblocks, pextents);

	ret = idxblocks;

	/*
	 * Now let's see how many group bitmaps and group descriptors need
	 * to account
	 */
	groups = idxblocks + pextents;
	gdpblocks = groups;
	if (groups > ngroups)
		groups = ngroups;
	if (groups > EXT4_SB(inode->i_sb)->s_gdb_count)
		gdpblocks = EXT4_SB(inode->i_sb)->s_gdb_count;

	/* bitmaps and block group descriptor blocks */
	ret += groups + gdpblocks;

	/* Blocks for super block, inode, quota and xattr blocks */
	ret += EXT4_META_TRANS_BLOCKS(inode->i_sb);

	return ret;
}

/*
 * Calculate the total number of credits to reserve to fit
 * the modification of a single pages into a single transaction,
 * which may include multiple chunks of block allocations.
 *
 * This could be called via ext4_write_begin()
 *
 * We need to consider the worse case, when
 * one new block per extent.
 */
int ext4_writepage_trans_blocks(struct inode *inode)
{
	int bpp = ext4_journal_blocks_per_page(inode);
	int ret;

	ret = ext4_meta_trans_blocks(inode, bpp, bpp);

	/* Account for data blocks for journalled mode */
	if (ext4_should_journal_data(inode))
		ret += bpp;
	return ret;
}

/*
 * Calculate the journal credits for a chunk of data modification.
 *
 * This is called from DIO, fallocate or whoever calling
 * ext4_map_blocks() to map/allocate a chunk of contiguous disk blocks.
 *
 * journal buffers for data blocks are not included here, as DIO
 * and fallocate do no need to journal data buffers.
 */
int ext4_chunk_trans_blocks(struct inode *inode, int nrblocks)
{
	return ext4_meta_trans_blocks(inode, nrblocks, 1);
}

/*
 * The caller must have previously called ext4_reserve_inode_write().
 * Give this, we know that the caller already has write access to iloc->bh.
 */
int ext4_mark_iloc_dirty(handle_t *handle,
			 struct inode *inode, struct ext4_iloc *iloc)
{
	int err = 0;

	if (unlikely(ext4_forced_shutdown(EXT4_SB(inode->i_sb)))) {
		put_bh(iloc->bh);
		return -EIO;
	}
	if (IS_I_VERSION(inode))
		inode_inc_iversion(inode);

	/* the do_update_inode consumes one bh->b_count */
	get_bh(iloc->bh);

	/* ext4_do_update_inode() does jbd2_journal_dirty_metadata */
	err = ext4_do_update_inode(handle, inode, iloc);
	put_bh(iloc->bh);
	return err;
}

/*
 * On success, We end up with an outstanding reference count against
 * iloc->bh.  This _must_ be cleaned up later.
 */

int
ext4_reserve_inode_write(handle_t *handle, struct inode *inode,
			 struct ext4_iloc *iloc)
{
	int err;

	if (unlikely(ext4_forced_shutdown(EXT4_SB(inode->i_sb))))
		return -EIO;

	err = ext4_get_inode_loc(inode, iloc);
	if (!err) {
		BUFFER_TRACE(iloc->bh, "get_write_access");
		err = ext4_journal_get_write_access(handle, iloc->bh);
		if (err) {
			brelse(iloc->bh);
			iloc->bh = NULL;
		}
	}
	ext4_std_error(inode->i_sb, err);
	return err;
}

static int __ext4_expand_extra_isize(struct inode *inode,
				     unsigned int new_extra_isize,
				     struct ext4_iloc *iloc,
				     handle_t *handle, int *no_expand)
{
	struct ext4_inode *raw_inode;
	struct ext4_xattr_ibody_header *header;
	unsigned int inode_size = EXT4_INODE_SIZE(inode->i_sb);
	struct ext4_inode_info *ei = EXT4_I(inode);
	int error;

	/* this was checked at iget time, but double check for good measure */
	if ((EXT4_GOOD_OLD_INODE_SIZE + ei->i_extra_isize > inode_size) ||
	    (ei->i_extra_isize & 3)) {
		EXT4_ERROR_INODE(inode, "bad extra_isize %u (inode size %u)",
				 ei->i_extra_isize,
				 EXT4_INODE_SIZE(inode->i_sb));
		return -EFSCORRUPTED;
	}
	if ((new_extra_isize < ei->i_extra_isize) ||
	    (new_extra_isize < 4) ||
	    (new_extra_isize > inode_size - EXT4_GOOD_OLD_INODE_SIZE))
		return -EINVAL;	/* Should never happen */

	raw_inode = ext4_raw_inode(iloc);

	header = IHDR(inode, raw_inode);

	/* No extended attributes present */
	if (!ext4_test_inode_state(inode, EXT4_STATE_XATTR) ||
	    header->h_magic != cpu_to_le32(EXT4_XATTR_MAGIC)) {
		memset((void *)raw_inode + EXT4_GOOD_OLD_INODE_SIZE +
		       EXT4_I(inode)->i_extra_isize, 0,
		       new_extra_isize - EXT4_I(inode)->i_extra_isize);
		EXT4_I(inode)->i_extra_isize = new_extra_isize;
		return 0;
	}

	/* try to expand with EAs present */
	error = ext4_expand_extra_isize_ea(inode, new_extra_isize,
					   raw_inode, handle);
	if (error) {
		/*
		 * Inode size expansion failed; don't try again
		 */
		*no_expand = 1;
	}

	return error;
}

/*
 * Expand an inode by new_extra_isize bytes.
 * Returns 0 on success or negative error number on failure.
 */
static int ext4_try_to_expand_extra_isize(struct inode *inode,
					  unsigned int new_extra_isize,
					  struct ext4_iloc iloc,
					  handle_t *handle)
{
	int no_expand;
	int error;

	if (ext4_test_inode_state(inode, EXT4_STATE_NO_EXPAND))
		return -EOVERFLOW;

	/*
	 * In nojournal mode, we can immediately attempt to expand
	 * the inode.  When journaled, we first need to obtain extra
	 * buffer credits since we may write into the EA block
	 * with this same handle. If journal_extend fails, then it will
	 * only result in a minor loss of functionality for that inode.
	 * If this is felt to be critical, then e2fsck should be run to
	 * force a large enough s_min_extra_isize.
	 */
	if (ext4_handle_valid(handle) &&
	    jbd2_journal_extend(handle,
				EXT4_DATA_TRANS_BLOCKS(inode->i_sb)) != 0)
		return -ENOSPC;

	if (ext4_write_trylock_xattr(inode, &no_expand) == 0)
		return -EBUSY;

	error = __ext4_expand_extra_isize(inode, new_extra_isize, &iloc,
					  handle, &no_expand);
	ext4_write_unlock_xattr(inode, &no_expand);

	return error;
}

int ext4_expand_extra_isize(struct inode *inode,
			    unsigned int new_extra_isize,
			    struct ext4_iloc *iloc)
{
	handle_t *handle;
	int no_expand;
	int error, rc;

	if (ext4_test_inode_state(inode, EXT4_STATE_NO_EXPAND)) {
		brelse(iloc->bh);
		return -EOVERFLOW;
	}

	handle = ext4_journal_start(inode, EXT4_HT_INODE,
				    EXT4_DATA_TRANS_BLOCKS(inode->i_sb));
	if (IS_ERR(handle)) {
		error = PTR_ERR(handle);
		brelse(iloc->bh);
		return error;
	}

	ext4_write_lock_xattr(inode, &no_expand);

	BUFFER_TRACE(iloc->bh, "get_write_access");
	error = ext4_journal_get_write_access(handle, iloc->bh);
	if (error) {
		brelse(iloc->bh);
		goto out_unlock;
	}

	error = __ext4_expand_extra_isize(inode, new_extra_isize, iloc,
					  handle, &no_expand);

	rc = ext4_mark_iloc_dirty(handle, inode, iloc);
	if (!error)
		error = rc;

out_unlock:
	ext4_write_unlock_xattr(inode, &no_expand);
	ext4_journal_stop(handle);
	return error;
}

/*
 * What we do here is to mark the in-core inode as clean with respect to inode
 * dirtiness (it may still be data-dirty).
 * This means that the in-core inode may be reaped by prune_icache
 * without having to perform any I/O.  This is a very good thing,
 * because *any* task may call prune_icache - even ones which
 * have a transaction open against a different journal.
 *
 * Is this cheating?  Not really.  Sure, we haven't written the
 * inode out, but prune_icache isn't a user-visible syncing function.
 * Whenever the user wants stuff synced (sys_sync, sys_msync, sys_fsync)
 * we start and wait on commits.
 */
int ext4_mark_inode_dirty(handle_t *handle, struct inode *inode)
{
	struct ext4_iloc iloc;
	struct ext4_sb_info *sbi = EXT4_SB(inode->i_sb);
	int err;

	might_sleep();
	trace_ext4_mark_inode_dirty(inode, _RET_IP_);
	err = ext4_reserve_inode_write(handle, inode, &iloc);
	if (err)
		return err;

	if (EXT4_I(inode)->i_extra_isize < sbi->s_want_extra_isize)
		ext4_try_to_expand_extra_isize(inode, sbi->s_want_extra_isize,
					       iloc, handle);

	return ext4_mark_iloc_dirty(handle, inode, &iloc);
}

/*
 * ext4_dirty_inode() is called from __mark_inode_dirty()
 *
 * We're really interested in the case where a file is being extended.
 * i_size has been changed by generic_commit_write() and we thus need
 * to include the updated inode in the current transaction.
 *
 * Also, dquot_alloc_block() will always dirty the inode when blocks
 * are allocated to the file.
 *
 * If the inode is marked synchronous, we don't honour that here - doing
 * so would cause a commit on atime updates, which we don't bother doing.
 * We handle synchronous inodes at the highest possible level.
 *
 * If only the I_DIRTY_TIME flag is set, we can skip everything.  If
 * I_DIRTY_TIME and I_DIRTY_SYNC is set, the only inode fields we need
 * to copy into the on-disk inode structure are the timestamp files.
 */
void ext4_dirty_inode(struct inode *inode, int flags)
{
	handle_t *handle;

	if (flags == I_DIRTY_TIME)
		return;
	handle = ext4_journal_start(inode, EXT4_HT_INODE, 2);
	if (IS_ERR(handle))
		goto out;

	ext4_mark_inode_dirty(handle, inode);

	ext4_journal_stop(handle);
out:
	return;
}

#if 0
/*
 * Bind an inode's backing buffer_head into this transaction, to prevent
 * it from being flushed to disk early.  Unlike
 * ext4_reserve_inode_write, this leaves behind no bh reference and
 * returns no iloc structure, so the caller needs to repeat the iloc
 * lookup to mark the inode dirty later.
 */
static int ext4_pin_inode(handle_t *handle, struct inode *inode)
{
	struct ext4_iloc iloc;

	int err = 0;
	if (handle) {
		err = ext4_get_inode_loc(inode, &iloc);
		if (!err) {
			BUFFER_TRACE(iloc.bh, "get_write_access");
			err = jbd2_journal_get_write_access(handle, iloc.bh);
			if (!err)
				err = ext4_handle_dirty_metadata(handle,
								 NULL,
								 iloc.bh);
			brelse(iloc.bh);
		}
	}
	ext4_std_error(inode->i_sb, err);
	return err;
}
#endif

int ext4_change_inode_journal_flag(struct inode *inode, int val)
{
	journal_t *journal;
	handle_t *handle;
	int err;
	struct ext4_sb_info *sbi = EXT4_SB(inode->i_sb);

	/*
	 * We have to be very careful here: changing a data block's
	 * journaling status dynamically is dangerous.  If we write a
	 * data block to the journal, change the status and then delete
	 * that block, we risk forgetting to revoke the old log record
	 * from the journal and so a subsequent replay can corrupt data.
	 * So, first we make sure that the journal is empty and that
	 * nobody is changing anything.
	 */

	journal = EXT4_JOURNAL(inode);
	if (!journal)
		return 0;
	if (is_journal_aborted(journal))
		return -EROFS;

	/* Wait for all existing dio workers */
	ext4_inode_block_unlocked_dio(inode);
	inode_dio_wait(inode);

	/*
	 * Before flushing the journal and switching inode's aops, we have
	 * to flush all dirty data the inode has. There can be outstanding
	 * delayed allocations, there can be unwritten extents created by
	 * fallocate or buffered writes in dioread_nolock mode covered by
	 * dirty data which can be converted only after flushing the dirty
	 * data (and journalled aops don't know how to handle these cases).
	 */
	if (val) {
		down_write(&EXT4_I(inode)->i_mmap_sem);
		err = filemap_write_and_wait(inode->i_mapping);
		if (err < 0) {
			up_write(&EXT4_I(inode)->i_mmap_sem);
			ext4_inode_resume_unlocked_dio(inode);
			return err;
		}
	}

	percpu_down_write(&sbi->s_writepages_rwsem);
	jbd2_journal_lock_updates(journal);

	/*
	 * OK, there are no updates running now, and all cached data is
	 * synced to disk.  We are now in a completely consistent state
	 * which doesn't have anything in the journal, and we know that
	 * no filesystem updates are running, so it is safe to modify
	 * the inode's in-core data-journaling state flag now.
	 */

	if (val)
		ext4_set_inode_flag(inode, EXT4_INODE_JOURNAL_DATA);
	else {
		err = jbd2_journal_flush(journal);
		if (err < 0) {
			jbd2_journal_unlock_updates(journal);
			percpu_up_write(&sbi->s_writepages_rwsem);
			ext4_inode_resume_unlocked_dio(inode);
			return err;
		}
		ext4_clear_inode_flag(inode, EXT4_INODE_JOURNAL_DATA);
	}
	ext4_set_aops(inode);

	jbd2_journal_unlock_updates(journal);
	percpu_up_write(&sbi->s_writepages_rwsem);

	if (val)
		up_write(&EXT4_I(inode)->i_mmap_sem);
	ext4_inode_resume_unlocked_dio(inode);

	/* Finally we can mark the inode as dirty. */

	handle = ext4_journal_start(inode, EXT4_HT_INODE, 1);
	if (IS_ERR(handle))
		return PTR_ERR(handle);

	err = ext4_mark_inode_dirty(handle, inode);
	ext4_handle_sync(handle);
	ext4_journal_stop(handle);
	ext4_std_error(inode->i_sb, err);

	return err;
}

static int ext4_bh_unmapped(handle_t *handle, struct buffer_head *bh)
{
	return !buffer_mapped(bh);
}

int ext4_page_mkwrite(struct vm_fault *vmf)
{
	struct vm_area_struct *vma = vmf->vma;
	struct page *page = vmf->page;
	loff_t size;
	unsigned long len;
	int ret;
	struct file *file = vma->vm_file;
	struct inode *inode = file_inode(file);
	struct address_space *mapping = inode->i_mapping;
	handle_t *handle;
	get_block_t *get_block;
	int retries = 0;

	if (unlikely(IS_IMMUTABLE(inode)))
		return VM_FAULT_SIGBUS;

	sb_start_pagefault(inode->i_sb);
	file_update_time(vma->vm_file);

	down_read(&EXT4_I(inode)->i_mmap_sem);

	ret = ext4_convert_inline_data(inode);
	if (ret)
		goto out_ret;

	/* Delalloc case is easy... */
	if (test_opt(inode->i_sb, DELALLOC) &&
	    !ext4_should_journal_data(inode) &&
	    !ext4_nonda_switch(inode->i_sb)) {
		do {
			ret = block_page_mkwrite(vma, vmf,
						   ext4_da_get_block_prep);
		} while (ret == -ENOSPC &&
		       ext4_should_retry_alloc(inode->i_sb, &retries));
		goto out_ret;
	}

	lock_page(page);
	size = i_size_read(inode);
	/* Page got truncated from under us? */
	if (page->mapping != mapping || page_offset(page) > size) {
		unlock_page(page);
		ret = VM_FAULT_NOPAGE;
		goto out;
	}

	if (page->index == size >> PAGE_SHIFT)
		len = size & ~PAGE_MASK;
	else
		len = PAGE_SIZE;
	/*
	 * Return if we have all the buffers mapped. This avoids the need to do
	 * journal_start/journal_stop which can block and take a long time
	 */
	if (page_has_buffers(page)) {
		if (!ext4_walk_page_buffers(NULL, page_buffers(page),
					    0, len, NULL,
					    ext4_bh_unmapped)) {
			/* Wait so that we don't change page under IO */
			wait_for_stable_page(page);
			ret = VM_FAULT_LOCKED;
			goto out;
		}
	}
	unlock_page(page);
	/* OK, we need to fill the hole... */
	if (ext4_should_dioread_nolock(inode))
		get_block = ext4_get_block_unwritten;
	else
		get_block = ext4_get_block;
retry_alloc:
	handle = ext4_journal_start(inode, EXT4_HT_WRITE_PAGE,
				    ext4_writepage_trans_blocks(inode));
	if (IS_ERR(handle)) {
		ret = VM_FAULT_SIGBUS;
		goto out;
	}
	ret = block_page_mkwrite(vma, vmf, get_block);
	if (!ret && ext4_should_journal_data(inode)) {
		if (ext4_walk_page_buffers(handle, page_buffers(page), 0,
			  PAGE_SIZE, NULL, do_journal_get_write_access)) {
			unlock_page(page);
			ret = VM_FAULT_SIGBUS;
			ext4_journal_stop(handle);
			goto out;
		}
		ext4_set_inode_state(inode, EXT4_STATE_JDATA);
	}
	ext4_journal_stop(handle);
	if (ret == -ENOSPC && ext4_should_retry_alloc(inode->i_sb, &retries))
		goto retry_alloc;
out_ret:
	ret = block_page_mkwrite_return(ret);
out:
	up_read(&EXT4_I(inode)->i_mmap_sem);
	sb_end_pagefault(inode->i_sb);
	return ret;
}

int ext4_filemap_fault(struct vm_fault *vmf)
{
	struct inode *inode = file_inode(vmf->vma->vm_file);
	int err;

	down_read(&EXT4_I(inode)->i_mmap_sem);
	err = filemap_fault(vmf);
	up_read(&EXT4_I(inode)->i_mmap_sem);

	return err;
}

/*
 * Find the first extent at or after @lblk in an inode that is not a hole.
 * Search for @map_len blocks at most. The extent is returned in @result.
 *
 * The function returns 1 if we found an extent. The function returns 0 in
 * case there is no extent at or after @lblk and in that case also sets
 * @result->es_len to 0. In case of error, the error code is returned.
 */
int ext4_get_next_extent(struct inode *inode, ext4_lblk_t lblk,
			 unsigned int map_len, struct extent_status *result)
{
	struct ext4_map_blocks map;
	struct extent_status es = {};
	int ret;

	map.m_lblk = lblk;
	map.m_len = map_len;

	/*
	 * For non-extent based files this loop may iterate several times since
	 * we do not determine full hole size.
	 */
	while (map.m_len > 0) {
		ret = ext4_map_blocks(NULL, inode, &map, 0);
		if (ret < 0)
			return ret;
		/* There's extent covering m_lblk? Just return it. */
		if (ret > 0) {
			int status;

			ext4_es_store_pblock(result, map.m_pblk);
			result->es_lblk = map.m_lblk;
			result->es_len = map.m_len;
			if (map.m_flags & EXT4_MAP_UNWRITTEN)
				status = EXTENT_STATUS_UNWRITTEN;
			else
				status = EXTENT_STATUS_WRITTEN;
			ext4_es_store_status(result, status);
			return 1;
		}
		ext4_es_find_delayed_extent_range(inode, map.m_lblk,
						  map.m_lblk + map.m_len - 1,
						  &es);
		/* Is delalloc data before next block in extent tree? */
		if (es.es_len && es.es_lblk < map.m_lblk + map.m_len) {
			ext4_lblk_t offset = 0;

			if (es.es_lblk < lblk)
				offset = lblk - es.es_lblk;
			result->es_lblk = es.es_lblk + offset;
			ext4_es_store_pblock(result,
					     ext4_es_pblock(&es) + offset);
			result->es_len = es.es_len - offset;
			ext4_es_store_status(result, ext4_es_status(&es));

			return 1;
		}
		/* There's a hole at m_lblk, advance us after it */
		map.m_lblk += map.m_len;
		map_len -= map.m_len;
		map.m_len = map_len;
		cond_resched();
	}
	result->es_len = 0;
	return 0;
}<|MERGE_RESOLUTION|>--- conflicted
+++ resolved
@@ -46,7 +46,6 @@
 #include "truncate.h"
 
 #include <trace/events/ext4.h>
-#include <trace/events/android_fs.h>
 
 #define MPAGE_DA_EXTENT_TAIL 0x01
 
@@ -1278,16 +1277,6 @@
 	if (unlikely(ext4_forced_shutdown(EXT4_SB(inode->i_sb))))
 		return -EIO;
 
-	if (trace_android_fs_datawrite_start_enabled()) {
-		char *path, pathbuf[MAX_TRACE_PATHBUF_LEN];
-
-		path = android_fstrace_get_pathname(pathbuf,
-						    MAX_TRACE_PATHBUF_LEN,
-						    inode);
-		trace_android_fs_datawrite_start(inode, pos, len,
-						 current->pid, path,
-						 current->comm);
-	}
 	trace_ext4_write_begin(inode, pos, len, flags);
 	/*
 	 * Reserve one block more for addition to orphan list in case
@@ -1437,7 +1426,6 @@
 	int inline_data = ext4_has_inline_data(inode);
 	bool verity = ext4_verity_in_progress(inode);
 
-	trace_android_fs_datawrite_end(inode, pos, len);
 	trace_ext4_write_end(inode, pos, len, copied);
 	if (inline_data) {
 		ret = ext4_write_inline_data_end(inode, pos, len,
@@ -1548,7 +1536,6 @@
 	int inline_data = ext4_has_inline_data(inode);
 	bool verity = ext4_verity_in_progress(inode);
 
-	trace_android_fs_datawrite_end(inode, pos, len);
 	trace_ext4_journalled_write_end(inode, pos, len, copied);
 	from = pos & (PAGE_SIZE - 1);
 	to = from + len;
@@ -3114,16 +3101,6 @@
 					len, flags, pagep, fsdata);
 	}
 	*fsdata = (void *)0;
-	if (trace_android_fs_datawrite_start_enabled()) {
-		char *path, pathbuf[MAX_TRACE_PATHBUF_LEN];
-
-		path = android_fstrace_get_pathname(pathbuf,
-						    MAX_TRACE_PATHBUF_LEN,
-						    inode);
-		trace_android_fs_datawrite_start(inode, pos, len,
-						 current->pid,
-						 path, current->comm);
-	}
 	trace_ext4_da_write_begin(inode, pos, len, flags);
 
 	if (ext4_test_inode_state(inode, EXT4_STATE_MAY_INLINE_DATA)) {
@@ -3242,7 +3219,6 @@
 		return ext4_write_end(file, mapping, pos,
 				      len, copied, page, fsdata);
 
-	trace_android_fs_datawrite_end(inode, pos, len);
 	trace_ext4_da_write_end(inode, pos, len, copied);
 	start = pos & (PAGE_SIZE - 1);
 	end = start + copied - 1;
@@ -3905,7 +3881,6 @@
 	size_t count = iov_iter_count(iter);
 	loff_t offset = iocb->ki_pos;
 	ssize_t ret;
-	int rw = iov_iter_rw(iter);
 
 	if (!fscrypt_dio_supported(iocb, iter))
 		return 0;
@@ -3927,28 +3902,6 @@
 	if (WARN_ON_ONCE(IS_DAX(inode)))
 		return 0;
 
-	if (trace_android_fs_dataread_start_enabled() &&
-	    (rw == READ)) {
-		char *path, pathbuf[MAX_TRACE_PATHBUF_LEN];
-
-		path = android_fstrace_get_pathname(pathbuf,
-						    MAX_TRACE_PATHBUF_LEN,
-						    inode);
-		trace_android_fs_dataread_start(inode, offset, count,
-						current->pid, path,
-						current->comm);
-	}
-	if (trace_android_fs_datawrite_start_enabled() &&
-	    (rw == WRITE)) {
-		char *path, pathbuf[MAX_TRACE_PATHBUF_LEN];
-
-		path = android_fstrace_get_pathname(pathbuf,
-						    MAX_TRACE_PATHBUF_LEN,
-						    inode);
-		trace_android_fs_datawrite_start(inode, offset, count,
-						 current->pid, path,
-						 current->comm);
-	}
 	trace_ext4_direct_IO_enter(inode, offset, count, iov_iter_rw(iter));
 	if (iov_iter_rw(iter) == READ)
 		ret = ext4_direct_IO_read(iocb, iter);
@@ -3956,16 +3909,6 @@
 		ret = ext4_direct_IO_write(iocb, iter);
 	trace_ext4_direct_IO_exit(inode, offset, count, iov_iter_rw(iter), ret);
 
-<<<<<<< HEAD
-=======
-	if (trace_android_fs_dataread_start_enabled() &&
-	    (rw == READ))
-		trace_android_fs_dataread_end(inode, offset, count);
-	if (trace_android_fs_datawrite_start_enabled() &&
-	    (rw == WRITE))
-		trace_android_fs_datawrite_end(inode, offset, count);
-
->>>>>>> c8ea89af
 	return ret;
 }
 
