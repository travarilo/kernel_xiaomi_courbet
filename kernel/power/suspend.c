--- conflicted
+++ resolved
@@ -33,10 +33,6 @@
 #include <linux/compiler.h>
 #include <linux/moduleparam.h>
 #include <linux/wakeup_reason.h>
-<<<<<<< HEAD
-=======
-
->>>>>>> 2bb70f40
 #include "power.h"
 #include <soc/qcom/boot_stats.h>
 
@@ -509,12 +505,8 @@
 		last_dev = suspend_stats.last_failed_dev + REC_FAILED_NUM - 1;
 		last_dev %= REC_FAILED_NUM;
 		pr_err("Some devices failed to suspend, or early wake event detected\n");
-<<<<<<< HEAD
-		log_suspend_abort_reason("Some devices failed to suspend, or early wake event detected");
-=======
 		log_suspend_abort_reason("%s device failed to suspend, or early wake event detected",
 			suspend_stats.failed_devs[last_dev]);
->>>>>>> 2bb70f40
 		goto Recover_platform;
 	}
 	suspend_test_finish("suspend devices");
