// SPDX-License-Identifier: GPL-2.0
/*
 * Completely Fair Scheduling (CFS) Class (SCHED_NORMAL/SCHED_BATCH)
 *
 *  Copyright (C) 2007 Red Hat, Inc., Ingo Molnar <mingo@redhat.com>
 *
 *  Interactivity improvements by Mike Galbraith
 *  (C) 2007 Mike Galbraith <efault@gmx.de>
 *
 *  Various enhancements by Dmitry Adamushko.
 *  (C) 2007 Dmitry Adamushko <dmitry.adamushko@gmail.com>
 *
 *  Group scheduling enhancements by Srivatsa Vaddagiri
 *  Copyright IBM Corporation, 2007
 *  Author: Srivatsa Vaddagiri <vatsa@linux.vnet.ibm.com>
 *
 *  Scaled math optimizations by Thomas Gleixner
 *  Copyright (C) 2007, Thomas Gleixner <tglx@linutronix.de>
 *
 *  Adaptive scheduling granularity, math enhancements by Peter Zijlstra
 *  Copyright (C) 2007 Red Hat, Inc., Peter Zijlstra
 */

#include <linux/sched/mm.h>
#include <linux/sched/topology.h>

#include <linux/latencytop.h>
#include <linux/cpumask.h>
#include <linux/cpuidle.h>
#include <linux/slab.h>
#include <linux/profile.h>
#include <linux/interrupt.h>
#include <linux/mempolicy.h>
#include <linux/migrate.h>
#include <linux/task_work.h>

#include <trace/events/sched.h>

#include "sched.h"
#include "tune.h"
#include "walt.h"

/*
 * Targeted preemption latency for CPU-bound tasks:
 *
 * NOTE: this latency value is not the same as the concept of
 * 'timeslice length' - timeslices in CFS are of variable length
 * and have no persistent notion like in traditional, time-slice
 * based scheduling concepts.
 *
 * (to see the precise effective timeslice length of your workload,
 *  run vmstat and monitor the context-switches (cs) field)
 *
 * (default: 6ms * (1 + ilog(ncpus)), units: nanoseconds)
 */
unsigned int sysctl_sched_latency			= 6000000ULL;
unsigned int normalized_sysctl_sched_latency		= 6000000ULL;

/*
 * Enable/disable honoring sync flag in energy-aware wakeups.
 */
unsigned int sysctl_sched_sync_hint_enable = 1;
/*
 * Enable/disable using cstate knowledge in idle sibling selection
 */
unsigned int sysctl_sched_cstate_aware = 1;

/*
 * The initial- and re-scaling of tunables is configurable
 *
 * Options are:
 *
 *   SCHED_TUNABLESCALING_NONE - unscaled, always *1
 *   SCHED_TUNABLESCALING_LOG - scaled logarithmical, *1+ilog(ncpus)
 *   SCHED_TUNABLESCALING_LINEAR - scaled linear, *ncpus
 *
 * (default SCHED_TUNABLESCALING_LOG = *(1+ilog(ncpus))
 */
enum sched_tunable_scaling sysctl_sched_tunable_scaling = SCHED_TUNABLESCALING_LOG;

/*
 * Minimal preemption granularity for CPU-bound tasks:
 *
 * (default: 0.75 msec * (1 + ilog(ncpus)), units: nanoseconds)
 */
unsigned int sysctl_sched_min_granularity		= 750000ULL;
unsigned int normalized_sysctl_sched_min_granularity	= 750000ULL;

/*
 * This value is kept at sysctl_sched_latency/sysctl_sched_min_granularity
 */
static unsigned int sched_nr_latency = 8;

/*
 * After fork, child runs first. If set to 0 (default) then
 * parent will (try to) run first.
 */
unsigned int sysctl_sched_child_runs_first __read_mostly;

/*
 * SCHED_OTHER wake-up granularity.
 *
 * This option delays the preemption effects of decoupled workloads
 * and reduces their over-scheduling. Synchronous workloads will still
 * have immediate wakeup/sleep latencies.
 *
 * (default: 1 msec * (1 + ilog(ncpus)), units: nanoseconds)
 */
unsigned int sysctl_sched_wakeup_granularity		= 1000000UL;
unsigned int normalized_sysctl_sched_wakeup_granularity	= 1000000UL;

const_debug unsigned int sysctl_sched_migration_cost	= 500000UL;

#ifdef CONFIG_SCHED_WALT
unsigned int sysctl_sched_use_walt_cpu_util = 1;
unsigned int sysctl_sched_use_walt_task_util = 1;
__read_mostly unsigned int sysctl_sched_walt_cpu_high_irqload =
    (10 * NSEC_PER_MSEC);
#endif

#ifdef CONFIG_SMP
/*
 * For asym packing, by default the lower numbered cpu has higher priority.
 */
int __weak arch_asym_cpu_priority(int cpu)
{
	return -cpu;
}
#endif

#ifdef CONFIG_CFS_BANDWIDTH
/*
 * Amount of runtime to allocate from global (tg) to local (per-cfs_rq) pool
 * each time a cfs_rq requests quota.
 *
 * Note: in the case that the slice exceeds the runtime remaining (either due
 * to consumption or the quota being specified to be smaller than the slice)
 * we will always only issue the remaining available time.
 *
 * (default: 5 msec, units: microseconds)
 */
unsigned int sysctl_sched_cfs_bandwidth_slice		= 5000UL;
#endif

/*
 * The margin used when comparing utilization with CPU capacity:
 * util * margin < capacity * 1024
 *
 * (default: ~20%)
 */
unsigned int capacity_margin				= 1280;

static inline void update_load_add(struct load_weight *lw, unsigned long inc)
{
	lw->weight += inc;
	lw->inv_weight = 0;
}

static inline void update_load_sub(struct load_weight *lw, unsigned long dec)
{
	lw->weight -= dec;
	lw->inv_weight = 0;
}

static inline void update_load_set(struct load_weight *lw, unsigned long w)
{
	lw->weight = w;
	lw->inv_weight = 0;
}

/*
 * Increase the granularity value when there are more CPUs,
 * because with more CPUs the 'effective latency' as visible
 * to users decreases. But the relationship is not linear,
 * so pick a second-best guess by going with the log2 of the
 * number of CPUs.
 *
 * This idea comes from the SD scheduler of Con Kolivas:
 */
static unsigned int get_update_sysctl_factor(void)
{
	unsigned int cpus = min_t(unsigned int, num_online_cpus(), 8);
	unsigned int factor;

	switch (sysctl_sched_tunable_scaling) {
	case SCHED_TUNABLESCALING_NONE:
		factor = 1;
		break;
	case SCHED_TUNABLESCALING_LINEAR:
		factor = cpus;
		break;
	case SCHED_TUNABLESCALING_LOG:
	default:
		factor = 1 + ilog2(cpus);
		break;
	}

	return factor;
}

static void update_sysctl(void)
{
	unsigned int factor = get_update_sysctl_factor();

#define SET_SYSCTL(name) \
	(sysctl_##name = (factor) * normalized_sysctl_##name)
	SET_SYSCTL(sched_min_granularity);
	SET_SYSCTL(sched_latency);
	SET_SYSCTL(sched_wakeup_granularity);
#undef SET_SYSCTL
}

void sched_init_granularity(void)
{
	update_sysctl();
}

#define WMULT_CONST	(~0U)
#define WMULT_SHIFT	32

static void __update_inv_weight(struct load_weight *lw)
{
	unsigned long w;

	if (likely(lw->inv_weight))
		return;

	w = scale_load_down(lw->weight);

	if (BITS_PER_LONG > 32 && unlikely(w >= WMULT_CONST))
		lw->inv_weight = 1;
	else if (unlikely(!w))
		lw->inv_weight = WMULT_CONST;
	else
		lw->inv_weight = WMULT_CONST / w;
}

/*
 * delta_exec * weight / lw.weight
 *   OR
 * (delta_exec * (weight * lw->inv_weight)) >> WMULT_SHIFT
 *
 * Either weight := NICE_0_LOAD and lw \e sched_prio_to_wmult[], in which case
 * we're guaranteed shift stays positive because inv_weight is guaranteed to
 * fit 32 bits, and NICE_0_LOAD gives another 10 bits; therefore shift >= 22.
 *
 * Or, weight =< lw.weight (because lw.weight is the runqueue weight), thus
 * weight/lw.weight <= 1, and therefore our shift will also be positive.
 */
static u64 __calc_delta(u64 delta_exec, unsigned long weight, struct load_weight *lw)
{
	u64 fact = scale_load_down(weight);
	int shift = WMULT_SHIFT;

	__update_inv_weight(lw);

	if (unlikely(fact >> 32)) {
		while (fact >> 32) {
			fact >>= 1;
			shift--;
		}
	}

	/* hint to use a 32x32->64 mul */
	fact = (u64)(u32)fact * lw->inv_weight;

	while (fact >> 32) {
		fact >>= 1;
		shift--;
	}

	return mul_u64_u32_shr(delta_exec, fact, shift);
}


const struct sched_class fair_sched_class;

/**************************************************************
 * CFS operations on generic schedulable entities:
 */

#ifdef CONFIG_FAIR_GROUP_SCHED

/* cpu runqueue to which this cfs_rq is attached */
static inline struct rq *rq_of(struct cfs_rq *cfs_rq)
{
	return cfs_rq->rq;
}

/* An entity is a task if it doesn't "own" a runqueue */
#define entity_is_task(se)	(!se->my_q)

static inline struct task_struct *task_of(struct sched_entity *se)
{
	SCHED_WARN_ON(!entity_is_task(se));
	return container_of(se, struct task_struct, se);
}

/* Walk up scheduling entities hierarchy */
#define for_each_sched_entity(se) \
		for (; se; se = se->parent)

static inline struct cfs_rq *task_cfs_rq(struct task_struct *p)
{
	return p->se.cfs_rq;
}

/* runqueue on which this entity is (to be) queued */
static inline struct cfs_rq *cfs_rq_of(struct sched_entity *se)
{
	return se->cfs_rq;
}

/* runqueue "owned" by this group */
static inline struct cfs_rq *group_cfs_rq(struct sched_entity *grp)
{
	return grp->my_q;
}

static inline void list_add_leaf_cfs_rq(struct cfs_rq *cfs_rq)
{
	if (!cfs_rq->on_list) {
		struct rq *rq = rq_of(cfs_rq);
		int cpu = cpu_of(rq);
		/*
		 * Ensure we either appear before our parent (if already
		 * enqueued) or force our parent to appear after us when it is
		 * enqueued. The fact that we always enqueue bottom-up
		 * reduces this to two cases and a special case for the root
		 * cfs_rq. Furthermore, it also means that we will always reset
		 * tmp_alone_branch either when the branch is connected
		 * to a tree or when we reach the beg of the tree
		 */
		if (cfs_rq->tg->parent &&
		    cfs_rq->tg->parent->cfs_rq[cpu]->on_list) {
			/*
			 * If parent is already on the list, we add the child
			 * just before. Thanks to circular linked property of
			 * the list, this means to put the child at the tail
			 * of the list that starts by parent.
			 */
			list_add_tail_rcu(&cfs_rq->leaf_cfs_rq_list,
				&(cfs_rq->tg->parent->cfs_rq[cpu]->leaf_cfs_rq_list));
			/*
			 * The branch is now connected to its tree so we can
			 * reset tmp_alone_branch to the beginning of the
			 * list.
			 */
			rq->tmp_alone_branch = &rq->leaf_cfs_rq_list;
		} else if (!cfs_rq->tg->parent) {
			/*
			 * cfs rq without parent should be put
			 * at the tail of the list.
			 */
			list_add_tail_rcu(&cfs_rq->leaf_cfs_rq_list,
				&rq->leaf_cfs_rq_list);
			/*
			 * We have reach the beg of a tree so we can reset
			 * tmp_alone_branch to the beginning of the list.
			 */
			rq->tmp_alone_branch = &rq->leaf_cfs_rq_list;
		} else {
			/*
			 * The parent has not already been added so we want to
			 * make sure that it will be put after us.
			 * tmp_alone_branch points to the beg of the branch
			 * where we will add parent.
			 */
			list_add_rcu(&cfs_rq->leaf_cfs_rq_list,
				rq->tmp_alone_branch);
			/*
			 * update tmp_alone_branch to points to the new beg
			 * of the branch
			 */
			rq->tmp_alone_branch = &cfs_rq->leaf_cfs_rq_list;
		}

		cfs_rq->on_list = 1;
	}
}

static inline void list_del_leaf_cfs_rq(struct cfs_rq *cfs_rq)
{
	if (cfs_rq->on_list) {
		list_del_rcu(&cfs_rq->leaf_cfs_rq_list);
		cfs_rq->on_list = 0;
	}
}

/* Iterate thr' all leaf cfs_rq's on a runqueue */
#define for_each_leaf_cfs_rq_safe(rq, cfs_rq, pos)			\
	list_for_each_entry_safe(cfs_rq, pos, &rq->leaf_cfs_rq_list,	\
				 leaf_cfs_rq_list)

/* Do the two (enqueued) entities belong to the same group ? */
static inline struct cfs_rq *
is_same_group(struct sched_entity *se, struct sched_entity *pse)
{
	if (se->cfs_rq == pse->cfs_rq)
		return se->cfs_rq;

	return NULL;
}

static inline struct sched_entity *parent_entity(struct sched_entity *se)
{
	return se->parent;
}

static void
find_matching_se(struct sched_entity **se, struct sched_entity **pse)
{
	int se_depth, pse_depth;

	/*
	 * preemption test can be made between sibling entities who are in the
	 * same cfs_rq i.e who have a common parent. Walk up the hierarchy of
	 * both tasks until we find their ancestors who are siblings of common
	 * parent.
	 */

	/* First walk up until both entities are at same depth */
	se_depth = (*se)->depth;
	pse_depth = (*pse)->depth;

	while (se_depth > pse_depth) {
		se_depth--;
		*se = parent_entity(*se);
	}

	while (pse_depth > se_depth) {
		pse_depth--;
		*pse = parent_entity(*pse);
	}

	while (!is_same_group(*se, *pse)) {
		*se = parent_entity(*se);
		*pse = parent_entity(*pse);
	}
}

#else	/* !CONFIG_FAIR_GROUP_SCHED */

static inline struct task_struct *task_of(struct sched_entity *se)
{
	return container_of(se, struct task_struct, se);
}

static inline struct rq *rq_of(struct cfs_rq *cfs_rq)
{
	return container_of(cfs_rq, struct rq, cfs);
}

#define entity_is_task(se)	1

#define for_each_sched_entity(se) \
		for (; se; se = NULL)

static inline struct cfs_rq *task_cfs_rq(struct task_struct *p)
{
	return &task_rq(p)->cfs;
}

static inline struct cfs_rq *cfs_rq_of(struct sched_entity *se)
{
	struct task_struct *p = task_of(se);
	struct rq *rq = task_rq(p);

	return &rq->cfs;
}

/* runqueue "owned" by this group */
static inline struct cfs_rq *group_cfs_rq(struct sched_entity *grp)
{
	return NULL;
}

static inline void list_add_leaf_cfs_rq(struct cfs_rq *cfs_rq)
{
}

static inline void list_del_leaf_cfs_rq(struct cfs_rq *cfs_rq)
{
}

#define for_each_leaf_cfs_rq_safe(rq, cfs_rq, pos)	\
		for (cfs_rq = &rq->cfs, pos = NULL; cfs_rq; cfs_rq = pos)

static inline struct sched_entity *parent_entity(struct sched_entity *se)
{
	return NULL;
}

static inline void
find_matching_se(struct sched_entity **se, struct sched_entity **pse)
{
}

#endif	/* CONFIG_FAIR_GROUP_SCHED */

static __always_inline
void account_cfs_rq_runtime(struct cfs_rq *cfs_rq, u64 delta_exec);

/**************************************************************
 * Scheduling class tree data structure manipulation methods:
 */

static inline u64 max_vruntime(u64 max_vruntime, u64 vruntime)
{
	s64 delta = (s64)(vruntime - max_vruntime);
	if (delta > 0)
		max_vruntime = vruntime;

	return max_vruntime;
}

static inline u64 min_vruntime(u64 min_vruntime, u64 vruntime)
{
	s64 delta = (s64)(vruntime - min_vruntime);
	if (delta < 0)
		min_vruntime = vruntime;

	return min_vruntime;
}

static inline int entity_before(struct sched_entity *a,
				struct sched_entity *b)
{
	return (s64)(a->vruntime - b->vruntime) < 0;
}

static void update_min_vruntime(struct cfs_rq *cfs_rq)
{
	struct sched_entity *curr = cfs_rq->curr;
	struct rb_node *leftmost = rb_first_cached(&cfs_rq->tasks_timeline);

	u64 vruntime = cfs_rq->min_vruntime;

	if (curr) {
		if (curr->on_rq)
			vruntime = curr->vruntime;
		else
			curr = NULL;
	}

	if (leftmost) { /* non-empty tree */
		struct sched_entity *se;
		se = rb_entry(leftmost, struct sched_entity, run_node);

		if (!curr)
			vruntime = se->vruntime;
		else
			vruntime = min_vruntime(vruntime, se->vruntime);
	}

	/* ensure we never gain time by being placed backwards. */
	cfs_rq->min_vruntime = max_vruntime(cfs_rq->min_vruntime, vruntime);
#ifndef CONFIG_64BIT
	smp_wmb();
	cfs_rq->min_vruntime_copy = cfs_rq->min_vruntime;
#endif
}

/*
 * Enqueue an entity into the rb-tree:
 */
static void __enqueue_entity(struct cfs_rq *cfs_rq, struct sched_entity *se)
{
	struct rb_node **link = &cfs_rq->tasks_timeline.rb_root.rb_node;
	struct rb_node *parent = NULL;
	struct sched_entity *entry;
	bool leftmost = true;

	/*
	 * Find the right place in the rbtree:
	 */
	while (*link) {
		parent = *link;
		entry = rb_entry(parent, struct sched_entity, run_node);
		/*
		 * We dont care about collisions. Nodes with
		 * the same key stay together.
		 */
		if (entity_before(se, entry)) {
			link = &parent->rb_left;
		} else {
			link = &parent->rb_right;
			leftmost = false;
		}
	}

	rb_link_node(&se->run_node, parent, link);
	rb_insert_color_cached(&se->run_node,
			       &cfs_rq->tasks_timeline, leftmost);
}

static void __dequeue_entity(struct cfs_rq *cfs_rq, struct sched_entity *se)
{
	rb_erase_cached(&se->run_node, &cfs_rq->tasks_timeline);
}

struct sched_entity *__pick_first_entity(struct cfs_rq *cfs_rq)
{
	struct rb_node *left = rb_first_cached(&cfs_rq->tasks_timeline);

	if (!left)
		return NULL;

	return rb_entry(left, struct sched_entity, run_node);
}

static struct sched_entity *__pick_next_entity(struct sched_entity *se)
{
	struct rb_node *next = rb_next(&se->run_node);

	if (!next)
		return NULL;

	return rb_entry(next, struct sched_entity, run_node);
}

#ifdef CONFIG_SCHED_DEBUG
struct sched_entity *__pick_last_entity(struct cfs_rq *cfs_rq)
{
	struct rb_node *last = rb_last(&cfs_rq->tasks_timeline.rb_root);

	if (!last)
		return NULL;

	return rb_entry(last, struct sched_entity, run_node);
}

/**************************************************************
 * Scheduling class statistics methods:
 */

int sched_proc_update_handler(struct ctl_table *table, int write,
		void __user *buffer, size_t *lenp,
		loff_t *ppos)
{
	int ret = proc_dointvec_minmax(table, write, buffer, lenp, ppos);
	unsigned int factor = get_update_sysctl_factor();

	if (ret || !write)
		return ret;

	sched_nr_latency = DIV_ROUND_UP(sysctl_sched_latency,
					sysctl_sched_min_granularity);

#define WRT_SYSCTL(name) \
	(normalized_sysctl_##name = sysctl_##name / (factor))
	WRT_SYSCTL(sched_min_granularity);
	WRT_SYSCTL(sched_latency);
	WRT_SYSCTL(sched_wakeup_granularity);
#undef WRT_SYSCTL

	return 0;
}
#endif

/*
 * delta /= w
 */
static inline u64 calc_delta_fair(u64 delta, struct sched_entity *se)
{
	if (unlikely(se->load.weight != NICE_0_LOAD))
		delta = __calc_delta(delta, NICE_0_LOAD, &se->load);

	return delta;
}

/*
 * The idea is to set a period in which each task runs once.
 *
 * When there are too many tasks (sched_nr_latency) we have to stretch
 * this period because otherwise the slices get too small.
 *
 * p = (nr <= nl) ? l : l*nr/nl
 */
static u64 __sched_period(unsigned long nr_running)
{
	if (unlikely(nr_running > sched_nr_latency))
		return nr_running * sysctl_sched_min_granularity;
	else
		return sysctl_sched_latency;
}

/*
 * We calculate the wall-time slice from the period by taking a part
 * proportional to the weight.
 *
 * s = p*P[w/rw]
 */
static u64 sched_slice(struct cfs_rq *cfs_rq, struct sched_entity *se)
{
	u64 slice = __sched_period(cfs_rq->nr_running + !se->on_rq);

	for_each_sched_entity(se) {
		struct load_weight *load;
		struct load_weight lw;

		cfs_rq = cfs_rq_of(se);
		load = &cfs_rq->load;

		if (unlikely(!se->on_rq)) {
			lw = cfs_rq->load;

			update_load_add(&lw, se->load.weight);
			load = &lw;
		}
		slice = __calc_delta(slice, se->load.weight, load);
	}
	return slice;
}

/*
 * We calculate the vruntime slice of a to-be-inserted task.
 *
 * vs = s/w
 */
static u64 sched_vslice(struct cfs_rq *cfs_rq, struct sched_entity *se)
{
	return calc_delta_fair(sched_slice(cfs_rq, se), se);
}

#ifdef CONFIG_SMP

#include "sched-pelt.h"

static int select_idle_sibling(struct task_struct *p, int prev_cpu, int cpu);
static unsigned long task_h_load(struct task_struct *p);

/* Give new sched_entity start runnable values to heavy its load in infant time */
void init_entity_runnable_average(struct sched_entity *se)
{
	struct sched_avg *sa = &se->avg;

	sa->last_update_time = 0;
	/*
	 * sched_avg's period_contrib should be strictly less then 1024, so
	 * we give it 1023 to make sure it is almost a period (1024us), and
	 * will definitely be update (after enqueue).
	 */
	sa->period_contrib = 1023;
	/*
	 * Tasks are intialized with full load to be seen as heavy tasks until
	 * they get a chance to stabilize to their real load level.
	 * Group entities are intialized with zero load to reflect the fact that
	 * nothing has been attached to the task group yet.
	 */
	if (entity_is_task(se))
		sa->load_avg = scale_load_down(se->load.weight);
	sa->load_sum = sa->load_avg * LOAD_AVG_MAX;
	/*
	 * At this point, util_avg won't be used in select_task_rq_fair anyway
	 */
	sa->util_avg = 0;
	sa->util_sum = 0;
	/* when this task enqueue'ed, it will contribute to its cfs_rq's load_avg */
}

static inline u64 cfs_rq_clock_task(struct cfs_rq *cfs_rq);
static void attach_entity_cfs_rq(struct sched_entity *se);

/*
 * With new tasks being created, their initial util_avgs are extrapolated
 * based on the cfs_rq's current util_avg:
 *
 *   util_avg = cfs_rq->util_avg / (cfs_rq->load_avg + 1) * se.load.weight
 *
 * However, in many cases, the above util_avg does not give a desired
 * value. Moreover, the sum of the util_avgs may be divergent, such
 * as when the series is a harmonic series.
 *
 * To solve this problem, we also cap the util_avg of successive tasks to
 * only 1/2 of the left utilization budget:
 *
 *   util_avg_cap = (1024 - cfs_rq->avg.util_avg) / 2^n
 *
 * where n denotes the nth task.
 *
 * For example, a simplest series from the beginning would be like:
 *
 *  task  util_avg: 512, 256, 128,  64,  32,   16,    8, ...
 * cfs_rq util_avg: 512, 768, 896, 960, 992, 1008, 1016, ...
 *
 * Finally, that extrapolated util_avg is clamped to the cap (util_avg_cap)
 * if util_avg > util_avg_cap.
 */
void post_init_entity_util_avg(struct sched_entity *se)
{
	struct cfs_rq *cfs_rq = cfs_rq_of(se);
	struct sched_avg *sa = &se->avg;
	long cap = (long)(SCHED_CAPACITY_SCALE - cfs_rq->avg.util_avg) / 2;

	if (cap > 0) {
		if (cfs_rq->avg.util_avg != 0) {
			sa->util_avg  = cfs_rq->avg.util_avg * se->load.weight;
			sa->util_avg /= (cfs_rq->avg.load_avg + 1);

			if (sa->util_avg > cap)
				sa->util_avg = cap;
		} else {
			sa->util_avg = cap;
		}
		sa->util_sum = sa->util_avg * LOAD_AVG_MAX;
	}

	if (entity_is_task(se)) {
		struct task_struct *p = task_of(se);
		if (p->sched_class != &fair_sched_class) {
			/*
			 * For !fair tasks do:
			 *
			update_cfs_rq_load_avg(now, cfs_rq);
			attach_entity_load_avg(cfs_rq, se);
			switched_from_fair(rq, p);
			 *
			 * such that the next switched_to_fair() has the
			 * expected state.
			 */
			se->avg.last_update_time = cfs_rq_clock_task(cfs_rq);
			return;
		}
	}

	attach_entity_cfs_rq(se);
}

#else /* !CONFIG_SMP */
void init_entity_runnable_average(struct sched_entity *se)
{
}
void post_init_entity_util_avg(struct sched_entity *se)
{
}
static void update_tg_load_avg(struct cfs_rq *cfs_rq, int force)
{
}
#endif /* CONFIG_SMP */

/*
 * Update the current task's runtime statistics.
 */
static void update_curr(struct cfs_rq *cfs_rq)
{
	struct sched_entity *curr = cfs_rq->curr;
	u64 now = rq_clock_task(rq_of(cfs_rq));
	u64 delta_exec;

	if (unlikely(!curr))
		return;

	delta_exec = now - curr->exec_start;
	if (unlikely((s64)delta_exec <= 0))
		return;

	curr->exec_start = now;

	schedstat_set(curr->statistics.exec_max,
		      max(delta_exec, curr->statistics.exec_max));

	curr->sum_exec_runtime += delta_exec;
	schedstat_add(cfs_rq->exec_clock, delta_exec);

	curr->vruntime += calc_delta_fair(delta_exec, curr);
	update_min_vruntime(cfs_rq);

	if (entity_is_task(curr)) {
		struct task_struct *curtask = task_of(curr);

		trace_sched_stat_runtime(curtask, delta_exec, curr->vruntime);
		cpuacct_charge(curtask, delta_exec);
		account_group_exec_runtime(curtask, delta_exec);
	}

	account_cfs_rq_runtime(cfs_rq, delta_exec);
}

static void update_curr_fair(struct rq *rq)
{
	update_curr(cfs_rq_of(&rq->curr->se));
}

static inline void
update_stats_wait_start(struct cfs_rq *cfs_rq, struct sched_entity *se)
{
	u64 wait_start, prev_wait_start;

	if (!schedstat_enabled())
		return;

	wait_start = rq_clock(rq_of(cfs_rq));
	prev_wait_start = schedstat_val(se->statistics.wait_start);

	if (entity_is_task(se) && task_on_rq_migrating(task_of(se)) &&
	    likely(wait_start > prev_wait_start))
		wait_start -= prev_wait_start;

	schedstat_set(se->statistics.wait_start, wait_start);
}

static inline void
update_stats_wait_end(struct cfs_rq *cfs_rq, struct sched_entity *se)
{
	struct task_struct *p;
	u64 delta;

	if (!schedstat_enabled())
		return;

	delta = rq_clock(rq_of(cfs_rq)) - schedstat_val(se->statistics.wait_start);

	if (entity_is_task(se)) {
		p = task_of(se);
		if (task_on_rq_migrating(p)) {
			/*
			 * Preserve migrating task's wait time so wait_start
			 * time stamp can be adjusted to accumulate wait time
			 * prior to migration.
			 */
			schedstat_set(se->statistics.wait_start, delta);
			return;
		}
		trace_sched_stat_wait(p, delta);
	}

	schedstat_set(se->statistics.wait_max,
		      max(schedstat_val(se->statistics.wait_max), delta));
	schedstat_inc(se->statistics.wait_count);
	schedstat_add(se->statistics.wait_sum, delta);
	schedstat_set(se->statistics.wait_start, 0);
}

static inline void
update_stats_enqueue_sleeper(struct cfs_rq *cfs_rq, struct sched_entity *se)
{
	struct task_struct *tsk = NULL;
	u64 sleep_start, block_start;

	if (!schedstat_enabled())
		return;

	sleep_start = schedstat_val(se->statistics.sleep_start);
	block_start = schedstat_val(se->statistics.block_start);

	if (entity_is_task(se))
		tsk = task_of(se);

	if (sleep_start) {
		u64 delta = rq_clock(rq_of(cfs_rq)) - sleep_start;

		if ((s64)delta < 0)
			delta = 0;

		if (unlikely(delta > schedstat_val(se->statistics.sleep_max)))
			schedstat_set(se->statistics.sleep_max, delta);

		schedstat_set(se->statistics.sleep_start, 0);
		schedstat_add(se->statistics.sum_sleep_runtime, delta);

		if (tsk) {
			account_scheduler_latency(tsk, delta >> 10, 1);
			trace_sched_stat_sleep(tsk, delta);
		}
	}
	if (block_start) {
		u64 delta = rq_clock(rq_of(cfs_rq)) - block_start;

		if ((s64)delta < 0)
			delta = 0;

		if (unlikely(delta > schedstat_val(se->statistics.block_max)))
			schedstat_set(se->statistics.block_max, delta);

		schedstat_set(se->statistics.block_start, 0);
		schedstat_add(se->statistics.sum_sleep_runtime, delta);

		if (tsk) {
			if (tsk->in_iowait) {
				schedstat_add(se->statistics.iowait_sum, delta);
				schedstat_inc(se->statistics.iowait_count);
				trace_sched_stat_iowait(tsk, delta);
			}

			trace_sched_stat_blocked(tsk, delta);
			trace_sched_blocked_reason(tsk);

			/*
			 * Blocking time is in units of nanosecs, so shift by
			 * 20 to get a milliseconds-range estimation of the
			 * amount of time that the task spent sleeping:
			 */
			if (unlikely(prof_on == SLEEP_PROFILING)) {
				profile_hits(SLEEP_PROFILING,
						(void *)get_wchan(tsk),
						delta >> 20);
			}
			account_scheduler_latency(tsk, delta >> 10, 0);
		}
	}
}

/*
 * Task is being enqueued - update stats:
 */
static inline void
update_stats_enqueue(struct cfs_rq *cfs_rq, struct sched_entity *se, int flags)
{
	if (!schedstat_enabled())
		return;

	/*
	 * Are we enqueueing a waiting task? (for current tasks
	 * a dequeue/enqueue event is a NOP)
	 */
	if (se != cfs_rq->curr)
		update_stats_wait_start(cfs_rq, se);

	if (flags & ENQUEUE_WAKEUP)
		update_stats_enqueue_sleeper(cfs_rq, se);
}

static inline void
update_stats_dequeue(struct cfs_rq *cfs_rq, struct sched_entity *se, int flags)
{

	if (!schedstat_enabled())
		return;

	/*
	 * Mark the end of the wait period if dequeueing a
	 * waiting task:
	 */
	if (se != cfs_rq->curr)
		update_stats_wait_end(cfs_rq, se);

	if ((flags & DEQUEUE_SLEEP) && entity_is_task(se)) {
		struct task_struct *tsk = task_of(se);

		if (tsk->state & TASK_INTERRUPTIBLE)
			schedstat_set(se->statistics.sleep_start,
				      rq_clock(rq_of(cfs_rq)));
		if (tsk->state & TASK_UNINTERRUPTIBLE)
			schedstat_set(se->statistics.block_start,
				      rq_clock(rq_of(cfs_rq)));
	}
}

/*
 * We are picking a new current task - update its stats:
 */
static inline void
update_stats_curr_start(struct cfs_rq *cfs_rq, struct sched_entity *se)
{
	/*
	 * We are starting a new run period:
	 */
	se->exec_start = rq_clock_task(rq_of(cfs_rq));
}

/**************************************************
 * Scheduling class queueing methods:
 */

#ifdef CONFIG_NUMA_BALANCING
/*
 * Approximate time to scan a full NUMA task in ms. The task scan period is
 * calculated based on the tasks virtual memory size and
 * numa_balancing_scan_size.
 */
unsigned int sysctl_numa_balancing_scan_period_min = 1000;
unsigned int sysctl_numa_balancing_scan_period_max = 60000;

/* Portion of address space to scan in MB */
unsigned int sysctl_numa_balancing_scan_size = 256;

/* Scan @scan_size MB every @scan_period after an initial @scan_delay in ms */
unsigned int sysctl_numa_balancing_scan_delay = 1000;

struct numa_group {
	atomic_t refcount;

	spinlock_t lock; /* nr_tasks, tasks */
	int nr_tasks;
	pid_t gid;
	int active_nodes;

	struct rcu_head rcu;
	unsigned long total_faults;
	unsigned long max_faults_cpu;
	/*
	 * Faults_cpu is used to decide whether memory should move
	 * towards the CPU. As a consequence, these stats are weighted
	 * more by CPU use than by memory faults.
	 */
	unsigned long *faults_cpu;
	unsigned long faults[0];
};

static inline unsigned long group_faults_priv(struct numa_group *ng);
static inline unsigned long group_faults_shared(struct numa_group *ng);

static unsigned int task_nr_scan_windows(struct task_struct *p)
{
	unsigned long rss = 0;
	unsigned long nr_scan_pages;

	/*
	 * Calculations based on RSS as non-present and empty pages are skipped
	 * by the PTE scanner and NUMA hinting faults should be trapped based
	 * on resident pages
	 */
	nr_scan_pages = sysctl_numa_balancing_scan_size << (20 - PAGE_SHIFT);
	rss = get_mm_rss(p->mm);
	if (!rss)
		rss = nr_scan_pages;

	rss = round_up(rss, nr_scan_pages);
	return rss / nr_scan_pages;
}

/* For sanitys sake, never scan more PTEs than MAX_SCAN_WINDOW MB/sec. */
#define MAX_SCAN_WINDOW 2560

static unsigned int task_scan_min(struct task_struct *p)
{
	unsigned int scan_size = READ_ONCE(sysctl_numa_balancing_scan_size);
	unsigned int scan, floor;
	unsigned int windows = 1;

	if (scan_size < MAX_SCAN_WINDOW)
		windows = MAX_SCAN_WINDOW / scan_size;
	floor = 1000 / windows;

	scan = sysctl_numa_balancing_scan_period_min / task_nr_scan_windows(p);
	return max_t(unsigned int, floor, scan);
}

static unsigned int task_scan_start(struct task_struct *p)
{
	unsigned long smin = task_scan_min(p);
	unsigned long period = smin;

	/* Scale the maximum scan period with the amount of shared memory. */
	if (p->numa_group) {
		struct numa_group *ng = p->numa_group;
		unsigned long shared = group_faults_shared(ng);
		unsigned long private = group_faults_priv(ng);

		period *= atomic_read(&ng->refcount);
		period *= shared + 1;
		period /= private + shared + 1;
	}

	return max(smin, period);
}

static unsigned int task_scan_max(struct task_struct *p)
{
	unsigned long smin = task_scan_min(p);
	unsigned long smax;

	/* Watch for min being lower than max due to floor calculations */
	smax = sysctl_numa_balancing_scan_period_max / task_nr_scan_windows(p);

	/* Scale the maximum scan period with the amount of shared memory. */
	if (p->numa_group) {
		struct numa_group *ng = p->numa_group;
		unsigned long shared = group_faults_shared(ng);
		unsigned long private = group_faults_priv(ng);
		unsigned long period = smax;

		period *= atomic_read(&ng->refcount);
		period *= shared + 1;
		period /= private + shared + 1;

		smax = max(smax, period);
	}

	return max(smin, smax);
}

static void account_numa_enqueue(struct rq *rq, struct task_struct *p)
{
	rq->nr_numa_running += (p->numa_preferred_nid != -1);
	rq->nr_preferred_running += (p->numa_preferred_nid == task_node(p));
}

static void account_numa_dequeue(struct rq *rq, struct task_struct *p)
{
	rq->nr_numa_running -= (p->numa_preferred_nid != -1);
	rq->nr_preferred_running -= (p->numa_preferred_nid == task_node(p));
}

/* Shared or private faults. */
#define NR_NUMA_HINT_FAULT_TYPES 2

/* Memory and CPU locality */
#define NR_NUMA_HINT_FAULT_STATS (NR_NUMA_HINT_FAULT_TYPES * 2)

/* Averaged statistics, and temporary buffers. */
#define NR_NUMA_HINT_FAULT_BUCKETS (NR_NUMA_HINT_FAULT_STATS * 2)

pid_t task_numa_group_id(struct task_struct *p)
{
	return p->numa_group ? p->numa_group->gid : 0;
}

/*
 * The averaged statistics, shared & private, memory & cpu,
 * occupy the first half of the array. The second half of the
 * array is for current counters, which are averaged into the
 * first set by task_numa_placement.
 */
static inline int task_faults_idx(enum numa_faults_stats s, int nid, int priv)
{
	return NR_NUMA_HINT_FAULT_TYPES * (s * nr_node_ids + nid) + priv;
}

static inline unsigned long task_faults(struct task_struct *p, int nid)
{
	if (!p->numa_faults)
		return 0;

	return p->numa_faults[task_faults_idx(NUMA_MEM, nid, 0)] +
		p->numa_faults[task_faults_idx(NUMA_MEM, nid, 1)];
}

static inline unsigned long group_faults(struct task_struct *p, int nid)
{
	if (!p->numa_group)
		return 0;

	return p->numa_group->faults[task_faults_idx(NUMA_MEM, nid, 0)] +
		p->numa_group->faults[task_faults_idx(NUMA_MEM, nid, 1)];
}

static inline unsigned long group_faults_cpu(struct numa_group *group, int nid)
{
	return group->faults_cpu[task_faults_idx(NUMA_MEM, nid, 0)] +
		group->faults_cpu[task_faults_idx(NUMA_MEM, nid, 1)];
}

static inline unsigned long group_faults_priv(struct numa_group *ng)
{
	unsigned long faults = 0;
	int node;

	for_each_online_node(node) {
		faults += ng->faults[task_faults_idx(NUMA_MEM, node, 1)];
	}

	return faults;
}

static inline unsigned long group_faults_shared(struct numa_group *ng)
{
	unsigned long faults = 0;
	int node;

	for_each_online_node(node) {
		faults += ng->faults[task_faults_idx(NUMA_MEM, node, 0)];
	}

	return faults;
}

/*
 * A node triggering more than 1/3 as many NUMA faults as the maximum is
 * considered part of a numa group's pseudo-interleaving set. Migrations
 * between these nodes are slowed down, to allow things to settle down.
 */
#define ACTIVE_NODE_FRACTION 3

static bool numa_is_active_node(int nid, struct numa_group *ng)
{
	return group_faults_cpu(ng, nid) * ACTIVE_NODE_FRACTION > ng->max_faults_cpu;
}

/* Handle placement on systems where not all nodes are directly connected. */
static unsigned long score_nearby_nodes(struct task_struct *p, int nid,
					int maxdist, bool task)
{
	unsigned long score = 0;
	int node;

	/*
	 * All nodes are directly connected, and the same distance
	 * from each other. No need for fancy placement algorithms.
	 */
	if (sched_numa_topology_type == NUMA_DIRECT)
		return 0;

	/*
	 * This code is called for each node, introducing N^2 complexity,
	 * which should be ok given the number of nodes rarely exceeds 8.
	 */
	for_each_online_node(node) {
		unsigned long faults;
		int dist = node_distance(nid, node);

		/*
		 * The furthest away nodes in the system are not interesting
		 * for placement; nid was already counted.
		 */
		if (dist == sched_max_numa_distance || node == nid)
			continue;

		/*
		 * On systems with a backplane NUMA topology, compare groups
		 * of nodes, and move tasks towards the group with the most
		 * memory accesses. When comparing two nodes at distance
		 * "hoplimit", only nodes closer by than "hoplimit" are part
		 * of each group. Skip other nodes.
		 */
		if (sched_numa_topology_type == NUMA_BACKPLANE &&
					dist > maxdist)
			continue;

		/* Add up the faults from nearby nodes. */
		if (task)
			faults = task_faults(p, node);
		else
			faults = group_faults(p, node);

		/*
		 * On systems with a glueless mesh NUMA topology, there are
		 * no fixed "groups of nodes". Instead, nodes that are not
		 * directly connected bounce traffic through intermediate
		 * nodes; a numa_group can occupy any set of nodes.
		 * The further away a node is, the less the faults count.
		 * This seems to result in good task placement.
		 */
		if (sched_numa_topology_type == NUMA_GLUELESS_MESH) {
			faults *= (sched_max_numa_distance - dist);
			faults /= (sched_max_numa_distance - LOCAL_DISTANCE);
		}

		score += faults;
	}

	return score;
}

/*
 * These return the fraction of accesses done by a particular task, or
 * task group, on a particular numa node.  The group weight is given a
 * larger multiplier, in order to group tasks together that are almost
 * evenly spread out between numa nodes.
 */
static inline unsigned long task_weight(struct task_struct *p, int nid,
					int dist)
{
	unsigned long faults, total_faults;

	if (!p->numa_faults)
		return 0;

	total_faults = p->total_numa_faults;

	if (!total_faults)
		return 0;

	faults = task_faults(p, nid);
	faults += score_nearby_nodes(p, nid, dist, true);

	return 1000 * faults / total_faults;
}

static inline unsigned long group_weight(struct task_struct *p, int nid,
					 int dist)
{
	unsigned long faults, total_faults;

	if (!p->numa_group)
		return 0;

	total_faults = p->numa_group->total_faults;

	if (!total_faults)
		return 0;

	faults = group_faults(p, nid);
	faults += score_nearby_nodes(p, nid, dist, false);

	return 1000 * faults / total_faults;
}

bool should_numa_migrate_memory(struct task_struct *p, struct page * page,
				int src_nid, int dst_cpu)
{
	struct numa_group *ng = p->numa_group;
	int dst_nid = cpu_to_node(dst_cpu);
	int last_cpupid, this_cpupid;

	this_cpupid = cpu_pid_to_cpupid(dst_cpu, current->pid);

	/*
	 * Multi-stage node selection is used in conjunction with a periodic
	 * migration fault to build a temporal task<->page relation. By using
	 * a two-stage filter we remove short/unlikely relations.
	 *
	 * Using P(p) ~ n_p / n_t as per frequentist probability, we can equate
	 * a task's usage of a particular page (n_p) per total usage of this
	 * page (n_t) (in a given time-span) to a probability.
	 *
	 * Our periodic faults will sample this probability and getting the
	 * same result twice in a row, given these samples are fully
	 * independent, is then given by P(n)^2, provided our sample period
	 * is sufficiently short compared to the usage pattern.
	 *
	 * This quadric squishes small probabilities, making it less likely we
	 * act on an unlikely task<->page relation.
	 */
	last_cpupid = page_cpupid_xchg_last(page, this_cpupid);
	if (!cpupid_pid_unset(last_cpupid) &&
				cpupid_to_nid(last_cpupid) != dst_nid)
		return false;

	/* Always allow migrate on private faults */
	if (cpupid_match_pid(p, last_cpupid))
		return true;

	/* A shared fault, but p->numa_group has not been set up yet. */
	if (!ng)
		return true;

	/*
	 * Destination node is much more heavily used than the source
	 * node? Allow migration.
	 */
	if (group_faults_cpu(ng, dst_nid) > group_faults_cpu(ng, src_nid) *
					ACTIVE_NODE_FRACTION)
		return true;

	/*
	 * Distribute memory according to CPU & memory use on each node,
	 * with 3/4 hysteresis to avoid unnecessary memory migrations:
	 *
	 * faults_cpu(dst)   3   faults_cpu(src)
	 * --------------- * - > ---------------
	 * faults_mem(dst)   4   faults_mem(src)
	 */
	return group_faults_cpu(ng, dst_nid) * group_faults(p, src_nid) * 3 >
	       group_faults_cpu(ng, src_nid) * group_faults(p, dst_nid) * 4;
}

static unsigned long weighted_cpuload(struct rq *rq);
static unsigned long source_load(int cpu, int type);
static unsigned long target_load(int cpu, int type);

/* Cached statistics for all CPUs within a node */
struct numa_stats {
	unsigned long nr_running;
	unsigned long load;

	/* Total compute capacity of CPUs on a node */
	unsigned long compute_capacity;

	/* Approximate capacity in terms of runnable tasks on a node */
	unsigned long task_capacity;
	int has_free_capacity;
};

/*
 * XXX borrowed from update_sg_lb_stats
 */
static void update_numa_stats(struct numa_stats *ns, int nid)
{
	int smt, cpu, cpus = 0;
	unsigned long capacity;

	memset(ns, 0, sizeof(*ns));
	for_each_cpu(cpu, cpumask_of_node(nid)) {
		struct rq *rq = cpu_rq(cpu);

		ns->nr_running += rq->nr_running;
		ns->load += weighted_cpuload(rq);
		ns->compute_capacity += capacity_of(cpu);

		cpus++;
	}

	/*
	 * If we raced with hotplug and there are no CPUs left in our mask
	 * the @ns structure is NULL'ed and task_numa_compare() will
	 * not find this node attractive.
	 *
	 * We'll either bail at !has_free_capacity, or we'll detect a huge
	 * imbalance and bail there.
	 */
	if (!cpus)
		return;

	/* smt := ceil(cpus / capacity), assumes: 1 < smt_power < 2 */
	smt = DIV_ROUND_UP(SCHED_CAPACITY_SCALE * cpus, ns->compute_capacity);
	capacity = cpus / smt; /* cores */

	ns->task_capacity = min_t(unsigned, capacity,
		DIV_ROUND_CLOSEST(ns->compute_capacity, SCHED_CAPACITY_SCALE));
	ns->has_free_capacity = (ns->nr_running < ns->task_capacity);
}

struct task_numa_env {
	struct task_struct *p;

	int src_cpu, src_nid;
	int dst_cpu, dst_nid;

	struct numa_stats src_stats, dst_stats;

	int imbalance_pct;
	int dist;

	struct task_struct *best_task;
	long best_imp;
	int best_cpu;
};

static void task_numa_assign(struct task_numa_env *env,
			     struct task_struct *p, long imp)
{
	if (env->best_task)
		put_task_struct(env->best_task);
	if (p)
		get_task_struct(p);

	env->best_task = p;
	env->best_imp = imp;
	env->best_cpu = env->dst_cpu;
}

static bool load_too_imbalanced(long src_load, long dst_load,
				struct task_numa_env *env)
{
	long imb, old_imb;
	long orig_src_load, orig_dst_load;
	long src_capacity, dst_capacity;

	/*
	 * The load is corrected for the CPU capacity available on each node.
	 *
	 * src_load        dst_load
	 * ------------ vs ---------
	 * src_capacity    dst_capacity
	 */
	src_capacity = env->src_stats.compute_capacity;
	dst_capacity = env->dst_stats.compute_capacity;

	/* We care about the slope of the imbalance, not the direction. */
	if (dst_load < src_load)
		swap(dst_load, src_load);

	/* Is the difference below the threshold? */
	imb = dst_load * src_capacity * 100 -
	      src_load * dst_capacity * env->imbalance_pct;
	if (imb <= 0)
		return false;

	/*
	 * The imbalance is above the allowed threshold.
	 * Compare it with the old imbalance.
	 */
	orig_src_load = env->src_stats.load;
	orig_dst_load = env->dst_stats.load;

	if (orig_dst_load < orig_src_load)
		swap(orig_dst_load, orig_src_load);

	old_imb = orig_dst_load * src_capacity * 100 -
		  orig_src_load * dst_capacity * env->imbalance_pct;

	/* Would this change make things worse? */
	return (imb > old_imb);
}

/*
 * This checks if the overall compute and NUMA accesses of the system would
 * be improved if the source tasks was migrated to the target dst_cpu taking
 * into account that it might be best if task running on the dst_cpu should
 * be exchanged with the source task
 */
static void task_numa_compare(struct task_numa_env *env,
			      long taskimp, long groupimp)
{
	struct rq *src_rq = cpu_rq(env->src_cpu);
	struct rq *dst_rq = cpu_rq(env->dst_cpu);
	struct task_struct *cur;
	long src_load, dst_load;
	long load;
	long imp = env->p->numa_group ? groupimp : taskimp;
	long moveimp = imp;
	int dist = env->dist;

	rcu_read_lock();
	cur = task_rcu_dereference(&dst_rq->curr);
	if (cur && ((cur->flags & PF_EXITING) || is_idle_task(cur)))
		cur = NULL;

	/*
	 * Because we have preemption enabled we can get migrated around and
	 * end try selecting ourselves (current == env->p) as a swap candidate.
	 */
	if (cur == env->p)
		goto unlock;

	/*
	 * "imp" is the fault differential for the source task between the
	 * source and destination node. Calculate the total differential for
	 * the source task and potential destination task. The more negative
	 * the value is, the more rmeote accesses that would be expected to
	 * be incurred if the tasks were swapped.
	 */
	if (cur) {
		/* Skip this swap candidate if cannot move to the source cpu */
		if (!cpumask_test_cpu(env->src_cpu, &cur->cpus_allowed))
			goto unlock;

		/*
		 * If dst and source tasks are in the same NUMA group, or not
		 * in any group then look only at task weights.
		 */
		if (cur->numa_group == env->p->numa_group) {
			imp = taskimp + task_weight(cur, env->src_nid, dist) -
			      task_weight(cur, env->dst_nid, dist);
			/*
			 * Add some hysteresis to prevent swapping the
			 * tasks within a group over tiny differences.
			 */
			if (cur->numa_group)
				imp -= imp/16;
		} else {
			/*
			 * Compare the group weights. If a task is all by
			 * itself (not part of a group), use the task weight
			 * instead.
			 */
			if (cur->numa_group)
				imp += group_weight(cur, env->src_nid, dist) -
				       group_weight(cur, env->dst_nid, dist);
			else
				imp += task_weight(cur, env->src_nid, dist) -
				       task_weight(cur, env->dst_nid, dist);
		}
	}

	if (imp <= env->best_imp && moveimp <= env->best_imp)
		goto unlock;

	if (!cur) {
		/* Is there capacity at our destination? */
		if (env->src_stats.nr_running <= env->src_stats.task_capacity &&
		    !env->dst_stats.has_free_capacity)
			goto unlock;

		goto balance;
	}

	/* Balance doesn't matter much if we're running a task per cpu */
	if (imp > env->best_imp && src_rq->nr_running == 1 &&
			dst_rq->nr_running == 1)
		goto assign;

	/*
	 * In the overloaded case, try and keep the load balanced.
	 */
balance:
	load = task_h_load(env->p);
	dst_load = env->dst_stats.load + load;
	src_load = env->src_stats.load - load;

	if (moveimp > imp && moveimp > env->best_imp) {
		/*
		 * If the improvement from just moving env->p direction is
		 * better than swapping tasks around, check if a move is
		 * possible. Store a slightly smaller score than moveimp,
		 * so an actually idle CPU will win.
		 */
		if (!load_too_imbalanced(src_load, dst_load, env)) {
			imp = moveimp - 1;
			cur = NULL;
			goto assign;
		}
	}

	if (imp <= env->best_imp)
		goto unlock;

	if (cur) {
		load = task_h_load(cur);
		dst_load -= load;
		src_load += load;
	}

	if (load_too_imbalanced(src_load, dst_load, env))
		goto unlock;

	/*
	 * One idle CPU per node is evaluated for a task numa move.
	 * Call select_idle_sibling to maybe find a better one.
	 */
	if (!cur) {
		/*
		 * select_idle_siblings() uses an per-cpu cpumask that
		 * can be used from IRQ context.
		 */
		local_irq_disable();
		env->dst_cpu = select_idle_sibling(env->p, env->src_cpu,
						   env->dst_cpu);
		local_irq_enable();
	}

assign:
	task_numa_assign(env, cur, imp);
unlock:
	rcu_read_unlock();
}

static void task_numa_find_cpu(struct task_numa_env *env,
				long taskimp, long groupimp)
{
	int cpu;

	for_each_cpu(cpu, cpumask_of_node(env->dst_nid)) {
		/* Skip this CPU if the source task cannot migrate */
		if (!cpumask_test_cpu(cpu, &env->p->cpus_allowed))
			continue;

		env->dst_cpu = cpu;
		task_numa_compare(env, taskimp, groupimp);
	}
}

/* Only move tasks to a NUMA node less busy than the current node. */
static bool numa_has_capacity(struct task_numa_env *env)
{
	struct numa_stats *src = &env->src_stats;
	struct numa_stats *dst = &env->dst_stats;

	if (src->has_free_capacity && !dst->has_free_capacity)
		return false;

	/*
	 * Only consider a task move if the source has a higher load
	 * than the destination, corrected for CPU capacity on each node.
	 *
	 *      src->load                dst->load
	 * --------------------- vs ---------------------
	 * src->compute_capacity    dst->compute_capacity
	 */
	if (src->load * dst->compute_capacity * env->imbalance_pct >

	    dst->load * src->compute_capacity * 100)
		return true;

	return false;
}

static int task_numa_migrate(struct task_struct *p)
{
	struct task_numa_env env = {
		.p = p,

		.src_cpu = task_cpu(p),
		.src_nid = task_node(p),

		.imbalance_pct = 112,

		.best_task = NULL,
		.best_imp = 0,
		.best_cpu = -1,
	};
	struct sched_domain *sd;
	unsigned long taskweight, groupweight;
	int nid, ret, dist;
	long taskimp, groupimp;

	/*
	 * Pick the lowest SD_NUMA domain, as that would have the smallest
	 * imbalance and would be the first to start moving tasks about.
	 *
	 * And we want to avoid any moving of tasks about, as that would create
	 * random movement of tasks -- counter the numa conditions we're trying
	 * to satisfy here.
	 */
	rcu_read_lock();
	sd = rcu_dereference(per_cpu(sd_numa, env.src_cpu));
	if (sd)
		env.imbalance_pct = 100 + (sd->imbalance_pct - 100) / 2;
	rcu_read_unlock();

	/*
	 * Cpusets can break the scheduler domain tree into smaller
	 * balance domains, some of which do not cross NUMA boundaries.
	 * Tasks that are "trapped" in such domains cannot be migrated
	 * elsewhere, so there is no point in (re)trying.
	 */
	if (unlikely(!sd)) {
		p->numa_preferred_nid = task_node(p);
		return -EINVAL;
	}

	env.dst_nid = p->numa_preferred_nid;
	dist = env.dist = node_distance(env.src_nid, env.dst_nid);
	taskweight = task_weight(p, env.src_nid, dist);
	groupweight = group_weight(p, env.src_nid, dist);
	update_numa_stats(&env.src_stats, env.src_nid);
	taskimp = task_weight(p, env.dst_nid, dist) - taskweight;
	groupimp = group_weight(p, env.dst_nid, dist) - groupweight;
	update_numa_stats(&env.dst_stats, env.dst_nid);

	/* Try to find a spot on the preferred nid. */
	if (numa_has_capacity(&env))
		task_numa_find_cpu(&env, taskimp, groupimp);

	/*
	 * Look at other nodes in these cases:
	 * - there is no space available on the preferred_nid
	 * - the task is part of a numa_group that is interleaved across
	 *   multiple NUMA nodes; in order to better consolidate the group,
	 *   we need to check other locations.
	 */
	if (env.best_cpu == -1 || (p->numa_group && p->numa_group->active_nodes > 1)) {
		for_each_online_node(nid) {
			if (nid == env.src_nid || nid == p->numa_preferred_nid)
				continue;

			dist = node_distance(env.src_nid, env.dst_nid);
			if (sched_numa_topology_type == NUMA_BACKPLANE &&
						dist != env.dist) {
				taskweight = task_weight(p, env.src_nid, dist);
				groupweight = group_weight(p, env.src_nid, dist);
			}

			/* Only consider nodes where both task and groups benefit */
			taskimp = task_weight(p, nid, dist) - taskweight;
			groupimp = group_weight(p, nid, dist) - groupweight;
			if (taskimp < 0 && groupimp < 0)
				continue;

			env.dist = dist;
			env.dst_nid = nid;
			update_numa_stats(&env.dst_stats, env.dst_nid);
			if (numa_has_capacity(&env))
				task_numa_find_cpu(&env, taskimp, groupimp);
		}
	}

	/*
	 * If the task is part of a workload that spans multiple NUMA nodes,
	 * and is migrating into one of the workload's active nodes, remember
	 * this node as the task's preferred numa node, so the workload can
	 * settle down.
	 * A task that migrated to a second choice node will be better off
	 * trying for a better one later. Do not set the preferred node here.
	 */
	if (p->numa_group) {
		struct numa_group *ng = p->numa_group;

		if (env.best_cpu == -1)
			nid = env.src_nid;
		else
			nid = env.dst_nid;

		if (ng->active_nodes > 1 && numa_is_active_node(env.dst_nid, ng))
			sched_setnuma(p, env.dst_nid);
	}

	/* No better CPU than the current one was found. */
	if (env.best_cpu == -1)
		return -EAGAIN;

	/*
	 * Reset the scan period if the task is being rescheduled on an
	 * alternative node to recheck if the tasks is now properly placed.
	 */
	p->numa_scan_period = task_scan_start(p);

	if (env.best_task == NULL) {
		ret = migrate_task_to(p, env.best_cpu);
		if (ret != 0)
			trace_sched_stick_numa(p, env.src_cpu, env.best_cpu);
		return ret;
	}

	ret = migrate_swap(p, env.best_task);
	if (ret != 0)
		trace_sched_stick_numa(p, env.src_cpu, task_cpu(env.best_task));
	put_task_struct(env.best_task);
	return ret;
}

/* Attempt to migrate a task to a CPU on the preferred node. */
static void numa_migrate_preferred(struct task_struct *p)
{
	unsigned long interval = HZ;

	/* This task has no NUMA fault statistics yet */
	if (unlikely(p->numa_preferred_nid == -1 || !p->numa_faults))
		return;

	/* Periodically retry migrating the task to the preferred node */
	interval = min(interval, msecs_to_jiffies(p->numa_scan_period) / 16);
	p->numa_migrate_retry = jiffies + interval;

	/* Success if task is already running on preferred CPU */
	if (task_node(p) == p->numa_preferred_nid)
		return;

	/* Otherwise, try migrate to a CPU on the preferred node */
	task_numa_migrate(p);
}

/*
 * Find out how many nodes on the workload is actively running on. Do this by
 * tracking the nodes from which NUMA hinting faults are triggered. This can
 * be different from the set of nodes where the workload's memory is currently
 * located.
 */
static void numa_group_count_active_nodes(struct numa_group *numa_group)
{
	unsigned long faults, max_faults = 0;
	int nid, active_nodes = 0;

	for_each_online_node(nid) {
		faults = group_faults_cpu(numa_group, nid);
		if (faults > max_faults)
			max_faults = faults;
	}

	for_each_online_node(nid) {
		faults = group_faults_cpu(numa_group, nid);
		if (faults * ACTIVE_NODE_FRACTION > max_faults)
			active_nodes++;
	}

	numa_group->max_faults_cpu = max_faults;
	numa_group->active_nodes = active_nodes;
}

/*
 * When adapting the scan rate, the period is divided into NUMA_PERIOD_SLOTS
 * increments. The more local the fault statistics are, the higher the scan
 * period will be for the next scan window. If local/(local+remote) ratio is
 * below NUMA_PERIOD_THRESHOLD (where range of ratio is 1..NUMA_PERIOD_SLOTS)
 * the scan period will decrease. Aim for 70% local accesses.
 */
#define NUMA_PERIOD_SLOTS 10
#define NUMA_PERIOD_THRESHOLD 7

/*
 * Increase the scan period (slow down scanning) if the majority of
 * our memory is already on our local node, or if the majority of
 * the page accesses are shared with other processes.
 * Otherwise, decrease the scan period.
 */
static void update_task_scan_period(struct task_struct *p,
			unsigned long shared, unsigned long private)
{
	unsigned int period_slot;
	int lr_ratio, ps_ratio;
	int diff;

	unsigned long remote = p->numa_faults_locality[0];
	unsigned long local = p->numa_faults_locality[1];

	/*
	 * If there were no record hinting faults then either the task is
	 * completely idle or all activity is areas that are not of interest
	 * to automatic numa balancing. Related to that, if there were failed
	 * migration then it implies we are migrating too quickly or the local
	 * node is overloaded. In either case, scan slower
	 */
	if (local + shared == 0 || p->numa_faults_locality[2]) {
		p->numa_scan_period = min(p->numa_scan_period_max,
			p->numa_scan_period << 1);

		p->mm->numa_next_scan = jiffies +
			msecs_to_jiffies(p->numa_scan_period);

		return;
	}

	/*
	 * Prepare to scale scan period relative to the current period.
	 *	 == NUMA_PERIOD_THRESHOLD scan period stays the same
	 *       <  NUMA_PERIOD_THRESHOLD scan period decreases (scan faster)
	 *	 >= NUMA_PERIOD_THRESHOLD scan period increases (scan slower)
	 */
	period_slot = DIV_ROUND_UP(p->numa_scan_period, NUMA_PERIOD_SLOTS);
	lr_ratio = (local * NUMA_PERIOD_SLOTS) / (local + remote);
	ps_ratio = (private * NUMA_PERIOD_SLOTS) / (private + shared);

	if (ps_ratio >= NUMA_PERIOD_THRESHOLD) {
		/*
		 * Most memory accesses are local. There is no need to
		 * do fast NUMA scanning, since memory is already local.
		 */
		int slot = ps_ratio - NUMA_PERIOD_THRESHOLD;
		if (!slot)
			slot = 1;
		diff = slot * period_slot;
	} else if (lr_ratio >= NUMA_PERIOD_THRESHOLD) {
		/*
		 * Most memory accesses are shared with other tasks.
		 * There is no point in continuing fast NUMA scanning,
		 * since other tasks may just move the memory elsewhere.
		 */
		int slot = lr_ratio - NUMA_PERIOD_THRESHOLD;
		if (!slot)
			slot = 1;
		diff = slot * period_slot;
	} else {
		/*
		 * Private memory faults exceed (SLOTS-THRESHOLD)/SLOTS,
		 * yet they are not on the local NUMA node. Speed up
		 * NUMA scanning to get the memory moved over.
		 */
		int ratio = max(lr_ratio, ps_ratio);
		diff = -(NUMA_PERIOD_THRESHOLD - ratio) * period_slot;
	}

	p->numa_scan_period = clamp(p->numa_scan_period + diff,
			task_scan_min(p), task_scan_max(p));
	memset(p->numa_faults_locality, 0, sizeof(p->numa_faults_locality));
}

/*
 * Get the fraction of time the task has been running since the last
 * NUMA placement cycle. The scheduler keeps similar statistics, but
 * decays those on a 32ms period, which is orders of magnitude off
 * from the dozens-of-seconds NUMA balancing period. Use the scheduler
 * stats only if the task is so new there are no NUMA statistics yet.
 */
static u64 numa_get_avg_runtime(struct task_struct *p, u64 *period)
{
	u64 runtime, delta, now;
	/* Use the start of this time slice to avoid calculations. */
	now = p->se.exec_start;
	runtime = p->se.sum_exec_runtime;

	if (p->last_task_numa_placement) {
		delta = runtime - p->last_sum_exec_runtime;
		*period = now - p->last_task_numa_placement;
	} else {
		delta = p->se.avg.load_sum / p->se.load.weight;
		*period = LOAD_AVG_MAX;
	}

	p->last_sum_exec_runtime = runtime;
	p->last_task_numa_placement = now;

	return delta;
}

/*
 * Determine the preferred nid for a task in a numa_group. This needs to
 * be done in a way that produces consistent results with group_weight,
 * otherwise workloads might not converge.
 */
static int preferred_group_nid(struct task_struct *p, int nid)
{
	nodemask_t nodes;
	int dist;

	/* Direct connections between all NUMA nodes. */
	if (sched_numa_topology_type == NUMA_DIRECT)
		return nid;

	/*
	 * On a system with glueless mesh NUMA topology, group_weight
	 * scores nodes according to the number of NUMA hinting faults on
	 * both the node itself, and on nearby nodes.
	 */
	if (sched_numa_topology_type == NUMA_GLUELESS_MESH) {
		unsigned long score, max_score = 0;
		int node, max_node = nid;

		dist = sched_max_numa_distance;

		for_each_online_node(node) {
			score = group_weight(p, node, dist);
			if (score > max_score) {
				max_score = score;
				max_node = node;
			}
		}
		return max_node;
	}

	/*
	 * Finding the preferred nid in a system with NUMA backplane
	 * interconnect topology is more involved. The goal is to locate
	 * tasks from numa_groups near each other in the system, and
	 * untangle workloads from different sides of the system. This requires
	 * searching down the hierarchy of node groups, recursively searching
	 * inside the highest scoring group of nodes. The nodemask tricks
	 * keep the complexity of the search down.
	 */
	nodes = node_online_map;
	for (dist = sched_max_numa_distance; dist > LOCAL_DISTANCE; dist--) {
		unsigned long max_faults = 0;
		nodemask_t max_group = NODE_MASK_NONE;
		int a, b;

		/* Are there nodes at this distance from each other? */
		if (!find_numa_distance(dist))
			continue;

		for_each_node_mask(a, nodes) {
			unsigned long faults = 0;
			nodemask_t this_group;
			nodes_clear(this_group);

			/* Sum group's NUMA faults; includes a==b case. */
			for_each_node_mask(b, nodes) {
				if (node_distance(a, b) < dist) {
					faults += group_faults(p, b);
					node_set(b, this_group);
					node_clear(b, nodes);
				}
			}

			/* Remember the top group. */
			if (faults > max_faults) {
				max_faults = faults;
				max_group = this_group;
				/*
				 * subtle: at the smallest distance there is
				 * just one node left in each "group", the
				 * winner is the preferred nid.
				 */
				nid = a;
			}
		}
		/* Next round, evaluate the nodes within max_group. */
		if (!max_faults)
			break;
		nodes = max_group;
	}
	return nid;
}

static void task_numa_placement(struct task_struct *p)
{
	int seq, nid, max_nid = -1, max_group_nid = -1;
	unsigned long max_faults = 0, max_group_faults = 0;
	unsigned long fault_types[2] = { 0, 0 };
	unsigned long total_faults;
	u64 runtime, period;
	spinlock_t *group_lock = NULL;

	/*
	 * The p->mm->numa_scan_seq field gets updated without
	 * exclusive access. Use READ_ONCE() here to ensure
	 * that the field is read in a single access:
	 */
	seq = READ_ONCE(p->mm->numa_scan_seq);
	if (p->numa_scan_seq == seq)
		return;
	p->numa_scan_seq = seq;
	p->numa_scan_period_max = task_scan_max(p);

	total_faults = p->numa_faults_locality[0] +
		       p->numa_faults_locality[1];
	runtime = numa_get_avg_runtime(p, &period);

	/* If the task is part of a group prevent parallel updates to group stats */
	if (p->numa_group) {
		group_lock = &p->numa_group->lock;
		spin_lock_irq(group_lock);
	}

	/* Find the node with the highest number of faults */
	for_each_online_node(nid) {
		/* Keep track of the offsets in numa_faults array */
		int mem_idx, membuf_idx, cpu_idx, cpubuf_idx;
		unsigned long faults = 0, group_faults = 0;
		int priv;

		for (priv = 0; priv < NR_NUMA_HINT_FAULT_TYPES; priv++) {
			long diff, f_diff, f_weight;

			mem_idx = task_faults_idx(NUMA_MEM, nid, priv);
			membuf_idx = task_faults_idx(NUMA_MEMBUF, nid, priv);
			cpu_idx = task_faults_idx(NUMA_CPU, nid, priv);
			cpubuf_idx = task_faults_idx(NUMA_CPUBUF, nid, priv);

			/* Decay existing window, copy faults since last scan */
			diff = p->numa_faults[membuf_idx] - p->numa_faults[mem_idx] / 2;
			fault_types[priv] += p->numa_faults[membuf_idx];
			p->numa_faults[membuf_idx] = 0;

			/*
			 * Normalize the faults_from, so all tasks in a group
			 * count according to CPU use, instead of by the raw
			 * number of faults. Tasks with little runtime have
			 * little over-all impact on throughput, and thus their
			 * faults are less important.
			 */
			f_weight = div64_u64(runtime << 16, period + 1);
			f_weight = (f_weight * p->numa_faults[cpubuf_idx]) /
				   (total_faults + 1);
			f_diff = f_weight - p->numa_faults[cpu_idx] / 2;
			p->numa_faults[cpubuf_idx] = 0;

			p->numa_faults[mem_idx] += diff;
			p->numa_faults[cpu_idx] += f_diff;
			faults += p->numa_faults[mem_idx];
			p->total_numa_faults += diff;
			if (p->numa_group) {
				/*
				 * safe because we can only change our own group
				 *
				 * mem_idx represents the offset for a given
				 * nid and priv in a specific region because it
				 * is at the beginning of the numa_faults array.
				 */
				p->numa_group->faults[mem_idx] += diff;
				p->numa_group->faults_cpu[mem_idx] += f_diff;
				p->numa_group->total_faults += diff;
				group_faults += p->numa_group->faults[mem_idx];
			}
		}

		if (faults > max_faults) {
			max_faults = faults;
			max_nid = nid;
		}

		if (group_faults > max_group_faults) {
			max_group_faults = group_faults;
			max_group_nid = nid;
		}
	}

	update_task_scan_period(p, fault_types[0], fault_types[1]);

	if (p->numa_group) {
		numa_group_count_active_nodes(p->numa_group);
		spin_unlock_irq(group_lock);
		max_nid = preferred_group_nid(p, max_group_nid);
	}

	if (max_faults) {
		/* Set the new preferred node */
		if (max_nid != p->numa_preferred_nid)
			sched_setnuma(p, max_nid);

		if (task_node(p) != p->numa_preferred_nid)
			numa_migrate_preferred(p);
	}
}

static inline int get_numa_group(struct numa_group *grp)
{
	return atomic_inc_not_zero(&grp->refcount);
}

static inline void put_numa_group(struct numa_group *grp)
{
	if (atomic_dec_and_test(&grp->refcount))
		kfree_rcu(grp, rcu);
}

static void task_numa_group(struct task_struct *p, int cpupid, int flags,
			int *priv)
{
	struct numa_group *grp, *my_grp;
	struct task_struct *tsk;
	bool join = false;
	int cpu = cpupid_to_cpu(cpupid);
	int i;

	if (unlikely(!p->numa_group)) {
		unsigned int size = sizeof(struct numa_group) +
				    4*nr_node_ids*sizeof(unsigned long);

		grp = kzalloc(size, GFP_KERNEL | __GFP_NOWARN);
		if (!grp)
			return;

		atomic_set(&grp->refcount, 1);
		grp->active_nodes = 1;
		grp->max_faults_cpu = 0;
		spin_lock_init(&grp->lock);
		grp->gid = p->pid;
		/* Second half of the array tracks nids where faults happen */
		grp->faults_cpu = grp->faults + NR_NUMA_HINT_FAULT_TYPES *
						nr_node_ids;

		for (i = 0; i < NR_NUMA_HINT_FAULT_STATS * nr_node_ids; i++)
			grp->faults[i] = p->numa_faults[i];

		grp->total_faults = p->total_numa_faults;

		grp->nr_tasks++;
		rcu_assign_pointer(p->numa_group, grp);
	}

	rcu_read_lock();
	tsk = READ_ONCE(cpu_rq(cpu)->curr);

	if (!cpupid_match_pid(tsk, cpupid))
		goto no_join;

	grp = rcu_dereference(tsk->numa_group);
	if (!grp)
		goto no_join;

	my_grp = p->numa_group;
	if (grp == my_grp)
		goto no_join;

	/*
	 * Only join the other group if its bigger; if we're the bigger group,
	 * the other task will join us.
	 */
	if (my_grp->nr_tasks > grp->nr_tasks)
		goto no_join;

	/*
	 * Tie-break on the grp address.
	 */
	if (my_grp->nr_tasks == grp->nr_tasks && my_grp > grp)
		goto no_join;

	/* Always join threads in the same process. */
	if (tsk->mm == current->mm)
		join = true;

	/* Simple filter to avoid false positives due to PID collisions */
	if (flags & TNF_SHARED)
		join = true;

	/* Update priv based on whether false sharing was detected */
	*priv = !join;

	if (join && !get_numa_group(grp))
		goto no_join;

	rcu_read_unlock();

	if (!join)
		return;

	BUG_ON(irqs_disabled());
	double_lock_irq(&my_grp->lock, &grp->lock);

	for (i = 0; i < NR_NUMA_HINT_FAULT_STATS * nr_node_ids; i++) {
		my_grp->faults[i] -= p->numa_faults[i];
		grp->faults[i] += p->numa_faults[i];
	}
	my_grp->total_faults -= p->total_numa_faults;
	grp->total_faults += p->total_numa_faults;

	my_grp->nr_tasks--;
	grp->nr_tasks++;

	spin_unlock(&my_grp->lock);
	spin_unlock_irq(&grp->lock);

	rcu_assign_pointer(p->numa_group, grp);

	put_numa_group(my_grp);
	return;

no_join:
	rcu_read_unlock();
	return;
}

void task_numa_free(struct task_struct *p)
{
	struct numa_group *grp = p->numa_group;
	void *numa_faults = p->numa_faults;
	unsigned long flags;
	int i;

	if (grp) {
		spin_lock_irqsave(&grp->lock, flags);
		for (i = 0; i < NR_NUMA_HINT_FAULT_STATS * nr_node_ids; i++)
			grp->faults[i] -= p->numa_faults[i];
		grp->total_faults -= p->total_numa_faults;

		grp->nr_tasks--;
		spin_unlock_irqrestore(&grp->lock, flags);
		RCU_INIT_POINTER(p->numa_group, NULL);
		put_numa_group(grp);
	}

	p->numa_faults = NULL;
	kfree(numa_faults);
}

/*
 * Got a PROT_NONE fault for a page on @node.
 */
void task_numa_fault(int last_cpupid, int mem_node, int pages, int flags)
{
	struct task_struct *p = current;
	bool migrated = flags & TNF_MIGRATED;
	int cpu_node = task_node(current);
	int local = !!(flags & TNF_FAULT_LOCAL);
	struct numa_group *ng;
	int priv;

	if (!static_branch_likely(&sched_numa_balancing))
		return;

	/* for example, ksmd faulting in a user's mm */
	if (!p->mm)
		return;

	/* Allocate buffer to track faults on a per-node basis */
	if (unlikely(!p->numa_faults)) {
		int size = sizeof(*p->numa_faults) *
			   NR_NUMA_HINT_FAULT_BUCKETS * nr_node_ids;

		p->numa_faults = kzalloc(size, GFP_KERNEL|__GFP_NOWARN);
		if (!p->numa_faults)
			return;

		p->total_numa_faults = 0;
		memset(p->numa_faults_locality, 0, sizeof(p->numa_faults_locality));
	}

	/*
	 * First accesses are treated as private, otherwise consider accesses
	 * to be private if the accessing pid has not changed
	 */
	if (unlikely(last_cpupid == (-1 & LAST_CPUPID_MASK))) {
		priv = 1;
	} else {
		priv = cpupid_match_pid(p, last_cpupid);
		if (!priv && !(flags & TNF_NO_GROUP))
			task_numa_group(p, last_cpupid, flags, &priv);
	}

	/*
	 * If a workload spans multiple NUMA nodes, a shared fault that
	 * occurs wholly within the set of nodes that the workload is
	 * actively using should be counted as local. This allows the
	 * scan rate to slow down when a workload has settled down.
	 */
	ng = p->numa_group;
	if (!priv && !local && ng && ng->active_nodes > 1 &&
				numa_is_active_node(cpu_node, ng) &&
				numa_is_active_node(mem_node, ng))
		local = 1;

	task_numa_placement(p);

	/*
	 * Retry task to preferred node migration periodically, in case it
	 * case it previously failed, or the scheduler moved us.
	 */
	if (time_after(jiffies, p->numa_migrate_retry))
		numa_migrate_preferred(p);

	if (migrated)
		p->numa_pages_migrated += pages;
	if (flags & TNF_MIGRATE_FAIL)
		p->numa_faults_locality[2] += pages;

	p->numa_faults[task_faults_idx(NUMA_MEMBUF, mem_node, priv)] += pages;
	p->numa_faults[task_faults_idx(NUMA_CPUBUF, cpu_node, priv)] += pages;
	p->numa_faults_locality[local] += pages;
}

static void reset_ptenuma_scan(struct task_struct *p)
{
	/*
	 * We only did a read acquisition of the mmap sem, so
	 * p->mm->numa_scan_seq is written to without exclusive access
	 * and the update is not guaranteed to be atomic. That's not
	 * much of an issue though, since this is just used for
	 * statistical sampling. Use READ_ONCE/WRITE_ONCE, which are not
	 * expensive, to avoid any form of compiler optimizations:
	 */
	WRITE_ONCE(p->mm->numa_scan_seq, READ_ONCE(p->mm->numa_scan_seq) + 1);
	p->mm->numa_scan_offset = 0;
}

/*
 * The expensive part of numa migration is done from task_work context.
 * Triggered from task_tick_numa().
 */
void task_numa_work(struct callback_head *work)
{
	unsigned long migrate, next_scan, now = jiffies;
	struct task_struct *p = current;
	struct mm_struct *mm = p->mm;
	u64 runtime = p->se.sum_exec_runtime;
	struct vm_area_struct *vma;
	unsigned long start, end;
	unsigned long nr_pte_updates = 0;
	long pages, virtpages;

	SCHED_WARN_ON(p != container_of(work, struct task_struct, numa_work));

	work->next = work; /* protect against double add */
	/*
	 * Who cares about NUMA placement when they're dying.
	 *
	 * NOTE: make sure not to dereference p->mm before this check,
	 * exit_task_work() happens _after_ exit_mm() so we could be called
	 * without p->mm even though we still had it when we enqueued this
	 * work.
	 */
	if (p->flags & PF_EXITING)
		return;

	if (!mm->numa_next_scan) {
		mm->numa_next_scan = now +
			msecs_to_jiffies(sysctl_numa_balancing_scan_delay);
	}

	/*
	 * Enforce maximal scan/migration frequency..
	 */
	migrate = mm->numa_next_scan;
	if (time_before(now, migrate))
		return;

	if (p->numa_scan_period == 0) {
		p->numa_scan_period_max = task_scan_max(p);
		p->numa_scan_period = task_scan_start(p);
	}

	next_scan = now + msecs_to_jiffies(p->numa_scan_period);
	if (cmpxchg(&mm->numa_next_scan, migrate, next_scan) != migrate)
		return;

	/*
	 * Delay this task enough that another task of this mm will likely win
	 * the next time around.
	 */
	p->node_stamp += 2 * TICK_NSEC;

	start = mm->numa_scan_offset;
	pages = sysctl_numa_balancing_scan_size;
	pages <<= 20 - PAGE_SHIFT; /* MB in pages */
	virtpages = pages * 8;	   /* Scan up to this much virtual space */
	if (!pages)
		return;


	if (!down_read_trylock(&mm->mmap_sem))
		return;
	vma = find_vma(mm, start);
	if (!vma) {
		reset_ptenuma_scan(p);
		start = 0;
		vma = mm->mmap;
	}
	for (; vma; vma = vma->vm_next) {
		if (!vma_migratable(vma) || !vma_policy_mof(vma) ||
			is_vm_hugetlb_page(vma) || (vma->vm_flags & VM_MIXEDMAP)) {
			continue;
		}

		/*
		 * Shared library pages mapped by multiple processes are not
		 * migrated as it is expected they are cache replicated. Avoid
		 * hinting faults in read-only file-backed mappings or the vdso
		 * as migrating the pages will be of marginal benefit.
		 */
		if (!vma->vm_mm ||
		    (vma->vm_file && (vma->vm_flags & (VM_READ|VM_WRITE)) == (VM_READ)))
			continue;

		/*
		 * Skip inaccessible VMAs to avoid any confusion between
		 * PROT_NONE and NUMA hinting ptes
		 */
		if (!(vma->vm_flags & (VM_READ | VM_EXEC | VM_WRITE)))
			continue;

		do {
			start = max(start, vma->vm_start);
			end = ALIGN(start + (pages << PAGE_SHIFT), HPAGE_SIZE);
			end = min(end, vma->vm_end);
			nr_pte_updates = change_prot_numa(vma, start, end);

			/*
			 * Try to scan sysctl_numa_balancing_size worth of
			 * hpages that have at least one present PTE that
			 * is not already pte-numa. If the VMA contains
			 * areas that are unused or already full of prot_numa
			 * PTEs, scan up to virtpages, to skip through those
			 * areas faster.
			 */
			if (nr_pte_updates)
				pages -= (end - start) >> PAGE_SHIFT;
			virtpages -= (end - start) >> PAGE_SHIFT;

			start = end;
			if (pages <= 0 || virtpages <= 0)
				goto out;

			cond_resched();
		} while (end != vma->vm_end);
	}

out:
	/*
	 * It is possible to reach the end of the VMA list but the last few
	 * VMAs are not guaranteed to the vma_migratable. If they are not, we
	 * would find the !migratable VMA on the next scan but not reset the
	 * scanner to the start so check it now.
	 */
	if (vma)
		mm->numa_scan_offset = start;
	else
		reset_ptenuma_scan(p);
	up_read(&mm->mmap_sem);

	/*
	 * Make sure tasks use at least 32x as much time to run other code
	 * than they used here, to limit NUMA PTE scanning overhead to 3% max.
	 * Usually update_task_scan_period slows down scanning enough; on an
	 * overloaded system we need to limit overhead on a per task basis.
	 */
	if (unlikely(p->se.sum_exec_runtime != runtime)) {
		u64 diff = p->se.sum_exec_runtime - runtime;
		p->node_stamp += 32 * diff;
	}
}

/*
 * Drive the periodic memory faults..
 */
void task_tick_numa(struct rq *rq, struct task_struct *curr)
{
	struct callback_head *work = &curr->numa_work;
	u64 period, now;

	/*
	 * We don't care about NUMA placement if we don't have memory.
	 */
	if (!curr->mm || (curr->flags & PF_EXITING) || work->next != work)
		return;

	/*
	 * Using runtime rather than walltime has the dual advantage that
	 * we (mostly) drive the selection from busy threads and that the
	 * task needs to have done some actual work before we bother with
	 * NUMA placement.
	 */
	now = curr->se.sum_exec_runtime;
	period = (u64)curr->numa_scan_period * NSEC_PER_MSEC;

	if (now > curr->node_stamp + period) {
		if (!curr->node_stamp)
			curr->numa_scan_period = task_scan_start(curr);
		curr->node_stamp += period;

		if (!time_before(jiffies, curr->mm->numa_next_scan)) {
			init_task_work(work, task_numa_work); /* TODO: move this into sched_fork() */
			task_work_add(curr, work, true);
		}
	}
}

#else
static void task_tick_numa(struct rq *rq, struct task_struct *curr)
{
}

static inline void account_numa_enqueue(struct rq *rq, struct task_struct *p)
{
}

static inline void account_numa_dequeue(struct rq *rq, struct task_struct *p)
{
}

#endif /* CONFIG_NUMA_BALANCING */

static void
account_entity_enqueue(struct cfs_rq *cfs_rq, struct sched_entity *se)
{
	update_load_add(&cfs_rq->load, se->load.weight);
	if (!parent_entity(se))
		update_load_add(&rq_of(cfs_rq)->load, se->load.weight);
#ifdef CONFIG_SMP
	if (entity_is_task(se)) {
		struct rq *rq = rq_of(cfs_rq);

		account_numa_enqueue(rq, task_of(se));
		list_add(&se->group_node, &rq->cfs_tasks);
	}
#endif
	cfs_rq->nr_running++;
}

static void
account_entity_dequeue(struct cfs_rq *cfs_rq, struct sched_entity *se)
{
	update_load_sub(&cfs_rq->load, se->load.weight);
	if (!parent_entity(se))
		update_load_sub(&rq_of(cfs_rq)->load, se->load.weight);
#ifdef CONFIG_SMP
	if (entity_is_task(se)) {
		account_numa_dequeue(rq_of(cfs_rq), task_of(se));
		list_del_init(&se->group_node);
	}
#endif
	cfs_rq->nr_running--;
}

#ifdef CONFIG_FAIR_GROUP_SCHED
# ifdef CONFIG_SMP
static long calc_cfs_shares(struct cfs_rq *cfs_rq, struct task_group *tg)
{
	long tg_weight, load, shares;

	/*
	 * This really should be: cfs_rq->avg.load_avg, but instead we use
	 * cfs_rq->load.weight, which is its upper bound. This helps ramp up
	 * the shares for small weight interactive tasks.
	 */
	load = scale_load_down(cfs_rq->load.weight);

	tg_weight = atomic_long_read(&tg->load_avg);

	/* Ensure tg_weight >= load */
	tg_weight -= cfs_rq->tg_load_avg_contrib;
	tg_weight += load;

	shares = (tg->shares * load);
	if (tg_weight)
		shares /= tg_weight;

	/*
	 * MIN_SHARES has to be unscaled here to support per-CPU partitioning
	 * of a group with small tg->shares value. It is a floor value which is
	 * assigned as a minimum load.weight to the sched_entity representing
	 * the group on a CPU.
	 *
	 * E.g. on 64-bit for a group with tg->shares of scale_load(15)=15*1024
	 * on an 8-core system with 8 tasks each runnable on one CPU shares has
	 * to be 15*1024*1/8=1920 instead of scale_load(MIN_SHARES)=2*1024. In
	 * case no task is runnable on a CPU MIN_SHARES=2 should be returned
	 * instead of 0.
	 */
	if (shares < MIN_SHARES)
		shares = MIN_SHARES;
	if (shares > tg->shares)
		shares = tg->shares;

	return shares;
}
# else /* CONFIG_SMP */
static inline long calc_cfs_shares(struct cfs_rq *cfs_rq, struct task_group *tg)
{
	return tg->shares;
}
# endif /* CONFIG_SMP */

static void reweight_entity(struct cfs_rq *cfs_rq, struct sched_entity *se,
			    unsigned long weight)
{
	if (se->on_rq) {
		/* commit outstanding execution time */
		if (cfs_rq->curr == se)
			update_curr(cfs_rq);
		account_entity_dequeue(cfs_rq, se);
	}

	update_load_set(&se->load, weight);

	if (se->on_rq)
		account_entity_enqueue(cfs_rq, se);
}

static inline int throttled_hierarchy(struct cfs_rq *cfs_rq);

static void update_cfs_shares(struct sched_entity *se)
{
	struct cfs_rq *cfs_rq = group_cfs_rq(se);
	struct task_group *tg;
	long shares;

	if (!cfs_rq)
		return;

	if (throttled_hierarchy(cfs_rq))
		return;

	tg = cfs_rq->tg;

#ifndef CONFIG_SMP
	if (likely(se->load.weight == tg->shares))
		return;
#endif
	shares = calc_cfs_shares(cfs_rq, tg);

	reweight_entity(cfs_rq_of(se), se, shares);
}

#else /* CONFIG_FAIR_GROUP_SCHED */
static inline void update_cfs_shares(struct sched_entity *se)
{
}
#endif /* CONFIG_FAIR_GROUP_SCHED */

static inline void cfs_rq_util_change(struct cfs_rq *cfs_rq)
{
	struct rq *rq = rq_of(cfs_rq);

	if (&rq->cfs == cfs_rq) {
		/*
		 * There are a few boundary cases this might miss but it should
		 * get called often enough that that should (hopefully) not be
		 * a real problem -- added to that it only calls on the local
		 * CPU, so if we enqueue remotely we'll miss an update, but
		 * the next tick/schedule should update.
		 *
		 * It will not get called when we go idle, because the idle
		 * thread is a different class (!fair), nor will the utilization
		 * number include things like RT tasks.
		 *
		 * As is, the util number is not freq-invariant (we'd have to
		 * implement arch_scale_freq_capacity() for that).
		 *
		 * See cpu_util().
		 */
		cpufreq_update_util(rq, 0);
#ifdef CONFIG_SMP
		trace_sched_load_avg_cpu(cpu_of(rq), cfs_rq);
#endif
	}
}

#ifdef CONFIG_SMP
/*
 * Approximate:
 *   val * y^n,    where y^32 ~= 0.5 (~1 scheduling period)
 */
static u64 decay_load(u64 val, u64 n)
{
	unsigned int local_n;

	if (unlikely(n > LOAD_AVG_PERIOD * 63))
		return 0;

	/* after bounds checking we can collapse to 32-bit */
	local_n = n;

	/*
	 * As y^PERIOD = 1/2, we can combine
	 *    y^n = 1/2^(n/PERIOD) * y^(n%PERIOD)
	 * With a look-up table which covers y^n (n<PERIOD)
	 *
	 * To achieve constant time decay_load.
	 */
	if (unlikely(local_n >= LOAD_AVG_PERIOD)) {
		val >>= local_n / LOAD_AVG_PERIOD;
		local_n %= LOAD_AVG_PERIOD;
	}

	val = mul_u64_u32_shr(val, runnable_avg_yN_inv[local_n], 32);
	return val;
}

static u32 __accumulate_pelt_segments(u64 periods, u32 d1, u32 d3)
{
	u32 c1, c2, c3 = d3; /* y^0 == 1 */

	/*
	 * c1 = d1 y^p
	 */
	c1 = decay_load((u64)d1, periods);

	/*
	 *            p-1
	 * c2 = 1024 \Sum y^n
	 *            n=1
	 *
	 *              inf        inf
	 *    = 1024 ( \Sum y^n - \Sum y^n - y^0 )
	 *              n=0        n=p
	 */
	c2 = LOAD_AVG_MAX - decay_load(LOAD_AVG_MAX, periods) - 1024;

	return c1 + c2 + c3;
}

#define cap_scale(v, s) ((v)*(s) >> SCHED_CAPACITY_SHIFT)

/*
 * Accumulate the three separate parts of the sum; d1 the remainder
 * of the last (incomplete) period, d2 the span of full periods and d3
 * the remainder of the (incomplete) current period.
 *
 *           d1          d2           d3
 *           ^           ^            ^
 *           |           |            |
 *         |<->|<----------------->|<--->|
 * ... |---x---|------| ... |------|-----x (now)
 *
 *                           p-1
 * u' = (u + d1) y^p + 1024 \Sum y^n + d3 y^0
 *                           n=1
 *
 *    = u y^p +					(Step 1)
 *
 *                     p-1
 *      d1 y^p + 1024 \Sum y^n + d3 y^0		(Step 2)
 *                     n=1
 */
static __always_inline u32
accumulate_sum(u64 delta, int cpu, struct sched_avg *sa,
	       unsigned long weight, int running, struct cfs_rq *cfs_rq)
{
	unsigned long scale_freq, scale_cpu;
	u32 contrib = (u32)delta; /* p == 0 -> delta < 1024 */
	u64 periods;

	scale_freq = arch_scale_freq_capacity(NULL, cpu);
	scale_cpu = arch_scale_cpu_capacity(NULL, cpu);

	delta += sa->period_contrib;
	periods = delta / 1024; /* A period is 1024us (~1ms) */

	/*
	 * Step 1: decay old *_sum if we crossed period boundaries.
	 */
	if (periods) {
		sa->load_sum = decay_load(sa->load_sum, periods);
		if (cfs_rq) {
			cfs_rq->runnable_load_sum =
				decay_load(cfs_rq->runnable_load_sum, periods);
		}
		sa->util_sum = decay_load((u64)(sa->util_sum), periods);

		/*
		 * Step 2
		 */
		delta %= 1024;
		contrib = __accumulate_pelt_segments(periods,
				1024 - sa->period_contrib, delta);
	}
	sa->period_contrib = delta;

	contrib = cap_scale(contrib, scale_freq);
	if (weight) {
		sa->load_sum += weight * contrib;
		if (cfs_rq)
			cfs_rq->runnable_load_sum += weight * contrib;
	}
	if (running)
		sa->util_sum += contrib * scale_cpu;

	return periods;
}

/*
 * We can represent the historical contribution to runnable average as the
 * coefficients of a geometric series.  To do this we sub-divide our runnable
 * history into segments of approximately 1ms (1024us); label the segment that
 * occurred N-ms ago p_N, with p_0 corresponding to the current period, e.g.
 *
 * [<- 1024us ->|<- 1024us ->|<- 1024us ->| ...
 *      p0            p1           p2
 *     (now)       (~1ms ago)  (~2ms ago)
 *
 * Let u_i denote the fraction of p_i that the entity was runnable.
 *
 * We then designate the fractions u_i as our co-efficients, yielding the
 * following representation of historical load:
 *   u_0 + u_1*y + u_2*y^2 + u_3*y^3 + ...
 *
 * We choose y based on the with of a reasonably scheduling period, fixing:
 *   y^32 = 0.5
 *
 * This means that the contribution to load ~32ms ago (u_32) will be weighted
 * approximately half as much as the contribution to load within the last ms
 * (u_0).
 *
 * When a period "rolls over" and we have new u_0`, multiplying the previous
 * sum again by y is sufficient to update:
 *   load_avg = u_0` + y*(u_0 + u_1*y + u_2*y^2 + ... )
 *            = u_0 + u_1*y + u_2*y^2 + ... [re-labeling u_i --> u_{i+1}]
 */
static __always_inline int
___update_load_avg(u64 now, int cpu, struct sched_avg *sa,
		  unsigned long weight, int running, struct cfs_rq *cfs_rq,
		  struct rt_rq *rt_rq)
{
	u64 delta;

	delta = now - sa->last_update_time;
	/*
	 * This should only happen when time goes backwards, which it
	 * unfortunately does during sched clock init when we swap over to TSC.
	 */
	if ((s64)delta < 0) {
		sa->last_update_time = now;
		return 0;
	}

	/*
	 * Use 1024ns as the unit of measurement since it's a reasonable
	 * approximation of 1us and fast to compute.
	 */
	delta >>= 10;
	if (!delta)
		return 0;

	sa->last_update_time += delta << 10;

	/*
	 * running is a subset of runnable (weight) so running can't be set if
	 * runnable is clear. But there are some corner cases where the current
	 * se has been already dequeued but cfs_rq->curr still points to it.
	 * This means that weight will be 0 but not running for a sched_entity
	 * but also for a cfs_rq if the latter becomes idle. As an example,
	 * this happens during idle_balance() which calls
	 * update_blocked_averages()
	 */
	if (!weight)
		running = 0;

	/*
	 * Now we know we crossed measurement unit boundaries. The *_avg
	 * accrues by two steps:
	 *
	 * Step 1: accumulate *_sum since last_update_time. If we haven't
	 * crossed period boundaries, finish.
	 */
	if (!accumulate_sum(delta, cpu, sa, weight, running, cfs_rq))
		return 0;

	/*
	 * Step 2: update *_avg.
	 */
	sa->load_avg = div_u64(sa->load_sum, LOAD_AVG_MAX - 1024 + sa->period_contrib);
	if (cfs_rq) {
		cfs_rq->runnable_load_avg =
			div_u64(cfs_rq->runnable_load_sum, LOAD_AVG_MAX - 1024 + sa->period_contrib);
	}
	sa->util_avg = sa->util_sum / (LOAD_AVG_MAX - 1024 + sa->period_contrib);

	if (cfs_rq)
		trace_sched_load_cfs_rq(cfs_rq);
	else {
		if (likely(!rt_rq))
			trace_sched_load_se(container_of(sa, struct sched_entity, avg));
		else
			trace_sched_load_rt_rq(cpu, rt_rq);
	}

	return 1;
}

static int
__update_load_avg_blocked_se(u64 now, int cpu, struct sched_entity *se)
{
	return ___update_load_avg(now, cpu, &se->avg, 0, 0, NULL, NULL);
}

static int
__update_load_avg_se(u64 now, int cpu, struct cfs_rq *cfs_rq, struct sched_entity *se)
{
	return ___update_load_avg(now, cpu, &se->avg,
				  se->on_rq * scale_load_down(se->load.weight),
				  cfs_rq->curr == se, NULL, NULL);
}

static int
__update_load_avg_cfs_rq(u64 now, int cpu, struct cfs_rq *cfs_rq)
{
	return ___update_load_avg(now, cpu, &cfs_rq->avg,
			scale_load_down(cfs_rq->load.weight),
			cfs_rq->curr != NULL, cfs_rq, NULL);
}

/*
 * Signed add and clamp on underflow.
 *
 * Explicitly do a load-store to ensure the intermediate value never hits
 * memory. This allows lockless observations without ever seeing the negative
 * values.
 */
#define add_positive(_ptr, _val) do {                           \
	typeof(_ptr) ptr = (_ptr);                              \
	typeof(_val) val = (_val);                              \
	typeof(*ptr) res, var = READ_ONCE(*ptr);                \
								\
	res = var + val;                                        \
								\
	if (val < 0 && res > var)                               \
		res = 0;                                        \
								\
	WRITE_ONCE(*ptr, res);                                  \
} while (0)

#ifdef CONFIG_FAIR_GROUP_SCHED
/**
 * update_tg_load_avg - update the tg's load avg
 * @cfs_rq: the cfs_rq whose avg changed
 * @force: update regardless of how small the difference
 *
 * This function 'ensures': tg->load_avg := \Sum tg->cfs_rq[]->avg.load.
 * However, because tg->load_avg is a global value there are performance
 * considerations.
 *
 * In order to avoid having to look at the other cfs_rq's, we use a
 * differential update where we store the last value we propagated. This in
 * turn allows skipping updates if the differential is 'small'.
 *
 * Updating tg's load_avg is necessary before update_cfs_share().
 */
static inline void update_tg_load_avg(struct cfs_rq *cfs_rq, int force)
{
	long delta = cfs_rq->avg.load_avg - cfs_rq->tg_load_avg_contrib;

	/*
	 * No need to update load_avg for root_task_group as it is not used.
	 */
	if (cfs_rq->tg == &root_task_group)
		return;

	if (force || abs(delta) > cfs_rq->tg_load_avg_contrib / 64) {
		atomic_long_add(delta, &cfs_rq->tg->load_avg);
		cfs_rq->tg_load_avg_contrib = cfs_rq->avg.load_avg;
	}

	trace_sched_load_tg(cfs_rq);
}

/*
 * Called within set_task_rq() right before setting a task's cpu. The
 * caller only guarantees p->pi_lock is held; no other assumptions,
 * including the state of rq->lock, should be made.
 */
void set_task_rq_fair(struct sched_entity *se,
		      struct cfs_rq *prev, struct cfs_rq *next)
{
	u64 p_last_update_time;
	u64 n_last_update_time;

	if (!sched_feat(ATTACH_AGE_LOAD))
		return;

	/*
	 * We are supposed to update the task to "current" time, then its up to
	 * date and ready to go to new CPU/cfs_rq. But we have difficulty in
	 * getting what current time is, so simply throw away the out-of-date
	 * time. This will result in the wakee task is less decayed, but giving
	 * the wakee more load sounds not bad.
	 */
	if (!(se->avg.last_update_time && prev))
		return;

#ifndef CONFIG_64BIT
	{
		u64 p_last_update_time_copy;
		u64 n_last_update_time_copy;

		do {
			p_last_update_time_copy = prev->load_last_update_time_copy;
			n_last_update_time_copy = next->load_last_update_time_copy;

			smp_rmb();

			p_last_update_time = prev->avg.last_update_time;
			n_last_update_time = next->avg.last_update_time;

		} while (p_last_update_time != p_last_update_time_copy ||
			 n_last_update_time != n_last_update_time_copy);
	}
#else
	p_last_update_time = prev->avg.last_update_time;
	n_last_update_time = next->avg.last_update_time;
#endif
	__update_load_avg_blocked_se(p_last_update_time, cpu_of(rq_of(prev)), se);
	se->avg.last_update_time = n_last_update_time;
}

/* Take into account change of utilization of a child task group */
static inline void
update_tg_cfs_util(struct cfs_rq *cfs_rq, struct sched_entity *se)
{
	struct cfs_rq *gcfs_rq = group_cfs_rq(se);
	long delta = gcfs_rq->avg.util_avg - se->avg.util_avg;

	/* Nothing to update */
	if (!delta)
		return;

	/* Set new sched_entity's utilization */
	se->avg.util_avg = gcfs_rq->avg.util_avg;
	se->avg.util_sum = se->avg.util_avg * LOAD_AVG_MAX;

	/* Update parent cfs_rq utilization */
	add_positive(&cfs_rq->avg.util_avg, delta);
	cfs_rq->avg.util_sum = cfs_rq->avg.util_avg * LOAD_AVG_MAX;
}

/* Take into account change of load of a child task group */
static inline void
update_tg_cfs_load(struct cfs_rq *cfs_rq, struct sched_entity *se)
{
	struct cfs_rq *gcfs_rq = group_cfs_rq(se);
	long delta, load = gcfs_rq->avg.load_avg;

	/*
	 * If the load of group cfs_rq is null, the load of the
	 * sched_entity will also be null so we can skip the formula
	 */
	if (load) {
		long tg_load;

		/* Get tg's load and ensure tg_load > 0 */
		tg_load = atomic_long_read(&gcfs_rq->tg->load_avg) + 1;

		/* Ensure tg_load >= load and updated with current load*/
		tg_load -= gcfs_rq->tg_load_avg_contrib;
		tg_load += load;

		/*
		 * We need to compute a correction term in the case that the
		 * task group is consuming more CPU than a task of equal
		 * weight. A task with a weight equals to tg->shares will have
		 * a load less or equal to scale_load_down(tg->shares).
		 * Similarly, the sched_entities that represent the task group
		 * at parent level, can't have a load higher than
		 * scale_load_down(tg->shares). And the Sum of sched_entities'
		 * load must be <= scale_load_down(tg->shares).
		 */
		if (tg_load > scale_load_down(gcfs_rq->tg->shares)) {
			/* scale gcfs_rq's load into tg's shares*/
			load *= scale_load_down(gcfs_rq->tg->shares);
			load /= tg_load;
		}
	}

	delta = load - se->avg.load_avg;

	/* Nothing to update */
	if (!delta)
		return;

	/* Set new sched_entity's load */
	se->avg.load_avg = load;
	se->avg.load_sum = se->avg.load_avg * LOAD_AVG_MAX;

	/* Update parent cfs_rq load */
	add_positive(&cfs_rq->avg.load_avg, delta);
	cfs_rq->avg.load_sum = cfs_rq->avg.load_avg * LOAD_AVG_MAX;

	/*
	 * If the sched_entity is already enqueued, we also have to update the
	 * runnable load avg.
	 */
	if (se->on_rq) {
		/* Update parent cfs_rq runnable_load_avg */
		add_positive(&cfs_rq->runnable_load_avg, delta);
		cfs_rq->runnable_load_sum = cfs_rq->runnable_load_avg * LOAD_AVG_MAX;
	}
}

static inline void set_tg_cfs_propagate(struct cfs_rq *cfs_rq)
{
	cfs_rq->propagate_avg = 1;
}

static inline int test_and_clear_tg_cfs_propagate(struct sched_entity *se)
{
	struct cfs_rq *cfs_rq = group_cfs_rq(se);

	if (!cfs_rq->propagate_avg)
		return 0;

	cfs_rq->propagate_avg = 0;
	return 1;
}

/* Update task and its cfs_rq load average */
static inline int propagate_entity_load_avg(struct sched_entity *se)
{
	struct cfs_rq *cfs_rq;

	if (entity_is_task(se))
		return 0;

	if (!test_and_clear_tg_cfs_propagate(se))
		return 0;

	cfs_rq = cfs_rq_of(se);

	set_tg_cfs_propagate(cfs_rq);

	update_tg_cfs_util(cfs_rq, se);
	update_tg_cfs_load(cfs_rq, se);

	trace_sched_load_cfs_rq(cfs_rq);
	trace_sched_load_se(se);

	return 1;
}

/*
 * Check if we need to update the load and the utilization of a blocked
 * group_entity:
 */
static inline bool skip_blocked_update(struct sched_entity *se)
{
	struct cfs_rq *gcfs_rq = group_cfs_rq(se);

	/*
	 * If sched_entity still have not zero load or utilization, we have to
	 * decay it:
	 */
	if (se->avg.load_avg || se->avg.util_avg)
		return false;

	/*
	 * If there is a pending propagation, we have to update the load and
	 * the utilization of the sched_entity:
	 */
	if (gcfs_rq->propagate_avg)
		return false;

	/*
	 * Otherwise, the load and the utilization of the sched_entity is
	 * already zero and there is no pending propagation, so it will be a
	 * waste of time to try to decay it:
	 */
	return true;
}

#else /* CONFIG_FAIR_GROUP_SCHED */

static inline void update_tg_load_avg(struct cfs_rq *cfs_rq, int force) {}

static inline int propagate_entity_load_avg(struct sched_entity *se)
{
	return 0;
}

static inline void set_tg_cfs_propagate(struct cfs_rq *cfs_rq) {}

#endif /* CONFIG_FAIR_GROUP_SCHED */

/*
 * Unsigned subtract and clamp on underflow.
 *
 * Explicitly do a load-store to ensure the intermediate value never hits
 * memory. This allows lockless observations without ever seeing the negative
 * values.
 */
#define sub_positive(_ptr, _val) do {				\
	typeof(_ptr) ptr = (_ptr);				\
	typeof(*ptr) val = (_val);				\
	typeof(*ptr) res, var = READ_ONCE(*ptr);		\
	res = var - val;					\
	if (res > var)						\
		res = 0;					\
	WRITE_ONCE(*ptr, res);					\
} while (0)

/**
 * update_cfs_rq_load_avg - update the cfs_rq's load/util averages
 * @now: current time, as per cfs_rq_clock_task()
 * @cfs_rq: cfs_rq to update
 *
 * The cfs_rq avg is the direct sum of all its entities (blocked and runnable)
 * avg. The immediate corollary is that all (fair) tasks must be attached, see
 * post_init_entity_util_avg().
 *
 * cfs_rq->avg is used for task_h_load() and update_cfs_share() for example.
 *
 * Returns true if the load decayed or we removed load.
 *
 * Since both these conditions indicate a changed cfs_rq->avg.load we should
 * call update_tg_load_avg() when this function returns true.
 */
static inline int
update_cfs_rq_load_avg(u64 now, struct cfs_rq *cfs_rq)
{
	struct sched_avg *sa = &cfs_rq->avg;
	int decayed, removed_load = 0, removed_util = 0;

	if (atomic_long_read(&cfs_rq->removed_load_avg)) {
		s64 r = atomic_long_xchg(&cfs_rq->removed_load_avg, 0);
		sub_positive(&sa->load_avg, r);
		sub_positive(&sa->load_sum, r * LOAD_AVG_MAX);
		removed_load = 1;
		set_tg_cfs_propagate(cfs_rq);
	}

	if (atomic_long_read(&cfs_rq->removed_util_avg)) {
		long r = atomic_long_xchg(&cfs_rq->removed_util_avg, 0);
		sub_positive(&sa->util_avg, r);
		sub_positive(&sa->util_sum, r * LOAD_AVG_MAX);
		removed_util = 1;
		set_tg_cfs_propagate(cfs_rq);
	}

	decayed = __update_load_avg_cfs_rq(now, cpu_of(rq_of(cfs_rq)), cfs_rq);

#ifndef CONFIG_64BIT
	smp_wmb();
	cfs_rq->load_last_update_time_copy = sa->last_update_time;
#endif

	if (decayed || removed_util)
		cfs_rq_util_change(cfs_rq);

	return decayed || removed_load;
}

int update_rt_rq_load_avg(u64 now, int cpu, struct rt_rq *rt_rq, int running)
{
	int ret;

	ret = ___update_load_avg(now, cpu, &rt_rq->avg, 0, running, NULL, rt_rq);

	return ret;
}

unsigned long sched_get_rt_rq_util(int cpu)
{
	struct rt_rq *rt_rq = &(cpu_rq(cpu)->rt);
	return rt_rq->avg.util_avg;
}

/*
 * Optional action to be done while updating the load average
 */
#define UPDATE_TG	0x1
#define SKIP_AGE_LOAD	0x2

/* Update task and its cfs_rq load average */
static inline void update_load_avg(struct sched_entity *se, int flags)
{
	struct cfs_rq *cfs_rq = cfs_rq_of(se);
	u64 now = cfs_rq_clock_task(cfs_rq);
	struct rq *rq = rq_of(cfs_rq);
	int cpu = cpu_of(rq);
	int decayed;

	/*
	 * Track task load average for carrying it to new CPU after migrated, and
	 * track group sched_entity load average for task_h_load calc in migration
	 */
	if (se->avg.last_update_time && !(flags & SKIP_AGE_LOAD))
		__update_load_avg_se(now, cpu, cfs_rq, se);

	decayed  = update_cfs_rq_load_avg(now, cfs_rq);
	decayed |= propagate_entity_load_avg(se);

	if (decayed && (flags & UPDATE_TG))
		update_tg_load_avg(cfs_rq, 0);
}

/**
 * attach_entity_load_avg - attach this entity to its cfs_rq load avg
 * @cfs_rq: cfs_rq to attach to
 * @se: sched_entity to attach
 *
 * Must call update_cfs_rq_load_avg() before this, since we rely on
 * cfs_rq->avg.last_update_time being current.
 */
static void attach_entity_load_avg(struct cfs_rq *cfs_rq, struct sched_entity *se)
{
	se->avg.last_update_time = cfs_rq->avg.last_update_time;
	cfs_rq->avg.load_avg += se->avg.load_avg;
	cfs_rq->avg.load_sum += se->avg.load_sum;
	cfs_rq->avg.util_avg += se->avg.util_avg;
	cfs_rq->avg.util_sum += se->avg.util_sum;
	set_tg_cfs_propagate(cfs_rq);

	cfs_rq_util_change(cfs_rq);

	trace_sched_load_cfs_rq(cfs_rq);
}

/**
 * detach_entity_load_avg - detach this entity from its cfs_rq load avg
 * @cfs_rq: cfs_rq to detach from
 * @se: sched_entity to detach
 *
 * Must call update_cfs_rq_load_avg() before this, since we rely on
 * cfs_rq->avg.last_update_time being current.
 */
static void detach_entity_load_avg(struct cfs_rq *cfs_rq, struct sched_entity *se)
{

	sub_positive(&cfs_rq->avg.load_avg, se->avg.load_avg);
	sub_positive(&cfs_rq->avg.load_sum, se->avg.load_sum);
	sub_positive(&cfs_rq->avg.util_avg, se->avg.util_avg);
	sub_positive(&cfs_rq->avg.util_sum, se->avg.util_sum);
	set_tg_cfs_propagate(cfs_rq);

	cfs_rq_util_change(cfs_rq);

	trace_sched_load_cfs_rq(cfs_rq);
}

/* Add the load generated by se into cfs_rq's load average */
static inline void
enqueue_entity_load_avg(struct cfs_rq *cfs_rq, struct sched_entity *se)
{
	struct sched_avg *sa = &se->avg;

	cfs_rq->runnable_load_avg += sa->load_avg;
	cfs_rq->runnable_load_sum += sa->load_sum;

	if (!sa->last_update_time) {
		attach_entity_load_avg(cfs_rq, se);
		update_tg_load_avg(cfs_rq, 0);
	}
}

/* Remove the runnable load generated by se from cfs_rq's runnable load average */
static inline void
dequeue_entity_load_avg(struct cfs_rq *cfs_rq, struct sched_entity *se)
{
	cfs_rq->runnable_load_avg =
		max_t(long, cfs_rq->runnable_load_avg - se->avg.load_avg, 0);
	cfs_rq->runnable_load_sum =
		max_t(s64,  cfs_rq->runnable_load_sum - se->avg.load_sum, 0);
}

#ifndef CONFIG_64BIT
static inline u64 cfs_rq_last_update_time(struct cfs_rq *cfs_rq)
{
	u64 last_update_time_copy;
	u64 last_update_time;

	do {
		last_update_time_copy = cfs_rq->load_last_update_time_copy;
		smp_rmb();
		last_update_time = cfs_rq->avg.last_update_time;
	} while (last_update_time != last_update_time_copy);

	return last_update_time;
}
#else
static inline u64 cfs_rq_last_update_time(struct cfs_rq *cfs_rq)
{
	return cfs_rq->avg.last_update_time;
}
#endif

/*
 * Synchronize entity load avg of dequeued entity without locking
 * the previous rq.
 */
void sync_entity_load_avg(struct sched_entity *se)
{
	struct cfs_rq *cfs_rq = cfs_rq_of(se);
	u64 last_update_time;

	last_update_time = cfs_rq_last_update_time(cfs_rq);
	__update_load_avg_blocked_se(last_update_time, cpu_of(rq_of(cfs_rq)), se);
}

/*
 * Task first catches up with cfs_rq, and then subtract
 * itself from the cfs_rq (task must be off the queue now).
 */
void remove_entity_load_avg(struct sched_entity *se)
{
	struct cfs_rq *cfs_rq = cfs_rq_of(se);

	/*
	 * tasks cannot exit without having gone through wake_up_new_task() ->
	 * post_init_entity_util_avg() which will have added things to the
	 * cfs_rq, so we can remove unconditionally.
	 *
	 * Similarly for groups, they will have passed through
	 * post_init_entity_util_avg() before unregister_sched_fair_group()
	 * calls this.
	 */

	sync_entity_load_avg(se);
	atomic_long_add(se->avg.load_avg, &cfs_rq->removed_load_avg);
	atomic_long_add(se->avg.util_avg, &cfs_rq->removed_util_avg);
}

static inline unsigned long cfs_rq_runnable_load_avg(struct cfs_rq *cfs_rq)
{
	return cfs_rq->runnable_load_avg;
}

static inline unsigned long cfs_rq_load_avg(struct cfs_rq *cfs_rq)
{
	return cfs_rq->avg.load_avg;
}

static int idle_balance(struct rq *this_rq, struct rq_flags *rf);

#else /* CONFIG_SMP */

static inline int
update_cfs_rq_load_avg(u64 now, struct cfs_rq *cfs_rq)
{
	return 0;
}

int update_rt_rq_load_avg(u64 now, int cpu, struct rt_rq *rt_rq, int running)
{
	return 0;
}

#define UPDATE_TG	0x0
#define SKIP_AGE_LOAD	0x0

static inline void update_load_avg(struct sched_entity *se, int not_used1)
{
	cfs_rq_util_change(cfs_rq_of(se));
}

static inline void
enqueue_entity_load_avg(struct cfs_rq *cfs_rq, struct sched_entity *se) {}
static inline void
dequeue_entity_load_avg(struct cfs_rq *cfs_rq, struct sched_entity *se) {}
static inline void remove_entity_load_avg(struct sched_entity *se) {}

static inline void
attach_entity_load_avg(struct cfs_rq *cfs_rq, struct sched_entity *se) {}
static inline void
detach_entity_load_avg(struct cfs_rq *cfs_rq, struct sched_entity *se) {}

static inline int idle_balance(struct rq *rq, struct rq_flags *rf)
{
	return 0;
}

#endif /* CONFIG_SMP */

static void check_spread(struct cfs_rq *cfs_rq, struct sched_entity *se)
{
#ifdef CONFIG_SCHED_DEBUG
	s64 d = se->vruntime - cfs_rq->min_vruntime;

	if (d < 0)
		d = -d;

	if (d > 3*sysctl_sched_latency)
		schedstat_inc(cfs_rq->nr_spread_over);
#endif
}

static void
place_entity(struct cfs_rq *cfs_rq, struct sched_entity *se, int initial)
{
	u64 vruntime = cfs_rq->min_vruntime;

	/*
	 * The 'current' period is already promised to the current tasks,
	 * however the extra weight of the new task will slow them down a
	 * little, place the new task so that it fits in the slot that
	 * stays open at the end.
	 */
	if (initial && sched_feat(START_DEBIT))
		vruntime += sched_vslice(cfs_rq, se);

	/* sleeps up to a single latency don't count. */
	if (!initial) {
		unsigned long thresh = sysctl_sched_latency;

		/*
		 * Halve their sleep time's effect, to allow
		 * for a gentler effect of sleepers:
		 */
		if (sched_feat(GENTLE_FAIR_SLEEPERS))
			thresh >>= 1;

		vruntime -= thresh;
	}

	/* ensure we never gain time by being placed backwards. */
	se->vruntime = max_vruntime(se->vruntime, vruntime);
}

static void check_enqueue_throttle(struct cfs_rq *cfs_rq);

static inline void check_schedstat_required(void)
{
#ifdef CONFIG_SCHEDSTATS
	if (schedstat_enabled())
		return;

	/* Force schedstat enabled if a dependent tracepoint is active */
	if (trace_sched_stat_wait_enabled()    ||
			trace_sched_stat_sleep_enabled()   ||
			trace_sched_stat_iowait_enabled()  ||
			trace_sched_stat_blocked_enabled() ||
			trace_sched_stat_runtime_enabled())  {
		printk_deferred_once("Scheduler tracepoints stat_sleep, stat_iowait, "
			     "stat_blocked and stat_runtime require the "
			     "kernel parameter schedstats=enable or "
			     "kernel.sched_schedstats=1\n");
	}
#endif
}


/*
 * MIGRATION
 *
 *	dequeue
 *	  update_curr()
 *	    update_min_vruntime()
 *	  vruntime -= min_vruntime
 *
 *	enqueue
 *	  update_curr()
 *	    update_min_vruntime()
 *	  vruntime += min_vruntime
 *
 * this way the vruntime transition between RQs is done when both
 * min_vruntime are up-to-date.
 *
 * WAKEUP (remote)
 *
 *	->migrate_task_rq_fair() (p->state == TASK_WAKING)
 *	  vruntime -= min_vruntime
 *
 *	enqueue
 *	  update_curr()
 *	    update_min_vruntime()
 *	  vruntime += min_vruntime
 *
 * this way we don't have the most up-to-date min_vruntime on the originating
 * CPU and an up-to-date min_vruntime on the destination CPU.
 */

static void
enqueue_entity(struct cfs_rq *cfs_rq, struct sched_entity *se, int flags)
{
	bool renorm = !(flags & ENQUEUE_WAKEUP) || (flags & ENQUEUE_MIGRATED);
	bool curr = cfs_rq->curr == se;

	/*
	 * If we're the current task, we must renormalise before calling
	 * update_curr().
	 */
	if (renorm && curr)
		se->vruntime += cfs_rq->min_vruntime;

	update_curr(cfs_rq);

	/*
	 * Otherwise, renormalise after, such that we're placed at the current
	 * moment in time, instead of some random moment in the past. Being
	 * placed in the past could significantly boost this task to the
	 * fairness detriment of existing tasks.
	 */
	if (renorm && !curr)
		se->vruntime += cfs_rq->min_vruntime;

	/*
	 * When enqueuing a sched_entity, we must:
	 *   - Update loads to have both entity and cfs_rq synced with now.
	 *   - Add its load to cfs_rq->runnable_avg
	 *   - For group_entity, update its weight to reflect the new share of
	 *     its group cfs_rq
	 *   - Add its new weight to cfs_rq->load.weight
	 */
	update_load_avg(se, UPDATE_TG);
	enqueue_entity_load_avg(cfs_rq, se);
	update_cfs_shares(se);
	account_entity_enqueue(cfs_rq, se);

	if (flags & ENQUEUE_WAKEUP)
		place_entity(cfs_rq, se, 0);

	check_schedstat_required();
	update_stats_enqueue(cfs_rq, se, flags);
	check_spread(cfs_rq, se);
	if (!curr)
		__enqueue_entity(cfs_rq, se);
	se->on_rq = 1;

	if (cfs_rq->nr_running == 1) {
		list_add_leaf_cfs_rq(cfs_rq);
		check_enqueue_throttle(cfs_rq);
	}
}

static void __clear_buddies_last(struct sched_entity *se)
{
	for_each_sched_entity(se) {
		struct cfs_rq *cfs_rq = cfs_rq_of(se);
		if (cfs_rq->last != se)
			break;

		cfs_rq->last = NULL;
	}
}

static void __clear_buddies_next(struct sched_entity *se)
{
	for_each_sched_entity(se) {
		struct cfs_rq *cfs_rq = cfs_rq_of(se);
		if (cfs_rq->next != se)
			break;

		cfs_rq->next = NULL;
	}
}

static void __clear_buddies_skip(struct sched_entity *se)
{
	for_each_sched_entity(se) {
		struct cfs_rq *cfs_rq = cfs_rq_of(se);
		if (cfs_rq->skip != se)
			break;

		cfs_rq->skip = NULL;
	}
}

static void clear_buddies(struct cfs_rq *cfs_rq, struct sched_entity *se)
{
	if (cfs_rq->last == se)
		__clear_buddies_last(se);

	if (cfs_rq->next == se)
		__clear_buddies_next(se);

	if (cfs_rq->skip == se)
		__clear_buddies_skip(se);
}

static __always_inline void return_cfs_rq_runtime(struct cfs_rq *cfs_rq);

static void
dequeue_entity(struct cfs_rq *cfs_rq, struct sched_entity *se, int flags)
{
	/*
	 * Update run-time statistics of the 'current'.
	 */
	update_curr(cfs_rq);

	/*
	 * When dequeuing a sched_entity, we must:
	 *   - Update loads to have both entity and cfs_rq synced with now.
	 *   - Substract its load from the cfs_rq->runnable_avg.
	 *   - Substract its previous weight from cfs_rq->load.weight.
	 *   - For group entity, update its weight to reflect the new share
	 *     of its group cfs_rq.
	 */
	update_load_avg(se, UPDATE_TG);
	dequeue_entity_load_avg(cfs_rq, se);

	update_stats_dequeue(cfs_rq, se, flags);

	clear_buddies(cfs_rq, se);

	if (se != cfs_rq->curr)
		__dequeue_entity(cfs_rq, se);
	se->on_rq = 0;
	account_entity_dequeue(cfs_rq, se);

	/*
	 * Normalize after update_curr(); which will also have moved
	 * min_vruntime if @se is the one holding it back. But before doing
	 * update_min_vruntime() again, which will discount @se's position and
	 * can move min_vruntime forward still more.
	 */
	if (!(flags & DEQUEUE_SLEEP))
		se->vruntime -= cfs_rq->min_vruntime;

	/* return excess runtime on last dequeue */
	return_cfs_rq_runtime(cfs_rq);

	update_cfs_shares(se);

	/*
	 * Now advance min_vruntime if @se was the entity holding it back,
	 * except when: DEQUEUE_SAVE && !DEQUEUE_MOVE, in this case we'll be
	 * put back on, and if we advance min_vruntime, we'll be placed back
	 * further than we started -- ie. we'll be penalized.
	 */
	if ((flags & (DEQUEUE_SAVE | DEQUEUE_MOVE)) == DEQUEUE_SAVE)
		update_min_vruntime(cfs_rq);
}

/*
 * Preempt the current task with a newly woken task if needed:
 */
static void
check_preempt_tick(struct cfs_rq *cfs_rq, struct sched_entity *curr)
{
	unsigned long ideal_runtime, delta_exec;
	struct sched_entity *se;
	s64 delta;

	ideal_runtime = sched_slice(cfs_rq, curr);
	delta_exec = curr->sum_exec_runtime - curr->prev_sum_exec_runtime;
	if (delta_exec > ideal_runtime) {
		resched_curr(rq_of(cfs_rq));
		/*
		 * The current task ran long enough, ensure it doesn't get
		 * re-elected due to buddy favours.
		 */
		clear_buddies(cfs_rq, curr);
		return;
	}

	/*
	 * Ensure that a task that missed wakeup preemption by a
	 * narrow margin doesn't have to wait for a full slice.
	 * This also mitigates buddy induced latencies under load.
	 */
	if (delta_exec < sysctl_sched_min_granularity)
		return;

	se = __pick_first_entity(cfs_rq);
	delta = curr->vruntime - se->vruntime;

	if (delta < 0)
		return;

	if (delta > ideal_runtime)
		resched_curr(rq_of(cfs_rq));
}

static void
set_next_entity(struct cfs_rq *cfs_rq, struct sched_entity *se)
{
	/* 'current' is not kept within the tree. */
	if (se->on_rq) {
		/*
		 * Any task has to be enqueued before it get to execute on
		 * a CPU. So account for the time it spent waiting on the
		 * runqueue.
		 */
		update_stats_wait_end(cfs_rq, se);
		__dequeue_entity(cfs_rq, se);
		update_load_avg(se, UPDATE_TG);
	}

	update_stats_curr_start(cfs_rq, se);
	cfs_rq->curr = se;

	/*
	 * Track our maximum slice length, if the CPU's load is at
	 * least twice that of our own weight (i.e. dont track it
	 * when there are only lesser-weight tasks around):
	 */
	if (schedstat_enabled() && rq_of(cfs_rq)->load.weight >= 2*se->load.weight) {
		schedstat_set(se->statistics.slice_max,
			max((u64)schedstat_val(se->statistics.slice_max),
			    se->sum_exec_runtime - se->prev_sum_exec_runtime));
	}

	se->prev_sum_exec_runtime = se->sum_exec_runtime;
}

static int
wakeup_preempt_entity(struct sched_entity *curr, struct sched_entity *se);

/*
 * Pick the next process, keeping these things in mind, in this order:
 * 1) keep things fair between processes/task groups
 * 2) pick the "next" process, since someone really wants that to run
 * 3) pick the "last" process, for cache locality
 * 4) do not run the "skip" process, if something else is available
 */
static struct sched_entity *
pick_next_entity(struct cfs_rq *cfs_rq, struct sched_entity *curr)
{
	struct sched_entity *left = __pick_first_entity(cfs_rq);
	struct sched_entity *se;

	/*
	 * If curr is set we have to see if its left of the leftmost entity
	 * still in the tree, provided there was anything in the tree at all.
	 */
	if (!left || (curr && entity_before(curr, left)))
		left = curr;

	se = left; /* ideally we run the leftmost entity */

	/*
	 * Avoid running the skip buddy, if running something else can
	 * be done without getting too unfair.
	 */
	if (cfs_rq->skip == se) {
		struct sched_entity *second;

		if (se == curr) {
			second = __pick_first_entity(cfs_rq);
		} else {
			second = __pick_next_entity(se);
			if (!second || (curr && entity_before(curr, second)))
				second = curr;
		}

		if (second && wakeup_preempt_entity(second, left) < 1)
			se = second;
	}

	/*
	 * Prefer last buddy, try to return the CPU to a preempted task.
	 */
	if (cfs_rq->last && wakeup_preempt_entity(cfs_rq->last, left) < 1)
		se = cfs_rq->last;

	/*
	 * Someone really wants this to run. If it's not unfair, run it.
	 */
	if (cfs_rq->next && wakeup_preempt_entity(cfs_rq->next, left) < 1)
		se = cfs_rq->next;

	clear_buddies(cfs_rq, se);

	return se;
}

static bool check_cfs_rq_runtime(struct cfs_rq *cfs_rq);

static void put_prev_entity(struct cfs_rq *cfs_rq, struct sched_entity *prev)
{
	/*
	 * If still on the runqueue then deactivate_task()
	 * was not called and update_curr() has to be done:
	 */
	if (prev->on_rq)
		update_curr(cfs_rq);

	/* throttle cfs_rqs exceeding runtime */
	check_cfs_rq_runtime(cfs_rq);

	check_spread(cfs_rq, prev);

	if (prev->on_rq) {
		update_stats_wait_start(cfs_rq, prev);
		/* Put 'current' back into the tree. */
		__enqueue_entity(cfs_rq, prev);
		/* in !on_rq case, update occurred at dequeue */
		update_load_avg(prev, 0);
	}
	cfs_rq->curr = NULL;
}

static void
entity_tick(struct cfs_rq *cfs_rq, struct sched_entity *curr, int queued)
{
	/*
	 * Update run-time statistics of the 'current'.
	 */
	update_curr(cfs_rq);

	/*
	 * Ensure that runnable average is periodically updated.
	 */
	update_load_avg(curr, UPDATE_TG);
	update_cfs_shares(curr);

#ifdef CONFIG_SCHED_HRTICK
	/*
	 * queued ticks are scheduled to match the slice, so don't bother
	 * validating it and just reschedule.
	 */
	if (queued) {
		resched_curr(rq_of(cfs_rq));
		return;
	}
	/*
	 * don't let the period tick interfere with the hrtick preemption
	 */
	if (!sched_feat(DOUBLE_TICK) &&
			hrtimer_active(&rq_of(cfs_rq)->hrtick_timer))
		return;
#endif

	if (cfs_rq->nr_running > 1)
		check_preempt_tick(cfs_rq, curr);
}


/**************************************************
 * CFS bandwidth control machinery
 */

#ifdef CONFIG_CFS_BANDWIDTH

#ifdef HAVE_JUMP_LABEL
static struct static_key __cfs_bandwidth_used;

static inline bool cfs_bandwidth_used(void)
{
	return static_key_false(&__cfs_bandwidth_used);
}

void cfs_bandwidth_usage_inc(void)
{
	static_key_slow_inc(&__cfs_bandwidth_used);
}

void cfs_bandwidth_usage_dec(void)
{
	static_key_slow_dec(&__cfs_bandwidth_used);
}
#else /* HAVE_JUMP_LABEL */
static bool cfs_bandwidth_used(void)
{
	return true;
}

void cfs_bandwidth_usage_inc(void) {}
void cfs_bandwidth_usage_dec(void) {}
#endif /* HAVE_JUMP_LABEL */

/*
 * default period for cfs group bandwidth.
 * default: 0.1s, units: nanoseconds
 */
static inline u64 default_cfs_period(void)
{
	return 100000000ULL;
}

static inline u64 sched_cfs_bandwidth_slice(void)
{
	return (u64)sysctl_sched_cfs_bandwidth_slice * NSEC_PER_USEC;
}

/*
 * Replenish runtime according to assigned quota and update expiration time.
 * We use sched_clock_cpu directly instead of rq->clock to avoid adding
 * additional synchronization around rq->lock.
 *
 * requires cfs_b->lock
 */
void __refill_cfs_bandwidth_runtime(struct cfs_bandwidth *cfs_b)
{
	u64 now;

	if (cfs_b->quota == RUNTIME_INF)
		return;

	now = sched_clock_cpu(smp_processor_id());
	cfs_b->runtime = cfs_b->quota;
	cfs_b->runtime_expires = now + ktime_to_ns(cfs_b->period);
}

static inline struct cfs_bandwidth *tg_cfs_bandwidth(struct task_group *tg)
{
	return &tg->cfs_bandwidth;
}

/* rq->task_clock normalized against any time this cfs_rq has spent throttled */
static inline u64 cfs_rq_clock_task(struct cfs_rq *cfs_rq)
{
	if (unlikely(cfs_rq->throttle_count))
		return cfs_rq->throttled_clock_task - cfs_rq->throttled_clock_task_time;

	return rq_clock_task(rq_of(cfs_rq)) - cfs_rq->throttled_clock_task_time;
}

/* returns 0 on failure to allocate runtime */
static int assign_cfs_rq_runtime(struct cfs_rq *cfs_rq)
{
	struct task_group *tg = cfs_rq->tg;
	struct cfs_bandwidth *cfs_b = tg_cfs_bandwidth(tg);
	u64 amount = 0, min_amount, expires;

	/* note: this is a positive sum as runtime_remaining <= 0 */
	min_amount = sched_cfs_bandwidth_slice() - cfs_rq->runtime_remaining;

	raw_spin_lock(&cfs_b->lock);
	if (cfs_b->quota == RUNTIME_INF)
		amount = min_amount;
	else {
		start_cfs_bandwidth(cfs_b);

		if (cfs_b->runtime > 0) {
			amount = min(cfs_b->runtime, min_amount);
			cfs_b->runtime -= amount;
			cfs_b->idle = 0;
		}
	}
	expires = cfs_b->runtime_expires;
	raw_spin_unlock(&cfs_b->lock);

	cfs_rq->runtime_remaining += amount;
	/*
	 * we may have advanced our local expiration to account for allowed
	 * spread between our sched_clock and the one on which runtime was
	 * issued.
	 */
	if ((s64)(expires - cfs_rq->runtime_expires) > 0)
		cfs_rq->runtime_expires = expires;

	return cfs_rq->runtime_remaining > 0;
}

/*
 * Note: This depends on the synchronization provided by sched_clock and the
 * fact that rq->clock snapshots this value.
 */
static void expire_cfs_rq_runtime(struct cfs_rq *cfs_rq)
{
	struct cfs_bandwidth *cfs_b = tg_cfs_bandwidth(cfs_rq->tg);

	/* if the deadline is ahead of our clock, nothing to do */
	if (likely((s64)(rq_clock(rq_of(cfs_rq)) - cfs_rq->runtime_expires) < 0))
		return;

	if (cfs_rq->runtime_remaining < 0)
		return;

	/*
	 * If the local deadline has passed we have to consider the
	 * possibility that our sched_clock is 'fast' and the global deadline
	 * has not truly expired.
	 *
	 * Fortunately we can check determine whether this the case by checking
	 * whether the global deadline has advanced. It is valid to compare
	 * cfs_b->runtime_expires without any locks since we only care about
	 * exact equality, so a partial write will still work.
	 */

	if (cfs_rq->runtime_expires != cfs_b->runtime_expires) {
		/* extend local deadline, drift is bounded above by 2 ticks */
		cfs_rq->runtime_expires += TICK_NSEC;
	} else {
		/* global deadline is ahead, expiration has passed */
		cfs_rq->runtime_remaining = 0;
	}
}

static void __account_cfs_rq_runtime(struct cfs_rq *cfs_rq, u64 delta_exec)
{
	/* dock delta_exec before expiring quota (as it could span periods) */
	cfs_rq->runtime_remaining -= delta_exec;
	expire_cfs_rq_runtime(cfs_rq);

	if (likely(cfs_rq->runtime_remaining > 0))
		return;

	/*
	 * if we're unable to extend our runtime we resched so that the active
	 * hierarchy can be throttled
	 */
	if (!assign_cfs_rq_runtime(cfs_rq) && likely(cfs_rq->curr))
		resched_curr(rq_of(cfs_rq));
}

static __always_inline
void account_cfs_rq_runtime(struct cfs_rq *cfs_rq, u64 delta_exec)
{
	if (!cfs_bandwidth_used() || !cfs_rq->runtime_enabled)
		return;

	__account_cfs_rq_runtime(cfs_rq, delta_exec);
}

static inline int cfs_rq_throttled(struct cfs_rq *cfs_rq)
{
	return cfs_bandwidth_used() && cfs_rq->throttled;
}

/* check whether cfs_rq, or any parent, is throttled */
static inline int throttled_hierarchy(struct cfs_rq *cfs_rq)
{
	return cfs_bandwidth_used() && cfs_rq->throttle_count;
}

/*
 * Ensure that neither of the group entities corresponding to src_cpu or
 * dest_cpu are members of a throttled hierarchy when performing group
 * load-balance operations.
 */
static inline int throttled_lb_pair(struct task_group *tg,
				    int src_cpu, int dest_cpu)
{
	struct cfs_rq *src_cfs_rq, *dest_cfs_rq;

	src_cfs_rq = tg->cfs_rq[src_cpu];
	dest_cfs_rq = tg->cfs_rq[dest_cpu];

	return throttled_hierarchy(src_cfs_rq) ||
	       throttled_hierarchy(dest_cfs_rq);
}

/* updated child weight may affect parent so we have to do this bottom up */
static int tg_unthrottle_up(struct task_group *tg, void *data)
{
	struct rq *rq = data;
	struct cfs_rq *cfs_rq = tg->cfs_rq[cpu_of(rq)];

	cfs_rq->throttle_count--;
	if (!cfs_rq->throttle_count) {
		/* adjust cfs_rq_clock_task() */
		cfs_rq->throttled_clock_task_time += rq_clock_task(rq) -
					     cfs_rq->throttled_clock_task;
	}

	return 0;
}

static int tg_throttle_down(struct task_group *tg, void *data)
{
	struct rq *rq = data;
	struct cfs_rq *cfs_rq = tg->cfs_rq[cpu_of(rq)];

	/* group is entering throttled state, stop time */
	if (!cfs_rq->throttle_count)
		cfs_rq->throttled_clock_task = rq_clock_task(rq);
	cfs_rq->throttle_count++;

	return 0;
}

static void throttle_cfs_rq(struct cfs_rq *cfs_rq)
{
	struct rq *rq = rq_of(cfs_rq);
	struct cfs_bandwidth *cfs_b = tg_cfs_bandwidth(cfs_rq->tg);
	struct sched_entity *se;
	long task_delta, dequeue = 1;
	bool empty;

	se = cfs_rq->tg->se[cpu_of(rq_of(cfs_rq))];

	/* freeze hierarchy runnable averages while throttled */
	rcu_read_lock();
	walk_tg_tree_from(cfs_rq->tg, tg_throttle_down, tg_nop, (void *)rq);
	rcu_read_unlock();

	task_delta = cfs_rq->h_nr_running;
	for_each_sched_entity(se) {
		struct cfs_rq *qcfs_rq = cfs_rq_of(se);
		/* throttled entity or throttle-on-deactivate */
		if (!se->on_rq)
			break;

		if (dequeue)
			dequeue_entity(qcfs_rq, se, DEQUEUE_SLEEP);
		qcfs_rq->h_nr_running -= task_delta;

		if (qcfs_rq->load.weight)
			dequeue = 0;
	}

	if (!se)
		sub_nr_running(rq, task_delta);

	cfs_rq->throttled = 1;
	cfs_rq->throttled_clock = rq_clock(rq);
	raw_spin_lock(&cfs_b->lock);
	empty = list_empty(&cfs_b->throttled_cfs_rq);

	/*
	 * Add to the _head_ of the list, so that an already-started
	 * distribute_cfs_runtime will not see us
	 */
	list_add_rcu(&cfs_rq->throttled_list, &cfs_b->throttled_cfs_rq);

	/*
	 * If we're the first throttled task, make sure the bandwidth
	 * timer is running.
	 */
	if (empty)
		start_cfs_bandwidth(cfs_b);

	raw_spin_unlock(&cfs_b->lock);
}

void unthrottle_cfs_rq(struct cfs_rq *cfs_rq)
{
	struct rq *rq = rq_of(cfs_rq);
	struct cfs_bandwidth *cfs_b = tg_cfs_bandwidth(cfs_rq->tg);
	struct sched_entity *se;
	int enqueue = 1;
	long task_delta;

	se = cfs_rq->tg->se[cpu_of(rq)];

	cfs_rq->throttled = 0;

	update_rq_clock(rq);

	raw_spin_lock(&cfs_b->lock);
	cfs_b->throttled_time += rq_clock(rq) - cfs_rq->throttled_clock;
	list_del_rcu(&cfs_rq->throttled_list);
	raw_spin_unlock(&cfs_b->lock);

	/* update hierarchical throttle state */
	walk_tg_tree_from(cfs_rq->tg, tg_nop, tg_unthrottle_up, (void *)rq);

	if (!cfs_rq->load.weight)
		return;

	task_delta = cfs_rq->h_nr_running;
	for_each_sched_entity(se) {
		if (se->on_rq)
			enqueue = 0;

		cfs_rq = cfs_rq_of(se);
		if (enqueue)
			enqueue_entity(cfs_rq, se, ENQUEUE_WAKEUP);
		cfs_rq->h_nr_running += task_delta;

		if (cfs_rq_throttled(cfs_rq))
			break;
	}

	if (!se)
		add_nr_running(rq, task_delta);

	/* determine whether we need to wake up potentially idle cpu */
	if (rq->curr == rq->idle && rq->cfs.nr_running)
		resched_curr(rq);
}

static u64 distribute_cfs_runtime(struct cfs_bandwidth *cfs_b,
		u64 remaining, u64 expires)
{
	struct cfs_rq *cfs_rq;
	u64 runtime;
	u64 starting_runtime = remaining;

	rcu_read_lock();
	list_for_each_entry_rcu(cfs_rq, &cfs_b->throttled_cfs_rq,
				throttled_list) {
		struct rq *rq = rq_of(cfs_rq);
		struct rq_flags rf;

		rq_lock(rq, &rf);
		if (!cfs_rq_throttled(cfs_rq))
			goto next;

		runtime = -cfs_rq->runtime_remaining + 1;
		if (runtime > remaining)
			runtime = remaining;
		remaining -= runtime;

		cfs_rq->runtime_remaining += runtime;
		cfs_rq->runtime_expires = expires;

		/* we check whether we're throttled above */
		if (cfs_rq->runtime_remaining > 0)
			unthrottle_cfs_rq(cfs_rq);

next:
		rq_unlock(rq, &rf);

		if (!remaining)
			break;
	}
	rcu_read_unlock();

	return starting_runtime - remaining;
}

/*
 * Responsible for refilling a task_group's bandwidth and unthrottling its
 * cfs_rqs as appropriate. If there has been no activity within the last
 * period the timer is deactivated until scheduling resumes; cfs_b->idle is
 * used to track this state.
 */
static int do_sched_cfs_period_timer(struct cfs_bandwidth *cfs_b, int overrun)
{
	u64 runtime, runtime_expires;
	int throttled;

	/* no need to continue the timer with no bandwidth constraint */
	if (cfs_b->quota == RUNTIME_INF)
		goto out_deactivate;

	throttled = !list_empty(&cfs_b->throttled_cfs_rq);
	cfs_b->nr_periods += overrun;

	/*
	 * idle depends on !throttled (for the case of a large deficit), and if
	 * we're going inactive then everything else can be deferred
	 */
	if (cfs_b->idle && !throttled)
		goto out_deactivate;

	__refill_cfs_bandwidth_runtime(cfs_b);

	if (!throttled) {
		/* mark as potentially idle for the upcoming period */
		cfs_b->idle = 1;
		return 0;
	}

	/* account preceding periods in which throttling occurred */
	cfs_b->nr_throttled += overrun;

	runtime_expires = cfs_b->runtime_expires;

	/*
	 * This check is repeated as we are holding onto the new bandwidth while
	 * we unthrottle. This can potentially race with an unthrottled group
	 * trying to acquire new bandwidth from the global pool. This can result
	 * in us over-using our runtime if it is all used during this loop, but
	 * only by limited amounts in that extreme case.
	 */
	while (throttled && cfs_b->runtime > 0) {
		runtime = cfs_b->runtime;
		raw_spin_unlock(&cfs_b->lock);
		/* we can't nest cfs_b->lock while distributing bandwidth */
		runtime = distribute_cfs_runtime(cfs_b, runtime,
						 runtime_expires);
		raw_spin_lock(&cfs_b->lock);

		throttled = !list_empty(&cfs_b->throttled_cfs_rq);

		cfs_b->runtime -= min(runtime, cfs_b->runtime);
	}

	/*
	 * While we are ensured activity in the period following an
	 * unthrottle, this also covers the case in which the new bandwidth is
	 * insufficient to cover the existing bandwidth deficit.  (Forcing the
	 * timer to remain active while there are any throttled entities.)
	 */
	cfs_b->idle = 0;

	return 0;

out_deactivate:
	return 1;
}

/* a cfs_rq won't donate quota below this amount */
static const u64 min_cfs_rq_runtime = 1 * NSEC_PER_MSEC;
/* minimum remaining period time to redistribute slack quota */
static const u64 min_bandwidth_expiration = 2 * NSEC_PER_MSEC;
/* how long we wait to gather additional slack before distributing */
static const u64 cfs_bandwidth_slack_period = 5 * NSEC_PER_MSEC;

/*
 * Are we near the end of the current quota period?
 *
 * Requires cfs_b->lock for hrtimer_expires_remaining to be safe against the
 * hrtimer base being cleared by hrtimer_start. In the case of
 * migrate_hrtimers, base is never cleared, so we are fine.
 */
static int runtime_refresh_within(struct cfs_bandwidth *cfs_b, u64 min_expire)
{
	struct hrtimer *refresh_timer = &cfs_b->period_timer;
	u64 remaining;

	/* if the call-back is running a quota refresh is already occurring */
	if (hrtimer_callback_running(refresh_timer))
		return 1;

	/* is a quota refresh about to occur? */
	remaining = ktime_to_ns(hrtimer_expires_remaining(refresh_timer));
	if (remaining < min_expire)
		return 1;

	return 0;
}

static void start_cfs_slack_bandwidth(struct cfs_bandwidth *cfs_b)
{
	u64 min_left = cfs_bandwidth_slack_period + min_bandwidth_expiration;

	/* if there's a quota refresh soon don't bother with slack */
	if (runtime_refresh_within(cfs_b, min_left))
		return;

	hrtimer_start(&cfs_b->slack_timer,
			ns_to_ktime(cfs_bandwidth_slack_period),
			HRTIMER_MODE_REL);
}

/* we know any runtime found here is valid as update_curr() precedes return */
static void __return_cfs_rq_runtime(struct cfs_rq *cfs_rq)
{
	struct cfs_bandwidth *cfs_b = tg_cfs_bandwidth(cfs_rq->tg);
	s64 slack_runtime = cfs_rq->runtime_remaining - min_cfs_rq_runtime;

	if (slack_runtime <= 0)
		return;

	raw_spin_lock(&cfs_b->lock);
	if (cfs_b->quota != RUNTIME_INF &&
	    cfs_rq->runtime_expires == cfs_b->runtime_expires) {
		cfs_b->runtime += slack_runtime;

		/* we are under rq->lock, defer unthrottling using a timer */
		if (cfs_b->runtime > sched_cfs_bandwidth_slice() &&
		    !list_empty(&cfs_b->throttled_cfs_rq))
			start_cfs_slack_bandwidth(cfs_b);
	}
	raw_spin_unlock(&cfs_b->lock);

	/* even if it's not valid for return we don't want to try again */
	cfs_rq->runtime_remaining -= slack_runtime;
}

static __always_inline void return_cfs_rq_runtime(struct cfs_rq *cfs_rq)
{
	if (!cfs_bandwidth_used())
		return;

	if (!cfs_rq->runtime_enabled || cfs_rq->nr_running)
		return;

	__return_cfs_rq_runtime(cfs_rq);
}

/*
 * This is done with a timer (instead of inline with bandwidth return) since
 * it's necessary to juggle rq->locks to unthrottle their respective cfs_rqs.
 */
static void do_sched_cfs_slack_timer(struct cfs_bandwidth *cfs_b)
{
	u64 runtime = 0, slice = sched_cfs_bandwidth_slice();
	u64 expires;

	/* confirm we're still not at a refresh boundary */
	raw_spin_lock(&cfs_b->lock);
	if (runtime_refresh_within(cfs_b, min_bandwidth_expiration)) {
		raw_spin_unlock(&cfs_b->lock);
		return;
	}

	if (cfs_b->quota != RUNTIME_INF && cfs_b->runtime > slice)
		runtime = cfs_b->runtime;

	expires = cfs_b->runtime_expires;
	raw_spin_unlock(&cfs_b->lock);

	if (!runtime)
		return;

	runtime = distribute_cfs_runtime(cfs_b, runtime, expires);

	raw_spin_lock(&cfs_b->lock);
	if (expires == cfs_b->runtime_expires)
		cfs_b->runtime -= min(runtime, cfs_b->runtime);
	raw_spin_unlock(&cfs_b->lock);
}

/*
 * When a group wakes up we want to make sure that its quota is not already
 * expired/exceeded, otherwise it may be allowed to steal additional ticks of
 * runtime as update_curr() throttling can not not trigger until it's on-rq.
 */
static void check_enqueue_throttle(struct cfs_rq *cfs_rq)
{
	if (!cfs_bandwidth_used())
		return;

	/* an active group must be handled by the update_curr()->put() path */
	if (!cfs_rq->runtime_enabled || cfs_rq->curr)
		return;

	/* ensure the group is not already throttled */
	if (cfs_rq_throttled(cfs_rq))
		return;

	/* update runtime allocation */
	account_cfs_rq_runtime(cfs_rq, 0);
	if (cfs_rq->runtime_remaining <= 0)
		throttle_cfs_rq(cfs_rq);
}

static void sync_throttle(struct task_group *tg, int cpu)
{
	struct cfs_rq *pcfs_rq, *cfs_rq;

	if (!cfs_bandwidth_used())
		return;

	if (!tg->parent)
		return;

	cfs_rq = tg->cfs_rq[cpu];
	pcfs_rq = tg->parent->cfs_rq[cpu];

	cfs_rq->throttle_count = pcfs_rq->throttle_count;
	cfs_rq->throttled_clock_task = rq_clock_task(cpu_rq(cpu));
}

/* conditionally throttle active cfs_rq's from put_prev_entity() */
static bool check_cfs_rq_runtime(struct cfs_rq *cfs_rq)
{
	if (!cfs_bandwidth_used())
		return false;

	if (likely(!cfs_rq->runtime_enabled || cfs_rq->runtime_remaining > 0))
		return false;

	/*
	 * it's possible for a throttled entity to be forced into a running
	 * state (e.g. set_curr_task), in this case we're finished.
	 */
	if (cfs_rq_throttled(cfs_rq))
		return true;

	throttle_cfs_rq(cfs_rq);
	return true;
}

static enum hrtimer_restart sched_cfs_slack_timer(struct hrtimer *timer)
{
	struct cfs_bandwidth *cfs_b =
		container_of(timer, struct cfs_bandwidth, slack_timer);

	do_sched_cfs_slack_timer(cfs_b);

	return HRTIMER_NORESTART;
}

static enum hrtimer_restart sched_cfs_period_timer(struct hrtimer *timer)
{
	struct cfs_bandwidth *cfs_b =
		container_of(timer, struct cfs_bandwidth, period_timer);
	int overrun;
	int idle = 0;

	raw_spin_lock(&cfs_b->lock);
	for (;;) {
		overrun = hrtimer_forward_now(timer, cfs_b->period);
		if (!overrun)
			break;

		idle = do_sched_cfs_period_timer(cfs_b, overrun);
	}
	if (idle)
		cfs_b->period_active = 0;
	raw_spin_unlock(&cfs_b->lock);

	return idle ? HRTIMER_NORESTART : HRTIMER_RESTART;
}

void init_cfs_bandwidth(struct cfs_bandwidth *cfs_b)
{
	raw_spin_lock_init(&cfs_b->lock);
	cfs_b->runtime = 0;
	cfs_b->quota = RUNTIME_INF;
	cfs_b->period = ns_to_ktime(default_cfs_period());

	INIT_LIST_HEAD(&cfs_b->throttled_cfs_rq);
	hrtimer_init(&cfs_b->period_timer, CLOCK_MONOTONIC, HRTIMER_MODE_ABS_PINNED);
	cfs_b->period_timer.function = sched_cfs_period_timer;
	hrtimer_init(&cfs_b->slack_timer, CLOCK_MONOTONIC, HRTIMER_MODE_REL);
	cfs_b->slack_timer.function = sched_cfs_slack_timer;
}

static void init_cfs_rq_runtime(struct cfs_rq *cfs_rq)
{
	cfs_rq->runtime_enabled = 0;
	INIT_LIST_HEAD(&cfs_rq->throttled_list);
}

void start_cfs_bandwidth(struct cfs_bandwidth *cfs_b)
{
	lockdep_assert_held(&cfs_b->lock);

	if (!cfs_b->period_active) {
		cfs_b->period_active = 1;
		hrtimer_forward_now(&cfs_b->period_timer, cfs_b->period);
		hrtimer_start_expires(&cfs_b->period_timer, HRTIMER_MODE_ABS_PINNED);
	}
}

static void destroy_cfs_bandwidth(struct cfs_bandwidth *cfs_b)
{
	/* init_cfs_bandwidth() was not called */
	if (!cfs_b->throttled_cfs_rq.next)
		return;

	hrtimer_cancel(&cfs_b->period_timer);
	hrtimer_cancel(&cfs_b->slack_timer);
}

/*
 * Both these cpu hotplug callbacks race against unregister_fair_sched_group()
 *
 * The race is harmless, since modifying bandwidth settings of unhooked group
 * bits doesn't do much.
 */

/* cpu online calback */
static void __maybe_unused update_runtime_enabled(struct rq *rq)
{
	struct task_group *tg;

	lockdep_assert_held(&rq->lock);

	rcu_read_lock();
	list_for_each_entry_rcu(tg, &task_groups, list) {
		struct cfs_bandwidth *cfs_b = &tg->cfs_bandwidth;
		struct cfs_rq *cfs_rq = tg->cfs_rq[cpu_of(rq)];

		raw_spin_lock(&cfs_b->lock);
		cfs_rq->runtime_enabled = cfs_b->quota != RUNTIME_INF;
		raw_spin_unlock(&cfs_b->lock);
	}
	rcu_read_unlock();
}

/* cpu offline callback */
static void __maybe_unused unthrottle_offline_cfs_rqs(struct rq *rq)
{
	struct task_group *tg;

	lockdep_assert_held(&rq->lock);

	rcu_read_lock();
	list_for_each_entry_rcu(tg, &task_groups, list) {
		struct cfs_rq *cfs_rq = tg->cfs_rq[cpu_of(rq)];

		if (!cfs_rq->runtime_enabled)
			continue;

		/*
		 * clock_task is not advancing so we just need to make sure
		 * there's some valid quota amount
		 */
		cfs_rq->runtime_remaining = 1;
		/*
		 * Offline rq is schedulable till cpu is completely disabled
		 * in take_cpu_down(), so we prevent new cfs throttling here.
		 */
		cfs_rq->runtime_enabled = 0;

		if (cfs_rq_throttled(cfs_rq))
			unthrottle_cfs_rq(cfs_rq);
	}
	rcu_read_unlock();
}

#else /* CONFIG_CFS_BANDWIDTH */
static inline u64 cfs_rq_clock_task(struct cfs_rq *cfs_rq)
{
	return rq_clock_task(rq_of(cfs_rq));
}

static void account_cfs_rq_runtime(struct cfs_rq *cfs_rq, u64 delta_exec) {}
static bool check_cfs_rq_runtime(struct cfs_rq *cfs_rq) { return false; }
static void check_enqueue_throttle(struct cfs_rq *cfs_rq) {}
static inline void sync_throttle(struct task_group *tg, int cpu) {}
static __always_inline void return_cfs_rq_runtime(struct cfs_rq *cfs_rq) {}

static inline int cfs_rq_throttled(struct cfs_rq *cfs_rq)
{
	return 0;
}

static inline int throttled_hierarchy(struct cfs_rq *cfs_rq)
{
	return 0;
}

static inline int throttled_lb_pair(struct task_group *tg,
				    int src_cpu, int dest_cpu)
{
	return 0;
}

void init_cfs_bandwidth(struct cfs_bandwidth *cfs_b) {}

#ifdef CONFIG_FAIR_GROUP_SCHED
static void init_cfs_rq_runtime(struct cfs_rq *cfs_rq) {}
#endif

static inline struct cfs_bandwidth *tg_cfs_bandwidth(struct task_group *tg)
{
	return NULL;
}
static inline void destroy_cfs_bandwidth(struct cfs_bandwidth *cfs_b) {}
static inline void update_runtime_enabled(struct rq *rq) {}
static inline void unthrottle_offline_cfs_rqs(struct rq *rq) {}

#endif /* CONFIG_CFS_BANDWIDTH */

/**************************************************
 * CFS operations on tasks:
 */

#ifdef CONFIG_SCHED_HRTICK
static void hrtick_start_fair(struct rq *rq, struct task_struct *p)
{
	struct sched_entity *se = &p->se;
	struct cfs_rq *cfs_rq = cfs_rq_of(se);

	SCHED_WARN_ON(task_rq(p) != rq);

	if (rq->cfs.h_nr_running > 1) {
		u64 slice = sched_slice(cfs_rq, se);
		u64 ran = se->sum_exec_runtime - se->prev_sum_exec_runtime;
		s64 delta = slice - ran;

		if (delta < 0) {
			if (rq->curr == p)
				resched_curr(rq);
			return;
		}
		hrtick_start(rq, delta);
	}
}

/*
 * called from enqueue/dequeue and updates the hrtick when the
 * current task is from our class and nr_running is low enough
 * to matter.
 */
static void hrtick_update(struct rq *rq)
{
	struct task_struct *curr = rq->curr;

	if (!hrtick_enabled(rq) || curr->sched_class != &fair_sched_class)
		return;

	if (cfs_rq_of(&curr->se)->nr_running < sched_nr_latency)
		hrtick_start_fair(rq, curr);
}
#else /* !CONFIG_SCHED_HRTICK */
static inline void
hrtick_start_fair(struct rq *rq, struct task_struct *p)
{
}

static inline void hrtick_update(struct rq *rq)
{
}
#endif

#ifdef CONFIG_SMP
static bool cpu_overutilized(int cpu);

<<<<<<< HEAD
=======
static unsigned long cpu_util(int cpu);

>>>>>>> ad490df6
static bool sd_overutilized(struct sched_domain *sd)
{
	return sd->shared->overutilized;
}

static void set_sd_overutilized(struct sched_domain *sd)
{
<<<<<<< HEAD
=======
	trace_sched_overutilized(sd, sd->shared->overutilized, true);
>>>>>>> ad490df6
	sd->shared->overutilized = true;
}

static void clear_sd_overutilized(struct sched_domain *sd)
{
<<<<<<< HEAD
=======
	trace_sched_overutilized(sd, sd->shared->overutilized, false);
>>>>>>> ad490df6
	sd->shared->overutilized = false;
}

static inline void update_overutilized_status(struct rq *rq)
{
	struct sched_domain *sd;

	rcu_read_lock();
	sd = rcu_dereference(rq->sd);
	if (sd && !sd_overutilized(sd) &&
	    cpu_overutilized(rq->cpu))
		set_sd_overutilized(sd);
	rcu_read_unlock();
}
<<<<<<< HEAD
#else
#define update_overutilized_status(rq) do {} while (0)
=======

unsigned long boosted_cpu_util(int cpu);
#else

#define update_overutilized_status(rq) do {} while (0)
#define boosted_cpu_util(cpu) cpu_util_freq(cpu)

>>>>>>> ad490df6
#endif /* CONFIG_SMP */

/*
 * The enqueue_task method is called before nr_running is
 * increased. Here we update the fair scheduling stats and
 * then put the task into the rbtree:
 */
static void
enqueue_task_fair(struct rq *rq, struct task_struct *p, int flags)
{
	struct cfs_rq *cfs_rq;
	struct sched_entity *se = &p->se;
	int task_new = !(flags & ENQUEUE_WAKEUP);

	/*
	 * If in_iowait is set, the code below may not trigger any cpufreq
	 * utilization updates, so do it here explicitly with the IOWAIT flag
	 * passed.
	 */
	if (p->in_iowait)
		cpufreq_update_util(rq, SCHED_CPUFREQ_IOWAIT);

	for_each_sched_entity(se) {
		if (se->on_rq)
			break;
		cfs_rq = cfs_rq_of(se);
		enqueue_entity(cfs_rq, se, flags);

		/*
		 * end evaluation on encountering a throttled cfs_rq
		 *
		 * note: in the case of encountering a throttled cfs_rq we will
		 * post the final h_nr_running increment below.
		 */
		if (cfs_rq_throttled(cfs_rq))
			break;
		cfs_rq->h_nr_running++;
		walt_inc_cfs_cumulative_runnable_avg(cfs_rq, p);

		flags = ENQUEUE_WAKEUP;
	}

	for_each_sched_entity(se) {
		cfs_rq = cfs_rq_of(se);
		cfs_rq->h_nr_running++;
		walt_inc_cfs_cumulative_runnable_avg(cfs_rq, p);

		if (cfs_rq_throttled(cfs_rq))
			break;

		update_load_avg(se, UPDATE_TG);
		update_cfs_shares(se);
	}

<<<<<<< HEAD
=======
	/*
	 * Update SchedTune accounting.
	 *
	 * We do it before updating the CPU capacity to ensure the
	 * boost value of the current task is accounted for in the
	 * selection of the OPP.
	 *
	 * We do it also in the case where we enqueue a throttled task;
	 * we could argue that a throttled task should not boost a CPU,
	 * however:
	 * a) properly implementing CPU boosting considering throttled
	 *    tasks will increase a lot the complexity of the solution
	 * b) it's not easy to quantify the benefits introduced by
	 *    such a more complex solution.
	 * Thus, for the time being we go for the simple solution and boost
	 * also for throttled RQs.
	 */
	schedtune_enqueue_task(p, cpu_of(rq));

>>>>>>> ad490df6
	if (!se) {
		add_nr_running(rq, 1);
		if (!task_new)
			update_overutilized_status(rq);
<<<<<<< HEAD
	}
=======
		walt_inc_cumulative_runnable_avg(rq, p);
	}

>>>>>>> ad490df6
	hrtick_update(rq);
}

static void set_next_buddy(struct sched_entity *se);

/*
 * The dequeue_task method is called before nr_running is
 * decreased. We remove the task from the rbtree and
 * update the fair scheduling stats:
 */
static void dequeue_task_fair(struct rq *rq, struct task_struct *p, int flags)
{
	struct cfs_rq *cfs_rq;
	struct sched_entity *se = &p->se;
	int task_sleep = flags & DEQUEUE_SLEEP;

	for_each_sched_entity(se) {
		cfs_rq = cfs_rq_of(se);
		dequeue_entity(cfs_rq, se, flags);

		/*
		 * end evaluation on encountering a throttled cfs_rq
		 *
		 * note: in the case of encountering a throttled cfs_rq we will
		 * post the final h_nr_running decrement below.
		*/
		if (cfs_rq_throttled(cfs_rq))
			break;
		cfs_rq->h_nr_running--;
		walt_dec_cfs_cumulative_runnable_avg(cfs_rq, p);

		/* Don't dequeue parent if it has other entities besides us */
		if (cfs_rq->load.weight) {
			/* Avoid re-evaluating load for this entity: */
			se = parent_entity(se);
			/*
			 * Bias pick_next to pick a task from this cfs_rq, as
			 * p is sleeping when it is within its sched_slice.
			 */
			if (task_sleep && se && !throttled_hierarchy(cfs_rq))
				set_next_buddy(se);
			break;
		}
		flags |= DEQUEUE_SLEEP;
	}

	for_each_sched_entity(se) {
		cfs_rq = cfs_rq_of(se);
		cfs_rq->h_nr_running--;
		walt_dec_cfs_cumulative_runnable_avg(cfs_rq, p);

		if (cfs_rq_throttled(cfs_rq))
			break;

		update_load_avg(se, UPDATE_TG);
		update_cfs_shares(se);
	}

	/*
	 * Update SchedTune accounting
	 *
	 * We do it before updating the CPU capacity to ensure the
	 * boost value of the current task is accounted for in the
	 * selection of the OPP.
	 */
	schedtune_dequeue_task(p, cpu_of(rq));

	if (!se) {
		sub_nr_running(rq, 1);
		walt_dec_cumulative_runnable_avg(rq, p);
	}

	hrtick_update(rq);
}

#ifdef CONFIG_SMP

/* Working cpumask for: load_balance, load_balance_newidle. */
DEFINE_PER_CPU(cpumask_var_t, load_balance_mask);
DEFINE_PER_CPU(cpumask_var_t, select_idle_mask);

#ifdef CONFIG_NO_HZ_COMMON
/*
 * per rq 'load' arrray crap; XXX kill this.
 */

/*
 * The exact cpuload calculated at every tick would be:
 *
 *   load' = (1 - 1/2^i) * load + (1/2^i) * cur_load
 *
 * If a cpu misses updates for n ticks (as it was idle) and update gets
 * called on the n+1-th tick when cpu may be busy, then we have:
 *
 *   load_n   = (1 - 1/2^i)^n * load_0
 *   load_n+1 = (1 - 1/2^i)   * load_n + (1/2^i) * cur_load
 *
 * decay_load_missed() below does efficient calculation of
 *
 *   load' = (1 - 1/2^i)^n * load
 *
 * Because x^(n+m) := x^n * x^m we can decompose any x^n in power-of-2 factors.
 * This allows us to precompute the above in said factors, thereby allowing the
 * reduction of an arbitrary n in O(log_2 n) steps. (See also
 * fixed_power_int())
 *
 * The calculation is approximated on a 128 point scale.
 */
#define DEGRADE_SHIFT		7

static const u8 degrade_zero_ticks[CPU_LOAD_IDX_MAX] = {0, 8, 32, 64, 128};
static const u8 degrade_factor[CPU_LOAD_IDX_MAX][DEGRADE_SHIFT + 1] = {
	{   0,   0,  0,  0,  0,  0, 0, 0 },
	{  64,  32,  8,  0,  0,  0, 0, 0 },
	{  96,  72, 40, 12,  1,  0, 0, 0 },
	{ 112,  98, 75, 43, 15,  1, 0, 0 },
	{ 120, 112, 98, 76, 45, 16, 2, 0 }
};

/*
 * Update cpu_load for any missed ticks, due to tickless idle. The backlog
 * would be when CPU is idle and so we just decay the old load without
 * adding any new load.
 */
static unsigned long
decay_load_missed(unsigned long load, unsigned long missed_updates, int idx)
{
	int j = 0;

	if (!missed_updates)
		return load;

	if (missed_updates >= degrade_zero_ticks[idx])
		return 0;

	if (idx == 1)
		return load >> missed_updates;

	while (missed_updates) {
		if (missed_updates % 2)
			load = (load * degrade_factor[idx][j]) >> DEGRADE_SHIFT;

		missed_updates >>= 1;
		j++;
	}
	return load;
}
#endif /* CONFIG_NO_HZ_COMMON */

/**
 * __cpu_load_update - update the rq->cpu_load[] statistics
 * @this_rq: The rq to update statistics for
 * @this_load: The current load
 * @pending_updates: The number of missed updates
 *
 * Update rq->cpu_load[] statistics. This function is usually called every
 * scheduler tick (TICK_NSEC).
 *
 * This function computes a decaying average:
 *
 *   load[i]' = (1 - 1/2^i) * load[i] + (1/2^i) * load
 *
 * Because of NOHZ it might not get called on every tick which gives need for
 * the @pending_updates argument.
 *
 *   load[i]_n = (1 - 1/2^i) * load[i]_n-1 + (1/2^i) * load_n-1
 *             = A * load[i]_n-1 + B ; A := (1 - 1/2^i), B := (1/2^i) * load
 *             = A * (A * load[i]_n-2 + B) + B
 *             = A * (A * (A * load[i]_n-3 + B) + B) + B
 *             = A^3 * load[i]_n-3 + (A^2 + A + 1) * B
 *             = A^n * load[i]_0 + (A^(n-1) + A^(n-2) + ... + 1) * B
 *             = A^n * load[i]_0 + ((1 - A^n) / (1 - A)) * B
 *             = (1 - 1/2^i)^n * (load[i]_0 - load) + load
 *
 * In the above we've assumed load_n := load, which is true for NOHZ_FULL as
 * any change in load would have resulted in the tick being turned back on.
 *
 * For regular NOHZ, this reduces to:
 *
 *   load[i]_n = (1 - 1/2^i)^n * load[i]_0
 *
 * see decay_load_misses(). For NOHZ_FULL we get to subtract and add the extra
 * term.
 */
static void cpu_load_update(struct rq *this_rq, unsigned long this_load,
			    unsigned long pending_updates)
{
	unsigned long __maybe_unused tickless_load = this_rq->cpu_load[0];
	int i, scale;

	this_rq->nr_load_updates++;

	/* Update our load: */
	this_rq->cpu_load[0] = this_load; /* Fasttrack for idx 0 */
	for (i = 1, scale = 2; i < CPU_LOAD_IDX_MAX; i++, scale += scale) {
		unsigned long old_load, new_load;

		/* scale is effectively 1 << i now, and >> i divides by scale */

		old_load = this_rq->cpu_load[i];
#ifdef CONFIG_NO_HZ_COMMON
		old_load = decay_load_missed(old_load, pending_updates - 1, i);
		if (tickless_load) {
			old_load -= decay_load_missed(tickless_load, pending_updates - 1, i);
			/*
			 * old_load can never be a negative value because a
			 * decayed tickless_load cannot be greater than the
			 * original tickless_load.
			 */
			old_load += tickless_load;
		}
#endif
		new_load = this_load;
		/*
		 * Round up the averaging division if load is increasing. This
		 * prevents us from getting stuck on 9 if the load is 10, for
		 * example.
		 */
		if (new_load > old_load)
			new_load += scale - 1;

		this_rq->cpu_load[i] = (old_load * (scale - 1) + new_load) >> i;
	}

	sched_avg_update(this_rq);
}

/* Used instead of source_load when we know the type == 0 */
static unsigned long weighted_cpuload(struct rq *rq)
{
	return cfs_rq_runnable_load_avg(&rq->cfs);
}

#ifdef CONFIG_NO_HZ_COMMON
/*
 * There is no sane way to deal with nohz on smp when using jiffies because the
 * cpu doing the jiffies update might drift wrt the cpu doing the jiffy reading
 * causing off-by-one errors in observed deltas; {0,2} instead of {1,1}.
 *
 * Therefore we need to avoid the delta approach from the regular tick when
 * possible since that would seriously skew the load calculation. This is why we
 * use cpu_load_update_periodic() for CPUs out of nohz. However we'll rely on
 * jiffies deltas for updates happening while in nohz mode (idle ticks, idle
 * loop exit, nohz_idle_balance, nohz full exit...)
 *
 * This means we might still be one tick off for nohz periods.
 */

static void cpu_load_update_nohz(struct rq *this_rq,
				 unsigned long curr_jiffies,
				 unsigned long load)
{
	unsigned long pending_updates;

	pending_updates = curr_jiffies - this_rq->last_load_update_tick;
	if (pending_updates) {
		this_rq->last_load_update_tick = curr_jiffies;
		/*
		 * In the regular NOHZ case, we were idle, this means load 0.
		 * In the NOHZ_FULL case, we were non-idle, we should consider
		 * its weighted load.
		 */
		cpu_load_update(this_rq, load, pending_updates);
	}
}

/*
 * Called from nohz_idle_balance() to update the load ratings before doing the
 * idle balance.
 */
static void cpu_load_update_idle(struct rq *this_rq)
{
	/*
	 * bail if there's load or we're actually up-to-date.
	 */
	if (weighted_cpuload(this_rq))
		return;

	cpu_load_update_nohz(this_rq, READ_ONCE(jiffies), 0);
}

/*
 * Record CPU load on nohz entry so we know the tickless load to account
 * on nohz exit. cpu_load[0] happens then to be updated more frequently
 * than other cpu_load[idx] but it should be fine as cpu_load readers
 * shouldn't rely into synchronized cpu_load[*] updates.
 */
void cpu_load_update_nohz_start(void)
{
	struct rq *this_rq = this_rq();

	/*
	 * This is all lockless but should be fine. If weighted_cpuload changes
	 * concurrently we'll exit nohz. And cpu_load write can race with
	 * cpu_load_update_idle() but both updater would be writing the same.
	 */
	this_rq->cpu_load[0] = weighted_cpuload(this_rq);
}

/*
 * Account the tickless load in the end of a nohz frame.
 */
void cpu_load_update_nohz_stop(void)
{
	unsigned long curr_jiffies = READ_ONCE(jiffies);
	struct rq *this_rq = this_rq();
	unsigned long load;
	struct rq_flags rf;

	if (curr_jiffies == this_rq->last_load_update_tick)
		return;

	load = weighted_cpuload(this_rq);
	rq_lock(this_rq, &rf);
	update_rq_clock(this_rq);
	cpu_load_update_nohz(this_rq, curr_jiffies, load);
	rq_unlock(this_rq, &rf);
}
#else /* !CONFIG_NO_HZ_COMMON */
static inline void cpu_load_update_nohz(struct rq *this_rq,
					unsigned long curr_jiffies,
					unsigned long load) { }
#endif /* CONFIG_NO_HZ_COMMON */

static void cpu_load_update_periodic(struct rq *this_rq, unsigned long load)
{
#ifdef CONFIG_NO_HZ_COMMON
	/* See the mess around cpu_load_update_nohz(). */
	this_rq->last_load_update_tick = READ_ONCE(jiffies);
#endif
	cpu_load_update(this_rq, load, 1);
}

/*
 * Called from scheduler_tick()
 */
void cpu_load_update_active(struct rq *this_rq)
{
	unsigned long load = weighted_cpuload(this_rq);

	if (tick_nohz_tick_stopped())
		cpu_load_update_nohz(this_rq, READ_ONCE(jiffies), load);
	else
		cpu_load_update_periodic(this_rq, load);
}

/*
 * Return a low guess at the load of a migration-source cpu weighted
 * according to the scheduling class and "nice" value.
 *
 * We want to under-estimate the load of migration sources, to
 * balance conservatively.
 */
static unsigned long source_load(int cpu, int type)
{
	struct rq *rq = cpu_rq(cpu);
	unsigned long total = weighted_cpuload(rq);

	if (type == 0 || !sched_feat(LB_BIAS))
		return total;

	return min(rq->cpu_load[type-1], total);
}

/*
 * Return a high guess at the load of a migration-target cpu weighted
 * according to the scheduling class and "nice" value.
 */
static unsigned long target_load(int cpu, int type)
{
	struct rq *rq = cpu_rq(cpu);
	unsigned long total = weighted_cpuload(rq);

	if (type == 0 || !sched_feat(LB_BIAS))
		return total;

	return max(rq->cpu_load[type-1], total);
}

static unsigned long cpu_avg_load_per_task(int cpu)
{
	struct rq *rq = cpu_rq(cpu);
	unsigned long nr_running = READ_ONCE(rq->cfs.h_nr_running);
	unsigned long load_avg = weighted_cpuload(rq);

	if (nr_running)
		return load_avg / nr_running;

	return 0;
}

/*
 * cpu_util returns the amount of capacity of a CPU that is used by CFS
 * tasks. The unit of the return value must be the one of capacity so we can
 * compare the utilization with the capacity of the CPU that is available for
 * CFS task (ie cpu_capacity).
 *
 * cfs_rq.avg.util_avg is the sum of running time of runnable tasks plus the
 * recent utilization of currently non-runnable tasks on a CPU. It represents
 * the amount of utilization of a CPU in the range [0..capacity_orig] where
 * capacity_orig is the cpu_capacity available at the highest frequency
 * (arch_scale_freq_capacity()).
 * The utilization of a CPU converges towards a sum equal to or less than the
 * current capacity (capacity_curr <= capacity_orig) of the CPU because it is
 * the running time on this CPU scaled by capacity_curr.
 *
 * Nevertheless, cfs_rq.avg.util_avg can be higher than capacity_curr or even
 * higher than capacity_orig because of unfortunate rounding in
 * cfs.avg.util_avg or just after migrating tasks and new task wakeups until
 * the average stabilizes with the new running time. We need to check that the
 * utilization stays within the range of [0..capacity_orig] and cap it if
 * necessary. Without utilization capping, a group could be seen as overloaded
 * (CPU0 utilization at 121% + CPU1 utilization at 80%) whereas CPU1 has 20% of
 * available capacity. We allow utilization to overshoot capacity_curr (but not
 * capacity_orig) as it useful for predicting the capacity required after task
 * migrations (scheduler-driven DVFS).
 */
static unsigned long __cpu_util(int cpu, int delta)
{
	unsigned long util = cpu_rq(cpu)->cfs.avg.util_avg;
	unsigned long capacity = capacity_orig_of(cpu);

	delta += util;
	if (delta < 0)
		return 0;

	return (delta >= capacity) ? capacity : delta;
}

static unsigned long cpu_util(int cpu)
{
	return __cpu_util(cpu, 0);
}

static void record_wakee(struct task_struct *p)
{
	/*
	 * Only decay a single time; tasks that have less then 1 wakeup per
	 * jiffy will not have built up many flips.
	 */
	if (time_after(jiffies, current->wakee_flip_decay_ts + HZ)) {
		current->wakee_flips >>= 1;
		current->wakee_flip_decay_ts = jiffies;
	}

	if (current->last_wakee != p) {
		current->last_wakee = p;
		current->wakee_flips++;
	}
}

static inline bool energy_aware(void)
{
	return sched_feat(ENERGY_AWARE);
}

struct energy_env {
	struct sched_group	*sg_top;
	struct sched_group	*sg_cap;
	int			cap_idx;
	int			util_delta;
	int			src_cpu;
	int			dst_cpu;
	int			energy;
};

/*
 * __cpu_norm_util() returns the cpu util relative to a specific capacity,
 * i.e. it's busy ratio, in the range [0..SCHED_CAPACITY_SCALE] which is useful
 * for energy calculations. Using the scale-invariant util returned by
 * cpu_util() and approximating scale-invariant util by:
 *
 *   util ~ (curr_freq/max_freq)*1024 * capacity_orig/1024 * running_time/time
 *
 * the normalized util can be found using the specific capacity.
 *
 *   capacity = capacity_orig * curr_freq/max_freq
 *
 *   norm_util = running_time/time ~ util/capacity
 */
static unsigned long __cpu_norm_util(int cpu, unsigned long capacity, int delta)
{
	int util = __cpu_util(cpu, delta);

	if (util >= capacity)
		return SCHED_CAPACITY_SCALE;

	return (util << SCHED_CAPACITY_SHIFT)/capacity;
}

static int calc_util_delta(struct energy_env *eenv, int cpu)
{
	if (cpu == eenv->src_cpu)
		return -eenv->util_delta;
	if (cpu == eenv->dst_cpu)
		return eenv->util_delta;
	return 0;
}

static
unsigned long group_max_util(struct energy_env *eenv)
{
	int i, delta;
	unsigned long max_util = 0;

	for_each_cpu(i, sched_group_span(eenv->sg_cap)) {
		delta = calc_util_delta(eenv, i);
		max_util = max(max_util, __cpu_util(i, delta));
	}

	return max_util;
}

/*
 * group_norm_util() returns the approximated group util relative to it's
 * current capacity (busy ratio) in the range [0..SCHED_CAPACITY_SCALE] for use
 * in energy calculations. Since task executions may or may not overlap in time
 * in the group the true normalized util is between max(cpu_norm_util(i)) and
 * sum(cpu_norm_util(i)) when iterating over all cpus in the group, i. The
 * latter is used as the estimate as it leads to a more pessimistic energy
 * estimate (more busy).
 */
static unsigned
long group_norm_util(struct energy_env *eenv, struct sched_group *sg)
{
	int i, delta;
	unsigned long util_sum = 0;
	unsigned long capacity = sg->sge->cap_states[eenv->cap_idx].cap;

	for_each_cpu(i, sched_group_span(sg)) {
		delta = calc_util_delta(eenv, i);
		util_sum += __cpu_norm_util(i, capacity, delta);
	}

	if (util_sum > SCHED_CAPACITY_SCALE)
		return SCHED_CAPACITY_SCALE;
	return util_sum;
}

static int find_new_capacity(struct energy_env *eenv,
	struct sched_group_energy const *sge)
{
	int idx;
	unsigned long util = group_max_util(eenv);

	eenv->cap_idx = sge->nr_cap_states - 1;

	for (idx = 0; idx < sge->nr_cap_states; idx++) {
		if (sge->cap_states[idx].cap >= util) {
			eenv->cap_idx = idx;
			break;
		}
	}

	return eenv->cap_idx;
}

static int group_idle_state(struct sched_group *sg)
{
	int i, state = INT_MAX;

	/* Find the shallowest idle state in the sched group. */
	for_each_cpu(i, sched_group_span(sg))
		state = min(state, idle_get_state_idx(cpu_rq(i)));

	/* Take non-cpuidle idling into account (active idle/arch_cpu_idle()) */
	state++;

	return state;
}

/*
 * sched_group_energy(): Computes the absolute energy consumption of cpus
 * belonging to the sched_group including shared resources shared only by
 * members of the group. Iterates over all cpus in the hierarchy below the
 * sched_group starting from the bottom working it's way up before going to
 * the next cpu until all cpus are covered at all levels. The current
 * implementation is likely to gather the same util statistics multiple times.
 * This can probably be done in a faster but more complex way.
 * Note: sched_group_energy() may fail when racing with sched_domain updates.
 */
static int sched_group_energy(struct energy_env *eenv)
{
	struct sched_domain *sd;
	int cpu, total_energy = 0;
	struct cpumask visit_cpus;
	struct sched_group *sg;

	WARN_ON(!eenv->sg_top->sge);

	cpumask_copy(&visit_cpus, sched_group_span(eenv->sg_top));

	while (!cpumask_empty(&visit_cpus)) {
		struct sched_group *sg_shared_cap = NULL;

		cpu = cpumask_first(&visit_cpus);

		/*
		 * Is the group utilization affected by cpus outside this
		 * sched_group?
		 */
		sd = rcu_dereference(per_cpu(sd_scs, cpu));

		if (!sd)
			/*
			 * We most probably raced with hotplug; returning a
			 * wrong energy estimation is better than entering an
			 * infinite loop.
			 */
			return -EINVAL;

		if (sd->parent)
			sg_shared_cap = sd->parent->groups;

		for_each_domain(cpu, sd) {
			sg = sd->groups;

			/* Has this sched_domain already been visited? */
			if (sd->child && group_first_cpu(sg) != cpu)
				break;

			do {
				unsigned long group_util;
				int sg_busy_energy, sg_idle_energy;
				int cap_idx, idle_idx;

				if (sg_shared_cap && sg_shared_cap->group_weight >= sg->group_weight)
					eenv->sg_cap = sg_shared_cap;
				else
					eenv->sg_cap = sg;

				cap_idx = find_new_capacity(eenv, sg->sge);
				idle_idx = group_idle_state(sg);
				group_util = group_norm_util(eenv, sg);
				sg_busy_energy = (group_util * sg->sge->cap_states[cap_idx].power)
								>> SCHED_CAPACITY_SHIFT;
				sg_idle_energy = ((SCHED_CAPACITY_SCALE-group_util)
								* sg->sge->idle_states[idle_idx].power)
								>> SCHED_CAPACITY_SHIFT;

				total_energy += sg_busy_energy + sg_idle_energy;

				if (!sd->child)
					cpumask_xor(&visit_cpus, &visit_cpus, sched_group_span(sg));

				if (cpumask_equal(sched_group_span(sg), sched_group_span(eenv->sg_top)))
					goto next_cpu;

			} while (sg = sg->next, sg != sd->groups);
		}
next_cpu:
		continue;
	}

	eenv->energy = total_energy;
	return 0;
}

static inline bool cpu_in_sg(struct sched_group *sg, int cpu)
{
	return cpu != -1 && cpumask_test_cpu(cpu, sched_group_span(sg));
}

/*
 * energy_diff(): Estimate the energy impact of changing the utilization
 * distribution. eenv specifies the change: utilisation amount, source, and
 * destination cpu. Source or destination cpu may be -1 in which case the
 * utilization is removed from or added to the system (e.g. task wake-up). If
 * both are specified, the utilization is migrated.
 */
static int energy_diff(struct energy_env *eenv)
{
	struct sched_domain *sd;
	struct sched_group *sg;
	int sd_cpu = -1, energy_before = 0, energy_after = 0;
	int diff, margin;

	struct energy_env eenv_before = {
		.util_delta	= 0,
		.src_cpu	= eenv->src_cpu,
		.dst_cpu	= eenv->dst_cpu,
	};

	if (eenv->src_cpu == eenv->dst_cpu)
		return 0;

	sd_cpu = (eenv->src_cpu != -1) ? eenv->src_cpu : eenv->dst_cpu;
	sd = rcu_dereference(per_cpu(sd_ea, sd_cpu));

	if (!sd)
		return 0; /* Error */

	sg = sd->groups;

	do {
		if (cpu_in_sg(sg, eenv->src_cpu) || cpu_in_sg(sg, eenv->dst_cpu)) {
			eenv_before.sg_top = eenv->sg_top = sg;

			if (sched_group_energy(&eenv_before))
				return 0; /* Invalid result abort */
			energy_before += eenv_before.energy;

			if (sched_group_energy(eenv))
				return 0; /* Invalid result abort */
			energy_after += eenv->energy;
		}
	} while (sg = sg->next, sg != sd->groups);

	/*
	 * Dead-zone margin preventing too many migrations.
	 */

	margin = energy_before >> 6; /* ~1.56% */

	diff = energy_after-energy_before;

	if (abs(diff) < margin)
		return 0;

	return diff;
}

/*
 * Returns the current capacity of cpu after applying both
 * cpu and freq scaling.
 */
unsigned long capacity_curr_of(int cpu)
{
	unsigned long max_cap = cpu_rq(cpu)->cpu_capacity_orig;
	unsigned long scale_freq = arch_scale_freq_capacity(NULL, cpu);

	return cap_scale(max_cap, scale_freq);
}

static inline bool energy_aware(void)
{
	return sched_feat(ENERGY_AWARE);
}

static int cpu_util_wake(int cpu, struct task_struct *p);

/*
 * __cpu_norm_util() returns the cpu util relative to a specific capacity,
 * i.e. it's busy ratio, in the range [0..SCHED_CAPACITY_SCALE] which is useful
 * for energy calculations. Using the scale-invariant util returned by
 * cpu_util() and approximating scale-invariant util by:
 *
 *   util ~ (curr_freq/max_freq)*1024 * capacity_orig/1024 * running_time/time
 *
 * the normalized util can be found using the specific capacity.
 *
 *   capacity = capacity_orig * curr_freq/max_freq
 *
 *   norm_util = running_time/time ~ util/capacity
 */
static unsigned long __cpu_norm_util(unsigned long util, unsigned long capacity)
{
	if (util >= capacity)
		return SCHED_CAPACITY_SCALE;

	return (util << SCHED_CAPACITY_SHIFT)/capacity;
}

/*
 * CPU candidates.
 *
 * These are labels to reference CPU candidates for an energy_diff.
 * Currently we support only two possible candidates: the task's previous CPU
 * and another candiate CPU.
 * More advanced/aggressive EAS selection policies can consider more
 * candidates.
 */
#define EAS_CPU_PRV	0
#define EAS_CPU_NXT	1
#define EAS_CPU_BKP	2

/*
 * energy_diff - supports the computation of the estimated energy impact in
 * moving a "task"'s "util_delta" between different CPU candidates.
 */
/*
 * NOTE: When using or examining WALT task signals, all wakeup
 * latency is included as busy time for task util.
 *
 * This is relevant here because:
 * When debugging is enabled, it can take as much as 1ms to
 * write the output to the trace buffer for each eenv
 * scenario. For periodic tasks where the sleep time is of
 * a similar order, the WALT task util can be inflated.
 *
 * Further, and even without debugging enabled,
 * task wakeup latency changes depending upon the EAS
 * wakeup algorithm selected - FIND_BEST_TARGET only does
 * energy calculations for up to 2 candidate CPUs. When
 * NO_FIND_BEST_TARGET is configured, we can potentially
 * do an energy calculation across all CPUS in the system.
 *
 * The impact to WALT task util on a Juno board
 * running a periodic task which only sleeps for 200usec
 * between 1ms activations has been measured.
 * (i.e. the wakeup latency induced by energy calculation
 * and debug output is double the desired sleep time and
 * almost equivalent to the runtime which is more-or-less
 * the worst case possible for this test)
 *
 * In this scenario, a task which has a PELT util of around
 * 220 is inflated under WALT to have util around 400.
 *
 * This is simply a property of the way WALT includes
 * wakeup latency in busy time while PELT does not.
 *
 * Hence - be careful when enabling DEBUG_EENV_DECISIONS
 * expecially if WALT is the task signal.
 */
/*#define DEBUG_EENV_DECISIONS*/

#ifdef DEBUG_EENV_DECISIONS
/* max of 8 levels of sched groups traversed */
#define EAS_EENV_DEBUG_LEVELS 16

struct _eenv_debug {
	unsigned long cap;
	unsigned long norm_util;
	unsigned long cap_energy;
	unsigned long idle_energy;
	unsigned long this_energy;
	unsigned long this_busy_energy;
	unsigned long this_idle_energy;
	cpumask_t group_cpumask;
	unsigned long cpu_util[1];
};
#endif

struct eenv_cpu {
	/* CPU ID, must be in cpus_mask */
	int     cpu_id;

	/*
	 * Index (into sched_group_energy::cap_states) of the OPP the
	 * CPU needs to run at if the task is placed on it.
	 * This includes the both active and blocked load, due to
	 * other tasks on this CPU,  as well as the task's own
	 * utilization.
	*/
	int     cap_idx;
	int     cap;

	/* Estimated system energy */
	unsigned long energy;

	/* Estimated energy variation wrt EAS_CPU_PRV */
	long nrg_delta;

#ifdef DEBUG_EENV_DECISIONS
	struct _eenv_debug *debug;
	int debug_idx;
#endif /* DEBUG_EENV_DECISIONS */
};

struct energy_env {
	/* Utilization to move */
	struct task_struct	*p;
	unsigned long		util_delta;
	unsigned long		util_delta_boosted;

	/* Mask of CPUs candidates to evaluate */
	cpumask_t		cpus_mask;

	/* CPU candidates to evaluate */
	struct eenv_cpu *cpu;
	int eenv_cpu_count;

#ifdef DEBUG_EENV_DECISIONS
	/* pointer to the memory block reserved
	 * for debug on this CPU - there will be
	 * sizeof(struct _eenv_debug) *
	 *  (EAS_CPU_CNT * EAS_EENV_DEBUG_LEVELS)
	 * bytes allocated here.
	 */
	struct _eenv_debug *debug;
#endif
	/*
	 * Index (into energy_env::cpu) of the morst energy efficient CPU for
	 * the specified energy_env::task
	 */
	int	next_idx;
	int	max_cpu_count;

	/* Support data */
	struct sched_group	*sg_top;
	struct sched_group	*sg_cap;
	struct sched_group	*sg;
};

static int cpu_util_wake(int cpu, struct task_struct *p);

static unsigned long group_max_util(struct energy_env *eenv, int cpu_idx)
{
	unsigned long max_util = 0;
	unsigned long util;
	int cpu;

	for_each_cpu(cpu, sched_group_span(eenv->sg_cap)) {
		util = cpu_util_wake(cpu, eenv->p);

		/*
		 * If we are looking at the target CPU specified by the eenv,
		 * then we should add the (estimated) utilization of the task
		 * assuming we will wake it up on that CPU.
		 */
		if (unlikely(cpu == eenv->cpu[cpu_idx].cpu_id))
			util += eenv->util_delta_boosted;

		max_util = max(max_util, util);
	}

	return max_util;
}

/*
 * group_norm_util() returns the approximated group util relative to it's
 * current capacity (busy ratio) in the range [0..SCHED_CAPACITY_SCALE] for use
 * in energy calculations. Since task executions may or may not overlap in time
 * in the group the true normalized util is between max(cpu_norm_util(i)) and
 * sum(cpu_norm_util(i)) when iterating over all cpus in the group, i. The
 * latter is used as the estimate as it leads to a more pessimistic energy
 * estimate (more busy).
 */
static unsigned
long group_norm_util(struct energy_env *eenv, int cpu_idx)
{
	unsigned long capacity = eenv->cpu[cpu_idx].cap;
	unsigned long util, util_sum = 0;
	int cpu;

	for_each_cpu(cpu, sched_group_span(eenv->sg)) {
		util = cpu_util_wake(cpu, eenv->p);

		/*
		 * If we are looking at the target CPU specified by the eenv,
		 * then we should add the (estimated) utilization of the task
		 * assuming we will wake it up on that CPU.
		 */
		if (unlikely(cpu == eenv->cpu[cpu_idx].cpu_id))
			util += eenv->util_delta;

		util_sum += __cpu_norm_util(util, capacity);
	}

	if (util_sum > SCHED_CAPACITY_SCALE)
		return SCHED_CAPACITY_SCALE;
	return util_sum;
}

static int find_new_capacity(struct energy_env *eenv, int cpu_idx)
{
	const struct sched_group_energy *sge = eenv->sg_cap->sge;
	unsigned long util = group_max_util(eenv, cpu_idx);
	int idx, cap_idx;

	cap_idx = sge->nr_cap_states - 1;

	for (idx = 0; idx < sge->nr_cap_states; idx++) {
		if (sge->cap_states[idx].cap >= util) {
			cap_idx = idx;
			break;
		}
	}
	/* Keep track of SG's capacity */
	eenv->cpu[cpu_idx].cap = sge->cap_states[cap_idx].cap;
	eenv->cpu[cpu_idx].cap_idx = cap_idx;

	return cap_idx;
}

static int group_idle_state(struct energy_env *eenv, int cpu_idx)
{
	struct sched_group *sg = eenv->sg;
	int src_in_grp, dst_in_grp;
	int i, state = INT_MAX;
	int max_idle_state_idx;
	long grp_util = 0;
	int new_state;

	/* Find the shallowest idle state in the sched group. */
	for_each_cpu(i, sched_group_span(sg))
		state = min(state, idle_get_state_idx(cpu_rq(i)));

	/* Take non-cpuidle idling into account (active idle/arch_cpu_idle()) */
	state++;
	/*
	 * Try to estimate if a deeper idle state is
	 * achievable when we move the task.
	 */
	for_each_cpu(i, sched_group_span(sg))
		grp_util += cpu_util(i);

	src_in_grp = cpumask_test_cpu(eenv->cpu[EAS_CPU_PRV].cpu_id,
				      sched_group_span(sg));
	dst_in_grp = cpumask_test_cpu(eenv->cpu[cpu_idx].cpu_id,
				      sched_group_span(sg));
	if (src_in_grp == dst_in_grp) {
		/*
		 * both CPUs under consideration are in the same group or not in
		 * either group, migration should leave idle state the same.
		 */
		return state;
	}
	/*
	 * add or remove util as appropriate to indicate what group util
	 * will be (worst case - no concurrent execution) after moving the task
	 */
	grp_util += src_in_grp ? -eenv->util_delta : eenv->util_delta;

	if (grp_util >
		((long)sg->sgc->max_capacity * (int)sg->group_weight)) {
		/*
		 * After moving, the group will be fully occupied
		 * so assume it will not be idle at all.
		 */
		return 0;
	}

	/*
	 * after moving, this group is at most partly
	 * occupied, so it should have some idle time.
	 */
	max_idle_state_idx = sg->sge->nr_idle_states - 2;
	new_state = grp_util * max_idle_state_idx;
	if (grp_util <= 0) {
		/* group will have no util, use lowest state */
		new_state = max_idle_state_idx + 1;
	} else {
		/*
		 * for partially idle, linearly map util to idle
		 * states, excluding the lowest one. This does not
		 * correspond to the state we expect to enter in
		 * reality, but an indication of what might happen.
		 */
		new_state = min_t(int, max_idle_state_idx,
				  new_state / sg->sgc->max_capacity);
		new_state = max_idle_state_idx - new_state;
	}
	return new_state;
}

#ifdef DEBUG_EENV_DECISIONS
static struct _eenv_debug *eenv_debug_entry_ptr(struct _eenv_debug *base, int idx);

static void store_energy_calc_debug_info(struct energy_env *eenv, int cpu_idx, int cap_idx, int idle_idx)
{
	int debug_idx = eenv->cpu[cpu_idx].debug_idx;
	unsigned long sg_util, busy_energy, idle_energy;
	const struct sched_group_energy *sge;
	struct _eenv_debug *dbg;
	int cpu;

	if (debug_idx < EAS_EENV_DEBUG_LEVELS) {
		sge = eenv->sg->sge;
		sg_util = group_norm_util(eenv, cpu_idx);
		busy_energy   = sge->cap_states[cap_idx].power;
		busy_energy  *= sg_util;
		idle_energy   = SCHED_CAPACITY_SCALE - sg_util;
		idle_energy  *= sge->idle_states[idle_idx].power;
		/* should we use sg_cap or sg? */
		dbg = eenv_debug_entry_ptr(eenv->cpu[cpu_idx].debug, debug_idx);
		dbg->cap = sge->cap_states[cap_idx].cap;
		dbg->norm_util = sg_util;
		dbg->cap_energy = sge->cap_states[cap_idx].power;
		dbg->idle_energy = sge->idle_states[idle_idx].power;
		dbg->this_energy = busy_energy + idle_energy;
		dbg->this_busy_energy = busy_energy;
		dbg->this_idle_energy = idle_energy;

		cpumask_copy(&dbg->group_cpumask,
				sched_group_span(eenv->sg));

		for_each_cpu(cpu, &dbg->group_cpumask)
			dbg->cpu_util[cpu] = cpu_util(cpu);

		eenv->cpu[cpu_idx].debug_idx = debug_idx+1;
	}
}
#else
#define store_energy_calc_debug_info(a,b,c,d) {}
#endif /* DEBUG_EENV_DECISIONS */

/*
 * calc_sg_energy: compute energy for the eenv's SG (i.e. eenv->sg).
 *
 * This works in iterations to compute the SG's energy for each CPU
 * candidate defined by the energy_env's cpu array.
 */
static void calc_sg_energy(struct energy_env *eenv)
{
	struct sched_group *sg = eenv->sg;
	unsigned long busy_energy, idle_energy;
	unsigned int busy_power, idle_power;
	unsigned long total_energy = 0;
	unsigned long sg_util;
	int cap_idx, idle_idx;
	int cpu_idx;

	for (cpu_idx = EAS_CPU_PRV; cpu_idx < eenv->max_cpu_count; ++cpu_idx) {
		if (eenv->cpu[cpu_idx].cpu_id == -1)
			continue;

		/* Compute ACTIVE energy */
		cap_idx = find_new_capacity(eenv, cpu_idx);
		busy_power = sg->sge->cap_states[cap_idx].power;
		sg_util = group_norm_util(eenv, cpu_idx);
		busy_energy   = sg_util * busy_power;

		/* Compute IDLE energy */
		idle_idx = group_idle_state(eenv, cpu_idx);
		idle_power = sg->sge->idle_states[idle_idx].power;
		idle_energy   = SCHED_CAPACITY_SCALE - sg_util;
		idle_energy  *= idle_power;

		total_energy = busy_energy + idle_energy;
		eenv->cpu[cpu_idx].energy += total_energy;

		store_energy_calc_debug_info(eenv, cpu_idx, cap_idx, idle_idx);
	}
}

/*
 * compute_energy() computes the absolute variation in energy consumption by
 * moving eenv.util_delta from EAS_CPU_PRV to EAS_CPU_NXT.
 *
 * NOTE: compute_energy() may fail when racing with sched_domain updates, in
 *       which case we abort by returning -EINVAL.
 */
static int compute_energy(struct energy_env *eenv)
{
	struct sched_domain *sd;
	int cpu;
	struct cpumask visit_cpus;
	struct sched_group *sg;

	WARN_ON(!eenv->sg_top->sge);

	cpumask_copy(&visit_cpus, sched_group_span(eenv->sg_top));

	while (!cpumask_empty(&visit_cpus)) {
		struct sched_group *sg_shared_cap = NULL;

		cpu = cpumask_first(&visit_cpus);

		/*
		 * Is the group utilization affected by cpus outside this
		 * sched_group?
		 */
		sd = rcu_dereference(per_cpu(sd_scs, cpu));
		if (sd && sd->parent)
			sg_shared_cap = sd->parent->groups;

		for_each_domain(cpu, sd) {
			sg = sd->groups;

			/* Has this sched_domain already been visited? */
			if (sd->child && group_first_cpu(sg) != cpu)
				break;

			do {
				eenv->sg_cap = sg;
				if (sg_shared_cap && sg_shared_cap->group_weight >= sg->group_weight)
					eenv->sg_cap = sg_shared_cap;

				/*
				 * Compute the energy for all the candidate
				 * CPUs in the current visited SG.
				 */
				eenv->sg = sg;
				calc_sg_energy(eenv);

				/* remove CPUs we have just visited */
				if (!sd->child)
					cpumask_xor(&visit_cpus, &visit_cpus, sched_group_span(sg));

				if (cpumask_equal(sched_group_span(sg), sched_group_span(eenv->sg_top)))
					goto next_cpu;

			} while (sg = sg->next, sg != sd->groups);
		}
next_cpu:
		continue;
	}

	return 0;
}

static inline bool cpu_in_sg(struct sched_group *sg, int cpu)
{
	return cpu != -1 && cpumask_test_cpu(cpu, sched_group_span(sg));
}

#ifdef DEBUG_EENV_DECISIONS
static void dump_eenv_debug(struct energy_env *eenv)
{
	int cpu_idx, grp_idx;
	char cpu_utils[(NR_CPUS*12)+10]="cpu_util: ";
	char cpulist[64];

	trace_printk("eenv scenario: task=%p %s task_util=%lu prev_cpu=%d",
			eenv->p, eenv->p->comm, eenv->util_delta, eenv->cpu[EAS_CPU_PRV].cpu_id);

	for (cpu_idx=EAS_CPU_PRV; cpu_idx < eenv->max_cpu_count; cpu_idx++) {
		if (eenv->cpu[cpu_idx].cpu_id == -1)
			continue;
		trace_printk("---Scenario %d: Place task on cpu %d energy=%lu (%d debug logs at %p)",
				cpu_idx+1, eenv->cpu[cpu_idx].cpu_id,
				eenv->cpu[cpu_idx].energy >> SCHED_CAPACITY_SHIFT,
				eenv->cpu[cpu_idx].debug_idx,
				eenv->cpu[cpu_idx].debug);
		for (grp_idx = 0; grp_idx < eenv->cpu[cpu_idx].debug_idx; grp_idx++) {
			struct _eenv_debug *debug;
			int cpu, written=0;

			debug = eenv_debug_entry_ptr(eenv->cpu[cpu_idx].debug, grp_idx);
			cpu = scnprintf(cpulist, sizeof(cpulist), "%*pbl", cpumask_pr_args(&debug->group_cpumask));

			cpu_utils[0] = 0;
			/* print out the relevant cpu_util */
			for_each_cpu(cpu, &(debug->group_cpumask)) {
				char tmp[64];
				if (written > sizeof(cpu_utils)-10) {
					cpu_utils[written]=0;
					break;
				}
				written += snprintf(tmp, sizeof(tmp), "cpu%d(%lu) ", cpu, debug->cpu_util[cpu]);
				strcat(cpu_utils, tmp);
			}
			/* trace the data */
			trace_printk("  | %s : cap=%lu nutil=%lu, cap_nrg=%lu, idle_nrg=%lu energy=%lu busy_energy=%lu idle_energy=%lu %s",
					cpulist, debug->cap, debug->norm_util,
					debug->cap_energy, debug->idle_energy,
					debug->this_energy >> SCHED_CAPACITY_SHIFT,
					debug->this_busy_energy >> SCHED_CAPACITY_SHIFT,
					debug->this_idle_energy >> SCHED_CAPACITY_SHIFT,
					cpu_utils);

		}
		trace_printk("---");
	}
	trace_printk("----- done");
	return;
}
#else
#define dump_eenv_debug(a) {}
#endif /* DEBUG_EENV_DECISIONS */
/*
 * select_energy_cpu_idx(): estimate the energy impact of changing the
 * utilization distribution.
 *
 * The eenv parameter specifies the changes: utilization amount and a
 * collection of possible CPU candidates. The number of candidates
 * depends upon the selection algorithm used.
 *
 * If find_best_target was used to select candidate CPUs, there will
 * be at most 3 including prev_cpu. If not, we used a brute force
 * selection which will provide the union of:
 *  * CPUs belonging to the highest sd which is not overutilized
 *  * CPUs the task is allowed to run on
 *  * online CPUs
 *
 * This function returns the index of a CPU candidate specified by the
 * energy_env which corresponds to the most energy efficient CPU.
 * Thus, 0 (EAS_CPU_PRV) means that non of the CPU candidate is more energy
 * efficient than running on prev_cpu. This is also the value returned in case
 * of abort due to error conditions during the computations. The only
 * exception to this if we fail to access the energy model via sd_ea, where
 * we return -1 with the intent of asking the system to use a different
 * wakeup placement algorithm.
 *
 * A value greater than zero means that the most energy efficient CPU is the
 * one represented by eenv->cpu[eenv->next_idx].cpu_id.
 */
static inline int select_energy_cpu_idx(struct energy_env *eenv)
{
	int last_cpu_idx = eenv->max_cpu_count - 1;
	struct sched_domain *sd;
	struct sched_group *sg;
	int sd_cpu = -1;
	int cpu_idx;
	int margin;

	sd_cpu = eenv->cpu[EAS_CPU_PRV].cpu_id;
	sd = rcu_dereference(per_cpu(sd_ea, sd_cpu));
	if (!sd)
		return -1;

	cpumask_clear(&eenv->cpus_mask);
	for (cpu_idx = EAS_CPU_PRV; cpu_idx < eenv->max_cpu_count; ++cpu_idx) {
		int cpu = eenv->cpu[cpu_idx].cpu_id;

		if (cpu < 0)
			continue;
		cpumask_set_cpu(cpu, &eenv->cpus_mask);
	}

	sg = sd->groups;
	do {
		/* Skip SGs which do not contains a candidate CPU */
		if (!cpumask_intersects(&eenv->cpus_mask, sched_group_span(sg)))
			continue;

		eenv->sg_top = sg;
		if (compute_energy(eenv) == -EINVAL)
			return EAS_CPU_PRV;
	} while (sg = sg->next, sg != sd->groups);
	/* remember - eenv energy values are unscaled */

	/*
	 * Compute the dead-zone margin used to prevent too many task
	 * migrations with negligible energy savings.
	 * An energy saving is considered meaningful if it reduces the energy
	 * consumption of EAS_CPU_PRV CPU candidate by at least ~1.56%
	 */
	margin = eenv->cpu[EAS_CPU_PRV].energy >> 6;

	/*
	 * By default the EAS_CPU_PRV CPU is considered the most energy
	 * efficient, with a 0 energy variation.
	 */
	eenv->next_idx = EAS_CPU_PRV;
	eenv->cpu[EAS_CPU_PRV].nrg_delta = 0;

	dump_eenv_debug(eenv);

	/*
	 * Compare the other CPU candidates to find a CPU which can be
	 * more energy efficient then EAS_CPU_PRV
	 */
	if (sched_feat(FBT_STRICT_ORDER))
		last_cpu_idx = EAS_CPU_BKP;

	for(cpu_idx = EAS_CPU_NXT; cpu_idx <= last_cpu_idx; cpu_idx++) {
		if (eenv->cpu[cpu_idx].cpu_id < 0)
			continue;
		eenv->cpu[cpu_idx].nrg_delta =
			eenv->cpu[cpu_idx].energy -
			eenv->cpu[EAS_CPU_PRV].energy;

		/* filter energy variations within the dead-zone margin */
		if (abs(eenv->cpu[cpu_idx].nrg_delta) < margin)
			eenv->cpu[cpu_idx].nrg_delta = 0;
		/* update the schedule candidate with min(nrg_delta) */
		if (eenv->cpu[cpu_idx].nrg_delta <
		    eenv->cpu[eenv->next_idx].nrg_delta) {
			eenv->next_idx = cpu_idx;
			/* break out if we want to stop on first saving candidate */
			if (sched_feat(FBT_STRICT_ORDER))
				break;
		}
	}

	return eenv->next_idx;
}

/*
 * Detect M:N waker/wakee relationships via a switching-frequency heuristic.
 *
 * A waker of many should wake a different task than the one last awakened
 * at a frequency roughly N times higher than one of its wakees.
 *
 * In order to determine whether we should let the load spread vs consolidating
 * to shared cache, we look for a minimum 'flip' frequency of llc_size in one
 * partner, and a factor of lls_size higher frequency in the other.
 *
 * With both conditions met, we can be relatively sure that the relationship is
 * non-monogamous, with partner count exceeding socket size.
 *
 * Waker/wakee being client/server, worker/dispatcher, interrupt source or
 * whatever is irrelevant, spread criteria is apparent partner count exceeds
 * socket size.
 */
static int wake_wide(struct task_struct *p, int sibling_count_hint)
{
	unsigned int master = current->wakee_flips;
	unsigned int slave = p->wakee_flips;
	int llc_size = this_cpu_read(sd_llc_size);

	if (sibling_count_hint >= llc_size)
		return 1;

	if (master < slave)
		swap(master, slave);
	if (slave < llc_size || master < slave * llc_size)
		return 0;
	return 1;
}

/*
 * The purpose of wake_affine() is to quickly determine on which CPU we can run
 * soonest. For the purpose of speed we only consider the waking and previous
 * CPU.
 *
 * wake_affine_idle() - only considers 'now', it check if the waking CPU is (or
 *			will be) idle.
 *
 * wake_affine_weight() - considers the weight to reflect the average
 *			  scheduling latency of the CPUs. This seems to work
 *			  for the overloaded case.
 */

static bool
wake_affine_idle(struct sched_domain *sd, struct task_struct *p,
		 int this_cpu, int prev_cpu, int sync)
{
	if (idle_cpu(this_cpu))
		return true;

	if (sync && cpu_rq(this_cpu)->nr_running == 1)
		return true;

	return false;
}

static bool
wake_affine_weight(struct sched_domain *sd, struct task_struct *p,
		   int this_cpu, int prev_cpu, int sync)
{
	s64 this_eff_load, prev_eff_load;
	unsigned long task_load;

	this_eff_load = target_load(this_cpu, sd->wake_idx);
	prev_eff_load = source_load(prev_cpu, sd->wake_idx);

	if (sync) {
		unsigned long current_load = task_h_load(current);

		if (current_load > this_eff_load)
			return true;

		this_eff_load -= current_load;
	}

	task_load = task_h_load(p);

	this_eff_load += task_load;
	if (sched_feat(WA_BIAS))
		this_eff_load *= 100;
	this_eff_load *= capacity_of(prev_cpu);

	prev_eff_load -= task_load;
	if (sched_feat(WA_BIAS))
		prev_eff_load *= 100 + (sd->imbalance_pct - 100) / 2;
	prev_eff_load *= capacity_of(this_cpu);

	return this_eff_load <= prev_eff_load;
}

static int wake_affine(struct sched_domain *sd, struct task_struct *p,
		       int prev_cpu, int sync)
{
	int this_cpu = smp_processor_id();
	bool affine = false;

	if (sched_feat(WA_IDLE) && !affine)
		affine = wake_affine_idle(sd, p, this_cpu, prev_cpu, sync);

	if (sched_feat(WA_WEIGHT) && !affine)
		affine = wake_affine_weight(sd, p, this_cpu, prev_cpu, sync);

	schedstat_inc(p->se.statistics.nr_wakeups_affine_attempts);
	if (affine) {
		schedstat_inc(sd->ttwu_move_affine);
		schedstat_inc(p->se.statistics.nr_wakeups_affine);
	}

	return affine;
}

static inline unsigned long task_util(struct task_struct *p);

#ifdef CONFIG_SCHED_TUNE
struct reciprocal_value schedtune_spc_rdiv;

static long
schedtune_margin(unsigned long signal, long boost)
{
	long long margin = 0;

	/*
	 * Signal proportional compensation (SPC)
	 *
	 * The Boost (B) value is used to compute a Margin (M) which is
	 * proportional to the complement of the original Signal (S):
	 *   M = B * (SCHED_CAPACITY_SCALE - S)
	 * The obtained M could be used by the caller to "boost" S.
	 */
	if (boost >= 0) {
		margin  = SCHED_CAPACITY_SCALE - signal;
		margin *= boost;
	} else
		margin = -signal * boost;

	margin  = reciprocal_divide(margin, schedtune_spc_rdiv);

	if (boost < 0)
		margin *= -1;
	return margin;
}

static inline int
schedtune_cpu_margin(unsigned long util, int cpu)
{
	int boost = schedtune_cpu_boost(cpu);

	if (boost == 0)
		return 0;

	return schedtune_margin(util, boost);
}

static inline long
schedtune_task_margin(struct task_struct *task)
{
	int boost = schedtune_task_boost(task);
	unsigned long util;
	long margin;

	if (boost == 0)
		return 0;

	util = task_util(task);
	margin = schedtune_margin(util, boost);

	return margin;
}

#else /* CONFIG_SCHED_TUNE */

static inline int
schedtune_cpu_margin(unsigned long util, int cpu)
{
	return 0;
}

static inline int
schedtune_task_margin(struct task_struct *task)
{
	return 0;
}

#endif /* CONFIG_SCHED_TUNE */

unsigned long
boosted_cpu_util(int cpu)
{
	unsigned long util = cpu_util_freq(cpu);
	long margin = schedtune_cpu_margin(util, cpu);

	trace_sched_boost_cpu(cpu, util, margin);

	return util + margin;
}

static inline unsigned long
boosted_task_util(struct task_struct *task)
{
	unsigned long util = task_util(task);
	long margin = schedtune_task_margin(task);

	trace_sched_boost_task(task, util, margin);

	return util + margin;
}

static unsigned long capacity_spare_wake(int cpu, struct task_struct *p)
{
	return capacity_orig_of(cpu) - cpu_util_wake(cpu, p);
}

/*
 * find_idlest_group finds and returns the least busy CPU group within the
 * domain.
 *
 * Assumes p is allowed on at least one CPU in sd.
 */
static struct sched_group *
find_idlest_group(struct sched_domain *sd, struct task_struct *p,
		  int this_cpu, int sd_flag)
{
	struct sched_group *idlest = NULL, *group = sd->groups;
	struct sched_group *most_spare_sg = NULL;
	unsigned long min_runnable_load = ULONG_MAX;
	unsigned long this_runnable_load = ULONG_MAX;
	unsigned long min_avg_load = ULONG_MAX, this_avg_load = ULONG_MAX;
	unsigned long most_spare = 0, this_spare = 0;
	int load_idx = sd->forkexec_idx;
	int imbalance_scale = 100 + (sd->imbalance_pct-100)/2;
	unsigned long imbalance = scale_load_down(NICE_0_LOAD) *
				(sd->imbalance_pct-100) / 100;

	if (sd_flag & SD_BALANCE_WAKE)
		load_idx = sd->wake_idx;

	do {
		unsigned long load, avg_load, runnable_load;
		unsigned long spare_cap, max_spare_cap;
		int local_group;
		int i;

		/* Skip over this group if it has no CPUs allowed */
		if (!cpumask_intersects(sched_group_span(group),
					&p->cpus_allowed))
			continue;

		local_group = cpumask_test_cpu(this_cpu,
					       sched_group_span(group));

		/*
		 * Tally up the load of all CPUs in the group and find
		 * the group containing the CPU with most spare capacity.
		 */
		avg_load = 0;
		runnable_load = 0;
		max_spare_cap = 0;

		for_each_cpu(i, sched_group_span(group)) {
			/* Bias balancing toward cpus of our domain */
			if (local_group)
				load = source_load(i, load_idx);
			else
				load = target_load(i, load_idx);

			runnable_load += load;

			avg_load += cfs_rq_load_avg(&cpu_rq(i)->cfs);

			spare_cap = capacity_spare_wake(i, p);

			if (spare_cap > max_spare_cap)
				max_spare_cap = spare_cap;
		}

		/* Adjust by relative CPU capacity of the group */
		avg_load = (avg_load * SCHED_CAPACITY_SCALE) /
					group->sgc->capacity;
		runnable_load = (runnable_load * SCHED_CAPACITY_SCALE) /
					group->sgc->capacity;

		if (local_group) {
			this_runnable_load = runnable_load;
			this_avg_load = avg_load;
			this_spare = max_spare_cap;
		} else {
			if (min_runnable_load > (runnable_load + imbalance)) {
				/*
				 * The runnable load is significantly smaller
				 * so we can pick this new cpu
				 */
				min_runnable_load = runnable_load;
				min_avg_load = avg_load;
				idlest = group;
			} else if ((runnable_load < (min_runnable_load + imbalance)) &&
				   (100*min_avg_load > imbalance_scale*avg_load)) {
				/*
				 * The runnable loads are close so take the
				 * blocked load into account through avg_load.
				 */
				min_avg_load = avg_load;
				idlest = group;
			}

			if (most_spare < max_spare_cap) {
				most_spare = max_spare_cap;
				most_spare_sg = group;
			}
		}
	} while (group = group->next, group != sd->groups);

	/*
	 * The cross-over point between using spare capacity or least load
	 * is too conservative for high utilization tasks on partially
	 * utilized systems if we require spare_capacity > task_util(p),
	 * so we allow for some task stuffing by using
	 * spare_capacity > task_util(p)/2.
	 *
	 * Spare capacity can't be used for fork because the utilization has
	 * not been set yet, we must first select a rq to compute the initial
	 * utilization.
	 */
	if (sd_flag & SD_BALANCE_FORK)
		goto skip_spare;

	if (this_spare > task_util(p) / 2 &&
	    imbalance_scale*this_spare > 100*most_spare)
		return NULL;

	if (most_spare > task_util(p) / 2)
		return most_spare_sg;

skip_spare:
	if (!idlest)
		return NULL;

	if (min_runnable_load > (this_runnable_load + imbalance))
		return NULL;

	if ((this_runnable_load < (min_runnable_load + imbalance)) &&
	     (100*this_avg_load < imbalance_scale*min_avg_load))
		return NULL;

	return idlest;
}

/*
 * find_idlest_group_cpu - find the idlest cpu among the cpus in group.
 */
static int
find_idlest_group_cpu(struct sched_group *group, struct task_struct *p, int this_cpu)
{
	unsigned long load, min_load = ULONG_MAX;
	unsigned int min_exit_latency = UINT_MAX;
	u64 latest_idle_timestamp = 0;
	int least_loaded_cpu = this_cpu;
	int shallowest_idle_cpu = -1;
	int i;

	/* Check if we have any choice: */
	if (group->group_weight == 1)
		return cpumask_first(sched_group_span(group));

	/* Traverse only the allowed CPUs */
	for_each_cpu_and(i, sched_group_span(group), &p->cpus_allowed) {
		if (idle_cpu(i)) {
			struct rq *rq = cpu_rq(i);
			struct cpuidle_state *idle = idle_get_state(rq);
			if (idle && idle->exit_latency < min_exit_latency) {
				/*
				 * We give priority to a CPU whose idle state
				 * has the smallest exit latency irrespective
				 * of any idle timestamp.
				 */
				min_exit_latency = idle->exit_latency;
				latest_idle_timestamp = rq->idle_stamp;
				shallowest_idle_cpu = i;
			} else if ((!idle || idle->exit_latency == min_exit_latency) &&
				   rq->idle_stamp > latest_idle_timestamp) {
				/*
				 * If equal or no active idle state, then
				 * the most recently idled CPU might have
				 * a warmer cache.
				 */
				latest_idle_timestamp = rq->idle_stamp;
				shallowest_idle_cpu = i;
			}
		} else if (shallowest_idle_cpu == -1) {
			load = weighted_cpuload(cpu_rq(i));
			if (load < min_load || (load == min_load && i == this_cpu)) {
				min_load = load;
				least_loaded_cpu = i;
			}
		}
	}

	return shallowest_idle_cpu != -1 ? shallowest_idle_cpu : least_loaded_cpu;
}

static inline int find_idlest_cpu(struct sched_domain *sd, struct task_struct *p,
				  int cpu, int prev_cpu, int sd_flag)
{
	int new_cpu = cpu;

	if (!cpumask_intersects(sched_domain_span(sd), &p->cpus_allowed))
		return prev_cpu;

	while (sd) {
		struct sched_group *group;
		struct sched_domain *tmp;
		int weight;

		if (!(sd->flags & sd_flag)) {
			sd = sd->child;
			continue;
		}

		group = find_idlest_group(sd, p, cpu, sd_flag);
		if (!group) {
			sd = sd->child;
			continue;
		}

		new_cpu = find_idlest_group_cpu(group, p, cpu);
		if (new_cpu == cpu) {
			/* Now try balancing at a lower domain level of cpu */
			sd = sd->child;
			continue;
		}

		/* Now try balancing at a lower domain level of new_cpu */
		cpu = new_cpu;
		weight = sd->span_weight;
		sd = NULL;
		for_each_domain(cpu, tmp) {
			if (weight <= tmp->span_weight)
				break;
			if (tmp->flags & sd_flag)
				sd = tmp;
		}
		/* while loop will break here if sd == NULL */
	}

	return new_cpu;
}

#ifdef CONFIG_SCHED_SMT

static inline void set_idle_cores(int cpu, int val)
{
	struct sched_domain_shared *sds;

	sds = rcu_dereference(per_cpu(sd_llc_shared, cpu));
	if (sds)
		WRITE_ONCE(sds->has_idle_cores, val);
}

static inline bool test_idle_cores(int cpu, bool def)
{
	struct sched_domain_shared *sds;

	sds = rcu_dereference(per_cpu(sd_llc_shared, cpu));
	if (sds)
		return READ_ONCE(sds->has_idle_cores);

	return def;
}

/*
 * Scans the local SMT mask to see if the entire core is idle, and records this
 * information in sd_llc_shared->has_idle_cores.
 *
 * Since SMT siblings share all cache levels, inspecting this limited remote
 * state should be fairly cheap.
 */
void __update_idle_core(struct rq *rq)
{
	int core = cpu_of(rq);
	int cpu;

	rcu_read_lock();
	if (test_idle_cores(core, true))
		goto unlock;

	for_each_cpu(cpu, cpu_smt_mask(core)) {
		if (cpu == core)
			continue;

		if (!idle_cpu(cpu))
			goto unlock;
	}

	set_idle_cores(core, 1);
unlock:
	rcu_read_unlock();
}

/*
 * Scan the entire LLC domain for idle cores; this dynamically switches off if
 * there are no idle cores left in the system; tracked through
 * sd_llc->shared->has_idle_cores and enabled through update_idle_core() above.
 */
static int select_idle_core(struct task_struct *p, struct sched_domain *sd, int target)
{
	struct cpumask *cpus = this_cpu_cpumask_var_ptr(select_idle_mask);
	int core, cpu;

	if (!static_branch_likely(&sched_smt_present))
		return -1;

	if (!test_idle_cores(target, false))
		return -1;

	cpumask_and(cpus, sched_domain_span(sd), &p->cpus_allowed);

	for_each_cpu_wrap(core, cpus, target) {
		bool idle = true;

		for_each_cpu(cpu, cpu_smt_mask(core)) {
			cpumask_clear_cpu(cpu, cpus);
			if (!idle_cpu(cpu))
				idle = false;
		}

		if (idle)
			return core;
	}

	/*
	 * Failed to find an idle core; stop looking for one.
	 */
	set_idle_cores(target, 0);

	return -1;
}

/*
 * Scan the local SMT mask for idle CPUs.
 */
static int select_idle_smt(struct task_struct *p, struct sched_domain *sd, int target)
{
	int cpu;

	if (!static_branch_likely(&sched_smt_present))
		return -1;

	for_each_cpu(cpu, cpu_smt_mask(target)) {
		if (!cpumask_test_cpu(cpu, &p->cpus_allowed))
			continue;
		if (idle_cpu(cpu))
			return cpu;
	}

	return -1;
}

#else /* CONFIG_SCHED_SMT */

static inline int select_idle_core(struct task_struct *p, struct sched_domain *sd, int target)
{
	return -1;
}

static inline int select_idle_smt(struct task_struct *p, struct sched_domain *sd, int target)
{
	return -1;
}

#endif /* CONFIG_SCHED_SMT */

/*
 * Scan the LLC domain for idle CPUs; this is dynamically regulated by
 * comparing the average scan cost (tracked in sd->avg_scan_cost) against the
 * average idle time for this rq (as found in rq->avg_idle).
 */
static int select_idle_cpu(struct task_struct *p, struct sched_domain *sd, int target)
{
	struct sched_domain *this_sd;
	u64 avg_cost, avg_idle;
	u64 time, cost;
	s64 delta;
	int cpu, nr = INT_MAX;

	this_sd = rcu_dereference(*this_cpu_ptr(&sd_llc));
	if (!this_sd)
		return -1;

	/*
	 * Due to large variance we need a large fuzz factor; hackbench in
	 * particularly is sensitive here.
	 */
	avg_idle = this_rq()->avg_idle / 512;
	avg_cost = this_sd->avg_scan_cost + 1;

	if (sched_feat(SIS_AVG_CPU) && avg_idle < avg_cost)
		return -1;

	if (sched_feat(SIS_PROP)) {
		u64 span_avg = sd->span_weight * avg_idle;
		if (span_avg > 4*avg_cost)
			nr = div_u64(span_avg, avg_cost);
		else
			nr = 4;
	}

	time = local_clock();

	for_each_cpu_wrap(cpu, sched_domain_span(sd), target) {
		if (!--nr)
			return -1;
		if (!cpumask_test_cpu(cpu, &p->cpus_allowed))
			continue;
		if (idle_cpu(cpu))
			break;
	}

	time = local_clock() - time;
	cost = this_sd->avg_scan_cost;
	delta = (s64)(time - cost) / 8;
	this_sd->avg_scan_cost += delta;

	return cpu;
}

/*
 * Try and locate an idle core/thread in the LLC cache domain.
 */
static inline int __select_idle_sibling(struct task_struct *p, int prev, int target)
{
	struct sched_domain *sd;
	int i;

	if (idle_cpu(target))
		return target;

	/*
	 * If the previous cpu is cache affine and idle, don't be stupid.
	 */
	if (prev != target && cpus_share_cache(prev, target) && idle_cpu(prev))
		return prev;

	sd = rcu_dereference(per_cpu(sd_llc, target));
	if (!sd)
		return target;

	i = select_idle_core(p, sd, target);
	if ((unsigned)i < nr_cpumask_bits)
		return i;

	i = select_idle_cpu(p, sd, target);
	if ((unsigned)i < nr_cpumask_bits)
		return i;

	i = select_idle_smt(p, sd, target);
	if ((unsigned)i < nr_cpumask_bits)
		return i;

	return target;
}

static inline int select_idle_sibling_cstate_aware(struct task_struct *p, int prev, int target)
{
	struct sched_domain *sd;
	struct sched_group *sg;
	int best_idle_cpu = -1;
	int best_idle_cstate = -1;
	int best_idle_capacity = INT_MAX;
	int i;

	/*
	 * Iterate the domains and find an elegible idle cpu.
	 */
	sd = rcu_dereference(per_cpu(sd_llc, target));
	for_each_lower_domain(sd) {
		sg = sd->groups;
		do {
			if (!cpumask_intersects(
					sched_group_span(sg), &p->cpus_allowed))
				goto next;

			for_each_cpu_and(i, &p->cpus_allowed, sched_group_span(sg)) {
				int idle_idx;
				unsigned long new_usage;
				unsigned long capacity_orig;

				if (!idle_cpu(i))
					goto next;

				/* figure out if the task can fit here at all */
				new_usage = boosted_task_util(p);
				capacity_orig = capacity_orig_of(i);

				if (new_usage > capacity_orig)
					goto next;

				/* if the task fits without changing OPP and we
				 * intended to use this CPU, just proceed
				 */
				if (i == target && new_usage <= capacity_curr_of(target)) {
					return target;
				}

				/* otherwise select CPU with shallowest idle state
				 * to reduce wakeup latency.
				 */
				idle_idx = idle_get_state_idx(cpu_rq(i));

				if (idle_idx < best_idle_cstate &&
					capacity_orig <= best_idle_capacity) {
					best_idle_cpu = i;
					best_idle_cstate = idle_idx;
					best_idle_capacity = capacity_orig;
				}
			}
	next:
			sg = sg->next;
		} while (sg != sd->groups);
	}

	if (best_idle_cpu >= 0)
		target = best_idle_cpu;

	return target;
}

static int select_idle_sibling(struct task_struct *p, int prev, int target)
{
	if (!sysctl_sched_cstate_aware)
		return __select_idle_sibling(p, prev, target);

	return select_idle_sibling_cstate_aware(p, prev, target);
}

static inline unsigned long task_util(struct task_struct *p)
{
#ifdef CONFIG_SCHED_WALT
	if (!walt_disabled && sysctl_sched_use_walt_task_util) {
		return (p->ravg.demand / (walt_ravg_window >> SCHED_CAPACITY_SHIFT));
	}
#endif
	return p->se.avg.util_avg;
}

/*
 * cpu_util_wake: Compute cpu utilization with any contributions from
 * the waking task p removed.
 */
static int cpu_util_wake(int cpu, struct task_struct *p)
{
	unsigned long util, capacity;

#ifdef CONFIG_SCHED_WALT
	/*
	 * WALT does not decay idle tasks in the same manner
	 * as PELT, so it makes little sense to subtract task
	 * utilization from cpu utilization. Instead just use
	 * cpu_util for this case.
	 */
	if (!walt_disabled && sysctl_sched_use_walt_cpu_util)
		return cpu_util(cpu);
#endif
	/* Task has no contribution or is new */
	if (cpu != task_cpu(p) || !p->se.avg.last_update_time)
		return cpu_util(cpu);

	capacity = capacity_orig_of(cpu);
	util = max_t(long, cpu_rq(cpu)->cfs.avg.util_avg - task_util(p), 0);

	return (util >= capacity) ? capacity : util;
}

static inline int task_fits_capacity(struct task_struct *p, long capacity)
{
	return capacity * 1024 > boosted_task_util(p) * capacity_margin;
}

static int start_cpu(bool boosted)
{
	struct root_domain *rd = cpu_rq(smp_processor_id())->rd;

	return boosted ? rd->max_cap_orig_cpu : rd->min_cap_orig_cpu;
}

static inline int find_best_target(struct task_struct *p, int *backup_cpu,
				   bool boosted, bool prefer_idle)
{
	unsigned long best_idle_min_cap_orig = ULONG_MAX;
	unsigned long min_util = boosted_task_util(p);
	unsigned long target_capacity = ULONG_MAX;
	unsigned long min_wake_util = ULONG_MAX;
	unsigned long target_max_spare_cap = 0;
	unsigned long target_util = ULONG_MAX;
	unsigned long best_active_util = ULONG_MAX;
	int best_idle_cstate = INT_MAX;
	struct sched_domain *sd;
	struct sched_group *sg;
	int best_active_cpu = -1;
	int best_idle_cpu = -1;
	int target_cpu = -1;
	int cpu, i;

	*backup_cpu = -1;

	/* Find start CPU based on boost value */
	cpu = start_cpu(boosted);
	if (cpu < 0)
		return -1;

	/* Find SD for the start CPU */
	sd = rcu_dereference(per_cpu(sd_ea, cpu));
	if (!sd)
		return -1;

	/* Scan CPUs in all SDs */
	sg = sd->groups;
	do {
		for_each_cpu_and(i, &p->cpus_allowed, sched_group_span(sg)) {
			unsigned long capacity_curr = capacity_curr_of(i);
			unsigned long capacity_orig = capacity_orig_of(i);
			unsigned long wake_util, new_util;

			if (!cpu_online(i))
				continue;

			if (walt_cpu_high_irqload(i))
				continue;

			/*
			 * p's blocked utilization is still accounted for on prev_cpu
			 * so prev_cpu will receive a negative bias due to the double
			 * accounting. However, the blocked utilization may be zero.
			 */
			wake_util = cpu_util_wake(i, p);
			new_util = wake_util + task_util(p);

			/*
			 * Ensure minimum capacity to grant the required boost.
			 * The target CPU can be already at a capacity level higher
			 * than the one required to boost the task.
			 */
			new_util = max(min_util, new_util);
			if (new_util > capacity_orig)
				continue;

			/*
			 * Case A) Latency sensitive tasks
			 *
			 * Unconditionally favoring tasks that prefer idle CPU to
			 * improve latency.
			 *
			 * Looking for:
			 * - an idle CPU, whatever its idle_state is, since
			 *   the first CPUs we explore are more likely to be
			 *   reserved for latency sensitive tasks.
			 * - a non idle CPU where the task fits in its current
			 *   capacity and has the maximum spare capacity.
			 * - a non idle CPU with lower contention from other
			 *   tasks and running at the lowest possible OPP.
			 *
			 * The last two goals tries to favor a non idle CPU
			 * where the task can run as if it is "almost alone".
			 * A maximum spare capacity CPU is favoured since
			 * the task already fits into that CPU's capacity
			 * without waiting for an OPP chance.
			 *
			 * The following code path is the only one in the CPUs
			 * exploration loop which is always used by
			 * prefer_idle tasks. It exits the loop with wither a
			 * best_active_cpu or a target_cpu which should
			 * represent an optimal choice for latency sensitive
			 * tasks.
			 */
			if (prefer_idle) {

				/*
				 * Case A.1: IDLE CPU
				 * Return the first IDLE CPU we find.
				 */
				if (idle_cpu(i)) {
					trace_sched_find_best_target(p,
							prefer_idle, min_util,
							cpu, best_idle_cpu,
							best_active_cpu, i);

					return i;
				}

				/*
				 * Case A.2: Target ACTIVE CPU
				 * Favor CPUs with max spare capacity.
				 */
				if ((capacity_curr > new_util) &&
					(capacity_orig - new_util > target_max_spare_cap)) {
					target_max_spare_cap = capacity_orig - new_util;
					target_cpu = i;
					continue;
				}
				if (target_cpu != -1)
					continue;


				/*
				 * Case A.3: Backup ACTIVE CPU
				 * Favor CPUs with:
				 * - lower utilization due to other tasks
				 * - lower utilization with the task in
				 */
				if (wake_util > min_wake_util)
					continue;
				if (new_util > best_active_util)
					continue;
				min_wake_util = wake_util;
				best_active_util = new_util;
				best_active_cpu = i;
				continue;
			}

			/*
			 * Enforce EAS mode
			 *
			 * For non latency sensitive tasks, skip CPUs that
			 * will be overutilized by moving the task there.
			 *
			 * The goal here is to remain in EAS mode as long as
			 * possible at least for !prefer_idle tasks.
			 */
			if ((new_util * capacity_margin) >
			    (capacity_orig * SCHED_CAPACITY_SCALE))
				continue;

			/*
			 * Case B) Non latency sensitive tasks on IDLE CPUs.
			 *
			 * Find an optimal backup IDLE CPU for non latency
			 * sensitive tasks.
			 *
			 * Looking for:
			 * - minimizing the capacity_orig,
			 *   i.e. preferring LITTLE CPUs
			 * - favoring shallowest idle states
			 *   i.e. avoid to wakeup deep-idle CPUs
			 *
			 * The following code path is used by non latency
			 * sensitive tasks if IDLE CPUs are available. If at
			 * least one of such CPUs are available it sets the
			 * best_idle_cpu to the most suitable idle CPU to be
			 * selected.
			 *
			 * If idle CPUs are available, favour these CPUs to
			 * improve performances by spreading tasks.
			 * Indeed, the energy_diff() computed by the caller
			 * will take care to ensure the minimization of energy
			 * consumptions without affecting performance.
			 */
			if (idle_cpu(i)) {
				int idle_idx = idle_get_state_idx(cpu_rq(i));

				/* Select idle CPU with lower cap_orig */
				if (capacity_orig > best_idle_min_cap_orig)
					continue;

				/*
				 * Skip CPUs in deeper idle state, but only
				 * if they are also less energy efficient.
				 * IOW, prefer a deep IDLE LITTLE CPU vs a
				 * shallow idle big CPU.
				 */
				if (sysctl_sched_cstate_aware &&
				    best_idle_cstate <= idle_idx)
					continue;

				/* Keep track of best idle CPU */
				best_idle_min_cap_orig = capacity_orig;
				best_idle_cstate = idle_idx;
				best_idle_cpu = i;
				continue;
			}

			/*
			 * Case C) Non latency sensitive tasks on ACTIVE CPUs.
			 *
			 * Pack tasks in the most energy efficient capacities.
			 *
			 * This task packing strategy prefers more energy
			 * efficient CPUs (i.e. pack on smaller maximum
			 * capacity CPUs) while also trying to spread tasks to
			 * run them all at the lower OPP.
			 *
			 * This assumes for example that it's more energy
			 * efficient to run two tasks on two CPUs at a lower
			 * OPP than packing both on a single CPU but running
			 * that CPU at an higher OPP.
			 *
			 * Thus, this case keep track of the CPU with the
			 * smallest maximum capacity and highest spare maximum
			 * capacity.
			 */

			/* Favor CPUs with smaller capacity */
			if (capacity_orig > target_capacity)
				continue;

			/* Favor CPUs with maximum spare capacity */
			if ((capacity_orig - new_util) < target_max_spare_cap)
				continue;

			target_max_spare_cap = capacity_orig - new_util;
			target_capacity = capacity_orig;
			target_util = new_util;
			target_cpu = i;
		}

	} while (sg = sg->next, sg != sd->groups);

	/*
	 * For non latency sensitive tasks, cases B and C in the previous loop,
	 * we pick the best IDLE CPU only if we was not able to find a target
	 * ACTIVE CPU.
	 *
	 * Policies priorities:
	 *
	 * - prefer_idle tasks:
	 *
	 *   a) IDLE CPU available, we return immediately
	 *   b) ACTIVE CPU where task fits and has the bigger maximum spare
	 *      capacity (i.e. target_cpu)
	 *   c) ACTIVE CPU with less contention due to other tasks
	 *      (i.e. best_active_cpu)
	 *
	 * - NON prefer_idle tasks:
	 *
	 *   a) ACTIVE CPU: target_cpu
	 *   b) IDLE CPU: best_idle_cpu
	 */
	if (target_cpu == -1)
		target_cpu = prefer_idle
			? best_active_cpu
			: best_idle_cpu;
	else
		*backup_cpu = prefer_idle
		? best_active_cpu
		: best_idle_cpu;

	trace_sched_find_best_target(p, prefer_idle, min_util, cpu,
				     best_idle_cpu, best_active_cpu,
				     target_cpu);

	/* it is possible for target and backup
	 * to select same CPU - if so, drop backup
	 */
	if (*backup_cpu == target_cpu)
		*backup_cpu = -1;

	return target_cpu;
}

/*
 * Disable WAKE_AFFINE in the case where task @p doesn't fit in the
 * capacity of either the waking CPU @cpu or the previous CPU @prev_cpu.
 *
 * In that case WAKE_AFFINE doesn't make sense and we'll let
 * BALANCE_WAKE sort things out.
 */
static int wake_cap(struct task_struct *p, int cpu, int prev_cpu)
{
	long min_cap, max_cap;

	min_cap = min(capacity_orig_of(prev_cpu), capacity_orig_of(cpu));
	max_cap = cpu_rq(cpu)->rd->max_cpu_capacity;

	/* Minimum capacity is close to max, no need to abort wake_affine */
	if (max_cap - min_cap < max_cap >> 3)
		return 0;

	/* Bring task utilization in sync with prev_cpu */
	sync_entity_load_avg(&p->se);

	return task_fits_capacity(p, min_cap);
}

static bool cpu_overutilized(int cpu)
{
	return (capacity_of(cpu) * 1024) < (cpu_util(cpu) * capacity_margin);
}

DEFINE_PER_CPU(struct energy_env, eenv_cache);

/* kernels often have NR_CPUS defined to be much
 * larger than exist in practise on booted systems.
 * Allocate the cpu array for eenv calculations
 * at boot time to avoid massive overprovisioning.
 */
#ifdef DEBUG_EENV_DECISIONS
static inline int eenv_debug_size_per_dbg_entry(void)
{
	return sizeof(struct _eenv_debug) + (sizeof(unsigned long) * num_possible_cpus());
}

static inline int eenv_debug_size_per_cpu_entry(void)
{
	/* each cpu struct has an array of _eenv_debug structs
	 * which have an array of unsigned longs at the end -
	 * the allocation should be extended so that there are
	 * at least 'num_possible_cpus' entries in the array.
	 */
	return EAS_EENV_DEBUG_LEVELS * eenv_debug_size_per_dbg_entry();
}
/* given a per-_eenv_cpu debug env ptr, get the ptr for a given index */
static inline struct _eenv_debug *eenv_debug_entry_ptr(struct _eenv_debug *base, int idx)
{
	char *ptr = (char *)base;
	ptr += (idx * eenv_debug_size_per_dbg_entry());
	return (struct _eenv_debug *)ptr;
}
/* given a pointer to the per-cpu global copy of _eenv_debug, get
 * a pointer to the specified _eenv_cpu debug env.
 */
static inline struct _eenv_debug *eenv_debug_percpu_debug_env_ptr(struct _eenv_debug *base, int cpu_idx)
{
	char *ptr = (char *)base;
	ptr += (cpu_idx * eenv_debug_size_per_cpu_entry());
	return (struct _eenv_debug *)ptr;
}

static inline int eenv_debug_size(void)
{
	return num_possible_cpus() * eenv_debug_size_per_cpu_entry();
}
#endif

static inline void alloc_eenv(void)
{
	int cpu;
	int cpu_count = num_possible_cpus();

	for_each_possible_cpu(cpu) {
		struct energy_env *eenv = &per_cpu(eenv_cache, cpu);
		eenv->cpu = kmalloc(sizeof(struct eenv_cpu) * cpu_count, GFP_KERNEL);
		eenv->eenv_cpu_count = cpu_count;
#ifdef DEBUG_EENV_DECISIONS
		eenv->debug = (struct _eenv_debug *)kmalloc(eenv_debug_size(), GFP_KERNEL);
#endif
	}
}

static inline void reset_eenv(struct energy_env *eenv)
{
	int cpu_count;
	struct eenv_cpu *cpu;
#ifdef DEBUG_EENV_DECISIONS
	struct _eenv_debug *debug;
	int cpu_idx;
	debug = eenv->debug;
#endif

	cpu_count = eenv->eenv_cpu_count;
	cpu = eenv->cpu;
	memset(eenv, 0, sizeof(struct energy_env));
	eenv->cpu = cpu;
	memset(eenv->cpu, 0, sizeof(struct eenv_cpu)*cpu_count);
	eenv->eenv_cpu_count = cpu_count;

#ifdef DEBUG_EENV_DECISIONS
	memset(debug, 0, eenv_debug_size());
	eenv->debug = debug;
	for(cpu_idx = 0; cpu_idx < eenv->cpu_array_len; cpu_idx++)
		eenv->cpu[cpu_idx].debug = eenv_debug_percpu_debug_env_ptr(debug, cpu_idx);
#endif
}
/*
 * get_eenv - reset the eenv struct cached for this CPU
 *
 * When the eenv is returned, it is configured to do
 * energy calculations for the maximum number of CPUs
 * the task can be placed on. The prev_cpu entry is
 * filled in here. Callers are responsible for adding
 * other CPU candidates up to eenv->max_cpu_count.
 */
static inline struct energy_env *get_eenv(struct task_struct *p, int prev_cpu)
{
	struct energy_env *eenv;
	cpumask_t cpumask_possible_cpus;
	int cpu = smp_processor_id();
	int i;

	eenv = &(per_cpu(eenv_cache, cpu));
	reset_eenv(eenv);

	/* populate eenv */
	eenv->p = p;
	/* use boosted task util for capacity selection
	 * during energy calculation, but unboosted task
	 * util for group utilization calculations
	 */
	eenv->util_delta = task_util(p);
	eenv->util_delta_boosted = boosted_task_util(p);

	cpumask_and(&cpumask_possible_cpus, &p->cpus_allowed, cpu_online_mask);
	eenv->max_cpu_count = cpumask_weight(&cpumask_possible_cpus);

	for (i=0; i < eenv->max_cpu_count; i++)
		eenv->cpu[i].cpu_id = -1;
	eenv->cpu[EAS_CPU_PRV].cpu_id = prev_cpu;
	eenv->next_idx = EAS_CPU_PRV;

	return eenv;
}

/*
 * Needs to be called inside rcu_read_lock critical section.
 * sd is a pointer to the sched domain we wish to use for an
 * energy-aware placement option.
 */
static int find_energy_efficient_cpu(struct sched_domain *sd,
				     struct task_struct *p,
				     int cpu, int prev_cpu,
				     int sync)
{
	int use_fbt = sched_feat(FIND_BEST_TARGET);
	int cpu_iter, eas_cpu_idx = EAS_CPU_NXT;
	int energy_cpu = -1;
	struct energy_env *eenv;

	if (sysctl_sched_sync_hint_enable && sync) {
		if (cpumask_test_cpu(cpu, &p->cpus_allowed)) {
			return cpu;
		}
	}

	/* prepopulate energy diff environment */
	eenv = get_eenv(p, prev_cpu);
	if (eenv->max_cpu_count < 2)
		return energy_cpu;

	if(!use_fbt) {
		/*
		 * using this function outside wakeup balance will not supply
		 * an sd ptr. Instead, fetch the highest level with energy data.
		 */
		if (!sd)
			sd = rcu_dereference(per_cpu(sd_ea, prev_cpu));

		for_each_cpu_and(cpu_iter, &p->cpus_allowed, sched_domain_span(sd)) {
			unsigned long spare;

			/* prev_cpu already in list */
			if (cpu_iter == prev_cpu)
				continue;

			spare = capacity_spare_wake(cpu_iter, p);

			if (spare * 1024 < capacity_margin * task_util(p))
				continue;

			/* Add CPU candidate */
			eenv->cpu[eas_cpu_idx++].cpu_id = cpu_iter;
			eenv->max_cpu_count = eas_cpu_idx;

			/* stop adding CPUs if we have no space left */
			if (eas_cpu_idx >= eenv->eenv_cpu_count)
				break;
		}
	} else {
		int boosted = (schedtune_task_boost(p) > 0);
		int prefer_idle;

		/*
		 * give compiler a hint that if sched_features
		 * cannot be changed, it is safe to optimise out
		 * all if(prefer_idle) blocks.
		 */
		prefer_idle = sched_feat(EAS_PREFER_IDLE) ?
				(schedtune_prefer_idle(p) > 0) : 0;

<<<<<<< HEAD
static inline int task_util(struct task_struct *p)
{
	return p->se.avg.util_avg;
}
=======
		eenv->max_cpu_count = EAS_CPU_BKP + 1;

		/* Find a cpu with sufficient capacity */
		eenv->cpu[EAS_CPU_NXT].cpu_id = find_best_target(p,
				&eenv->cpu[EAS_CPU_BKP].cpu_id,
				boosted, prefer_idle);

		/* take note if no backup was found */
		if (eenv->cpu[EAS_CPU_BKP].cpu_id < 0)
			eenv->max_cpu_count = EAS_CPU_BKP;
>>>>>>> ad490df6

		/* take note if no target was found */
		 if (eenv->cpu[EAS_CPU_NXT].cpu_id < 0)
			 eenv->max_cpu_count = EAS_CPU_NXT;
	}

	if (eenv->max_cpu_count == EAS_CPU_NXT) {
		/*
		 * we did not find any energy-awareness
		 * candidates beyond prev_cpu, so we will
		 * fall-back to the regular slow-path.
		 */
		return energy_cpu;
	}

	/* find most energy-efficient CPU */
	energy_cpu = select_energy_cpu_idx(eenv) < 0 ? -1 :
					eenv->cpu[eenv->next_idx].cpu_id;

	return energy_cpu;
}

<<<<<<< HEAD
static inline int task_fits_capacity(struct task_struct *p, long capacity)
{
	return capacity * 1024 > task_util(p) * capacity_margin;
}
=======
static inline bool nohz_kick_needed(struct rq *rq, bool only_update);
static void nohz_balancer_kick(bool only_update);
>>>>>>> ad490df6

/*
 * wake_energy: Make the decision if we want to use an energy-aware
 * wakeup task placement or not. This is limited to situations where
 * we cannot use energy-awareness right now.
 *
 * Returns TRUE if we should attempt energy-aware wakeup, FALSE if not.
 *
 * Should only be called from select_task_rq_fair inside the RCU
 * read-side critical section.
 */
static inline int wake_energy(struct task_struct *p, int prev_cpu,
			      int sd_flag, int wake_flags)
{
	struct sched_domain *sd = NULL;
	int sync = wake_flags & WF_SYNC;

	sd = rcu_dereference_sched(cpu_rq(prev_cpu)->sd);

	/*
	 * Check all definite no-energy-awareness conditions
	 */
	if (!sd)
		return false;

	if (!energy_aware())
		return false;

	if (sd_overutilized(sd))
		return false;

<<<<<<< HEAD
	return task_fits_capacity(p, min_cap);
}

static bool cpu_overutilized(int cpu)
{
	return (capacity_of(cpu) * 1024) < (cpu_util(cpu) * capacity_margin);
}

static int select_energy_cpu_brute(struct task_struct *p, int prev_cpu)
{
	int i;
	int min_diff = 0, energy_cpu = prev_cpu, spare_cpu = prev_cpu;
	unsigned long max_spare = 0;
	struct sched_domain *sd;

	sd = rcu_dereference(per_cpu(sd_ea, prev_cpu));

	if (!sd)
		goto unlock;

	for_each_cpu_and(i, &p->cpus_allowed, sched_domain_span(sd)) {
		int diff;
		unsigned long spare;

		struct energy_env eenv = {
			.util_delta	= task_util(p),
			.src_cpu	= prev_cpu,
			.dst_cpu	= i,
		};

		spare = capacity_spare_wake(i, p);

		if (i == prev_cpu)
			continue;

		if (spare > max_spare) {
			max_spare = spare;
			spare_cpu = i;
		}

		if (spare * 1024 < capacity_margin * task_util(p))
			continue;

		diff = energy_diff(&eenv);

		if (diff < min_diff) {
			min_diff = diff;
			energy_cpu = i;
		}
	}

unlock:
	if (energy_cpu == prev_cpu && !cpu_overutilized(prev_cpu))
		return prev_cpu;

	return energy_cpu != prev_cpu ? energy_cpu : spare_cpu;
=======
	/*
	 * we cannot do energy-aware wakeup placement sensibly
	 * for tasks with 0 utilization, so let them be placed
	 * according to the normal strategy.
	 * However if fbt is in use we may still benefit from
	 * the heuristics we use there in selecting candidate
	 * CPUs.
	 */
	if (unlikely(!sched_feat(FIND_BEST_TARGET) && !task_util(p)))
		return false;

	if(!sched_feat(EAS_PREFER_IDLE)){
		/*
		 * Force prefer-idle tasks into the slow path, this may not happen
		 * if none of the sd flags matched.
		 */
		if (schedtune_prefer_idle(p) > 0 && !sync)
			return false;
	}
	return true;
>>>>>>> ad490df6
}

/*
 * select_task_rq_fair: Select target runqueue for the waking task in domains
 * that have the 'sd_flag' flag set. In practice, this is SD_BALANCE_WAKE,
 * SD_BALANCE_FORK, or SD_BALANCE_EXEC.
 *
 * Balances load by selecting the idlest cpu in the idlest group, or under
 * certain conditions an idle sibling cpu if the domain has SD_WAKE_AFFINE set.
 *
 * Returns the target cpu number.
 *
 * preempt must be disabled.
 */
static int
select_task_rq_fair(struct task_struct *p, int prev_cpu, int sd_flag, int wake_flags,
		    int sibling_count_hint)
{
	struct sched_domain *tmp, *affine_sd = NULL;
	struct sched_domain *sd = NULL, *energy_sd = NULL;
	int cpu = smp_processor_id();
	int new_cpu = prev_cpu;
	int want_affine = 0;
	int want_energy = 0;
	int sync = wake_flags & WF_SYNC;

	rcu_read_lock();

	if (sd_flag & SD_BALANCE_WAKE) {
		record_wakee(p);
		want_energy = wake_energy(p, prev_cpu, sd_flag, wake_flags);
		want_affine = !want_energy &&
			      !wake_wide(p, sibling_count_hint) &&
			      !wake_cap(p, cpu, prev_cpu) &&
			      cpumask_test_cpu(cpu, &p->cpus_allowed);
	}

<<<<<<< HEAD
	rcu_read_lock();
	sd = rcu_dereference(cpu_rq(prev_cpu)->sd);
	if (energy_aware() && sd && !sd_overutilized(sd)) {
		new_cpu = select_energy_cpu_brute(p, prev_cpu);
		goto unlock;
	}

	sd = NULL;

=======
>>>>>>> ad490df6
	for_each_domain(cpu, tmp) {
		if (!(tmp->flags & SD_LOAD_BALANCE))
			break;

		/*
		 * If both cpu and prev_cpu are part of this domain,
		 * cpu is a valid SD_WAKE_AFFINE target.
		 */
		if (want_affine && (tmp->flags & SD_WAKE_AFFINE) &&
		    cpumask_test_cpu(prev_cpu, sched_domain_span(tmp))) {
			affine_sd = tmp;
			break;
		}

		/*
		 * If we are able to try an energy-aware wakeup,
		 * select the highest non-overutilized sched domain
		 * which includes this cpu and prev_cpu
		 *
		 * maybe want to not test prev_cpu and only consider
		 * the current one?
		 */
		if (want_energy &&
		    !sd_overutilized(tmp) &&
		    cpumask_test_cpu(prev_cpu, sched_domain_span(tmp)))
			energy_sd = tmp;

		if (tmp->flags & sd_flag)
			sd = tmp;
		else if (!(want_affine || want_energy))
			break;
	}

	if (affine_sd) {
		sd = NULL; /* Prefer wake_affine over balance flags */
		if (cpu == prev_cpu)
			goto pick_cpu;

		if (wake_affine(affine_sd, p, prev_cpu, sync))
			new_cpu = cpu;
	}

	if (sd && !(sd_flag & SD_BALANCE_FORK)) {
		/*
		 * We're going to need the task's util for capacity_spare_wake
		 * in find_idlest_group. Sync it up to prev_cpu's
		 * last_update_time.
		 */
		sync_entity_load_avg(&p->se);
	}

	if (!sd) {
pick_cpu:
		if (sd_flag & SD_BALANCE_WAKE) /* XXX always ? */
			new_cpu = select_idle_sibling(p, prev_cpu, new_cpu);

	} else {
		if (energy_sd)
			new_cpu = find_energy_efficient_cpu(energy_sd, p, cpu, prev_cpu, sync);

		/* if we did an energy-aware placement and had no choices available
		 * then fall back to the default find_idlest_cpu choice
		 */
		if (!energy_sd || (energy_sd && new_cpu == -1))
			new_cpu = find_idlest_cpu(sd, p, cpu, prev_cpu, sd_flag);
	}

<<<<<<< HEAD
unlock:
=======
>>>>>>> ad490df6
	rcu_read_unlock();

#ifdef CONFIG_NO_HZ_COMMON
	if (nohz_kick_needed(cpu_rq(new_cpu), true))
		nohz_balancer_kick(true);
#endif

	return new_cpu;
}

/*
 * Called immediately before a task is migrated to a new cpu; task_cpu(p) and
 * cfs_rq_of(p) references at time of call are still valid and identify the
 * previous cpu. The caller guarantees p->pi_lock or task_rq(p)->lock is held.
 */
static void migrate_task_rq_fair(struct task_struct *p)
{
	/*
	 * As blocked tasks retain absolute vruntime the migration needs to
	 * deal with this by subtracting the old and adding the new
	 * min_vruntime -- the latter is done by enqueue_entity() when placing
	 * the task on the new runqueue.
	 */
	if (p->state == TASK_WAKING) {
		struct sched_entity *se = &p->se;
		struct cfs_rq *cfs_rq = cfs_rq_of(se);
		u64 min_vruntime;

#ifndef CONFIG_64BIT
		u64 min_vruntime_copy;

		do {
			min_vruntime_copy = cfs_rq->min_vruntime_copy;
			smp_rmb();
			min_vruntime = cfs_rq->min_vruntime;
		} while (min_vruntime != min_vruntime_copy);
#else
		min_vruntime = cfs_rq->min_vruntime;
#endif

		se->vruntime -= min_vruntime;
	}

	/*
	 * We are supposed to update the task to "current" time, then its up to date
	 * and ready to go to new CPU/cfs_rq. But we have difficulty in getting
	 * what current time is, so simply throw away the out-of-date time. This
	 * will result in the wakee task is less decayed, but giving the wakee more
	 * load sounds not bad.
	 */
	remove_entity_load_avg(&p->se);

	/* Tell new CPU we are migrated */
	p->se.avg.last_update_time = 0;

	/* We have migrated, no longer consider this task hot */
	p->se.exec_start = 0;
}

static void task_dead_fair(struct task_struct *p)
{
	remove_entity_load_avg(&p->se);
}
#endif /* CONFIG_SMP */

static unsigned long
wakeup_gran(struct sched_entity *curr, struct sched_entity *se)
{
	unsigned long gran = sysctl_sched_wakeup_granularity;

	/*
	 * Since its curr running now, convert the gran from real-time
	 * to virtual-time in his units.
	 *
	 * By using 'se' instead of 'curr' we penalize light tasks, so
	 * they get preempted easier. That is, if 'se' < 'curr' then
	 * the resulting gran will be larger, therefore penalizing the
	 * lighter, if otoh 'se' > 'curr' then the resulting gran will
	 * be smaller, again penalizing the lighter task.
	 *
	 * This is especially important for buddies when the leftmost
	 * task is higher priority than the buddy.
	 */
	return calc_delta_fair(gran, se);
}

/*
 * Should 'se' preempt 'curr'.
 *
 *             |s1
 *        |s2
 *   |s3
 *         g
 *      |<--->|c
 *
 *  w(c, s1) = -1
 *  w(c, s2) =  0
 *  w(c, s3) =  1
 *
 */
static int
wakeup_preempt_entity(struct sched_entity *curr, struct sched_entity *se)
{
	s64 gran, vdiff = curr->vruntime - se->vruntime;

	if (vdiff <= 0)
		return -1;

	gran = wakeup_gran(curr, se);
	if (vdiff > gran)
		return 1;

	return 0;
}

static void set_last_buddy(struct sched_entity *se)
{
	if (entity_is_task(se) && unlikely(task_of(se)->policy == SCHED_IDLE))
		return;

	for_each_sched_entity(se) {
		if (SCHED_WARN_ON(!se->on_rq))
			return;
		cfs_rq_of(se)->last = se;
	}
}

static void set_next_buddy(struct sched_entity *se)
{
	if (entity_is_task(se) && unlikely(task_of(se)->policy == SCHED_IDLE))
		return;

	for_each_sched_entity(se) {
		if (SCHED_WARN_ON(!se->on_rq))
			return;
		cfs_rq_of(se)->next = se;
	}
}

static void set_skip_buddy(struct sched_entity *se)
{
	for_each_sched_entity(se)
		cfs_rq_of(se)->skip = se;
}

/*
 * Preempt the current task with a newly woken task if needed:
 */
static void check_preempt_wakeup(struct rq *rq, struct task_struct *p, int wake_flags)
{
	struct task_struct *curr = rq->curr;
	struct sched_entity *se = &curr->se, *pse = &p->se;
	struct cfs_rq *cfs_rq = task_cfs_rq(curr);
	int scale = cfs_rq->nr_running >= sched_nr_latency;
	int next_buddy_marked = 0;

	if (unlikely(se == pse))
		return;

	/*
	 * This is possible from callers such as attach_tasks(), in which we
	 * unconditionally check_prempt_curr() after an enqueue (which may have
	 * lead to a throttle).  This both saves work and prevents false
	 * next-buddy nomination below.
	 */
	if (unlikely(throttled_hierarchy(cfs_rq_of(pse))))
		return;

	if (sched_feat(NEXT_BUDDY) && scale && !(wake_flags & WF_FORK)) {
		set_next_buddy(pse);
		next_buddy_marked = 1;
	}

	/*
	 * We can come here with TIF_NEED_RESCHED already set from new task
	 * wake up path.
	 *
	 * Note: this also catches the edge-case of curr being in a throttled
	 * group (e.g. via set_curr_task), since update_curr() (in the
	 * enqueue of curr) will have resulted in resched being set.  This
	 * prevents us from potentially nominating it as a false LAST_BUDDY
	 * below.
	 */
	if (test_tsk_need_resched(curr))
		return;

	/* Idle tasks are by definition preempted by non-idle tasks. */
	if (unlikely(curr->policy == SCHED_IDLE) &&
	    likely(p->policy != SCHED_IDLE))
		goto preempt;

	/*
	 * Batch and idle tasks do not preempt non-idle tasks (their preemption
	 * is driven by the tick):
	 */
	if (unlikely(p->policy != SCHED_NORMAL) || !sched_feat(WAKEUP_PREEMPTION))
		return;

	find_matching_se(&se, &pse);
	update_curr(cfs_rq_of(se));
	BUG_ON(!pse);
	if (wakeup_preempt_entity(se, pse) == 1) {
		/*
		 * Bias pick_next to pick the sched entity that is
		 * triggering this preemption.
		 */
		if (!next_buddy_marked)
			set_next_buddy(pse);
		goto preempt;
	}

	return;

preempt:
	resched_curr(rq);
	/*
	 * Only set the backward buddy when the current task is still
	 * on the rq. This can happen when a wakeup gets interleaved
	 * with schedule on the ->pre_schedule() or idle_balance()
	 * point, either of which can * drop the rq lock.
	 *
	 * Also, during early boot the idle thread is in the fair class,
	 * for obvious reasons its a bad idea to schedule back to it.
	 */
	if (unlikely(!se->on_rq || curr == rq->idle))
		return;

	if (sched_feat(LAST_BUDDY) && scale && entity_is_task(se))
		set_last_buddy(se);
}

static inline void update_misfit_task(struct rq *rq, struct task_struct *p)
{
#ifdef CONFIG_SMP
	rq->misfit_task = !task_fits_capacity(p, capacity_of(rq->cpu));
#endif
}

static inline void clear_rq_misfit(struct rq *rq)
{
#ifdef CONFIG_SMP
	rq->misfit_task = 0;
#endif
}

static inline unsigned int rq_has_misfit(struct rq *rq)
{
#ifdef CONFIG_SMP
	return rq->misfit_task;
#else
	return 0;
#endif
}

static struct task_struct *
pick_next_task_fair(struct rq *rq, struct task_struct *prev, struct rq_flags *rf)
{
	struct cfs_rq *cfs_rq = &rq->cfs;
	struct sched_entity *se;
	struct task_struct *p;
	int new_tasks;

again:
	if (!cfs_rq->nr_running)
		goto idle;

#ifdef CONFIG_FAIR_GROUP_SCHED
	if (prev->sched_class != &fair_sched_class)
		goto simple;

	/*
	 * Because of the set_next_buddy() in dequeue_task_fair() it is rather
	 * likely that a next task is from the same cgroup as the current.
	 *
	 * Therefore attempt to avoid putting and setting the entire cgroup
	 * hierarchy, only change the part that actually changes.
	 */

	do {
		struct sched_entity *curr = cfs_rq->curr;

		/*
		 * Since we got here without doing put_prev_entity() we also
		 * have to consider cfs_rq->curr. If it is still a runnable
		 * entity, update_curr() will update its vruntime, otherwise
		 * forget we've ever seen it.
		 */
		if (curr) {
			if (curr->on_rq)
				update_curr(cfs_rq);
			else
				curr = NULL;

			/*
			 * This call to check_cfs_rq_runtime() will do the
			 * throttle and dequeue its entity in the parent(s).
			 * Therefore the nr_running test will indeed
			 * be correct.
			 */
			if (unlikely(check_cfs_rq_runtime(cfs_rq))) {
				cfs_rq = &rq->cfs;

				if (!cfs_rq->nr_running)
					goto idle;

				goto simple;
			}
		}

		se = pick_next_entity(cfs_rq, curr);
		cfs_rq = group_cfs_rq(se);
	} while (cfs_rq);

	p = task_of(se);

	/*
	 * Since we haven't yet done put_prev_entity and if the selected task
	 * is a different task than we started out with, try and touch the
	 * least amount of cfs_rqs.
	 */
	if (prev != p) {
		struct sched_entity *pse = &prev->se;

		while (!(cfs_rq = is_same_group(se, pse))) {
			int se_depth = se->depth;
			int pse_depth = pse->depth;

			if (se_depth <= pse_depth) {
				put_prev_entity(cfs_rq_of(pse), pse);
				pse = parent_entity(pse);
			}
			if (se_depth >= pse_depth) {
				set_next_entity(cfs_rq_of(se), se);
				se = parent_entity(se);
			}
		}

		put_prev_entity(cfs_rq, pse);
		set_next_entity(cfs_rq, se);
	}

	if (hrtick_enabled(rq))
		hrtick_start_fair(rq, p);

	update_misfit_task(rq, p);

	return p;
simple:
#endif

	put_prev_task(rq, prev);

	do {
		se = pick_next_entity(cfs_rq, NULL);
		set_next_entity(cfs_rq, se);
		cfs_rq = group_cfs_rq(se);
	} while (cfs_rq);

	p = task_of(se);

	if (hrtick_enabled(rq))
		hrtick_start_fair(rq, p);

	update_misfit_task(rq, p);

	return p;

idle:
	clear_rq_misfit(rq);
	new_tasks = idle_balance(rq, rf);

	/*
	 * Because idle_balance() releases (and re-acquires) rq->lock, it is
	 * possible for any higher priority task to appear. In that case we
	 * must re-start the pick_next_entity() loop.
	 */
	if (new_tasks < 0)
		return RETRY_TASK;

	if (new_tasks > 0)
		goto again;

	return NULL;
}

/*
 * Account for a descheduled task:
 */
static void put_prev_task_fair(struct rq *rq, struct task_struct *prev)
{
	struct sched_entity *se = &prev->se;
	struct cfs_rq *cfs_rq;

	for_each_sched_entity(se) {
		cfs_rq = cfs_rq_of(se);
		put_prev_entity(cfs_rq, se);
	}
}

/*
 * sched_yield() is very simple
 *
 * The magic of dealing with the ->skip buddy is in pick_next_entity.
 */
static void yield_task_fair(struct rq *rq)
{
	struct task_struct *curr = rq->curr;
	struct cfs_rq *cfs_rq = task_cfs_rq(curr);
	struct sched_entity *se = &curr->se;

	/*
	 * Are we the only task in the tree?
	 */
	if (unlikely(rq->nr_running == 1))
		return;

	clear_buddies(cfs_rq, se);

	if (curr->policy != SCHED_BATCH) {
		update_rq_clock(rq);
		/*
		 * Update run-time statistics of the 'current'.
		 */
		update_curr(cfs_rq);
		/*
		 * Tell update_rq_clock() that we've just updated,
		 * so we don't do microscopic update in schedule()
		 * and double the fastpath cost.
		 */
		rq_clock_skip_update(rq, true);
	}

	set_skip_buddy(se);
}

static bool yield_to_task_fair(struct rq *rq, struct task_struct *p, bool preempt)
{
	struct sched_entity *se = &p->se;

	/* throttled hierarchies are not runnable */
	if (!se->on_rq || throttled_hierarchy(cfs_rq_of(se)))
		return false;

	/* Tell the scheduler that we'd really like pse to run next. */
	set_next_buddy(se);

	yield_task_fair(rq);

	return true;
}

#ifdef CONFIG_SMP
/**************************************************
 * Fair scheduling class load-balancing methods.
 *
 * BASICS
 *
 * The purpose of load-balancing is to achieve the same basic fairness the
 * per-cpu scheduler provides, namely provide a proportional amount of compute
 * time to each task. This is expressed in the following equation:
 *
 *   W_i,n/P_i == W_j,n/P_j for all i,j                               (1)
 *
 * Where W_i,n is the n-th weight average for cpu i. The instantaneous weight
 * W_i,0 is defined as:
 *
 *   W_i,0 = \Sum_j w_i,j                                             (2)
 *
 * Where w_i,j is the weight of the j-th runnable task on cpu i. This weight
 * is derived from the nice value as per sched_prio_to_weight[].
 *
 * The weight average is an exponential decay average of the instantaneous
 * weight:
 *
 *   W'_i,n = (2^n - 1) / 2^n * W_i,n + 1 / 2^n * W_i,0               (3)
 *
 * C_i is the compute capacity of cpu i, typically it is the
 * fraction of 'recent' time available for SCHED_OTHER task execution. But it
 * can also include other factors [XXX].
 *
 * To achieve this balance we define a measure of imbalance which follows
 * directly from (1):
 *
 *   imb_i,j = max{ avg(W/C), W_i/C_i } - min{ avg(W/C), W_j/C_j }    (4)
 *
 * We them move tasks around to minimize the imbalance. In the continuous
 * function space it is obvious this converges, in the discrete case we get
 * a few fun cases generally called infeasible weight scenarios.
 *
 * [XXX expand on:
 *     - infeasible weights;
 *     - local vs global optima in the discrete case. ]
 *
 *
 * SCHED DOMAINS
 *
 * In order to solve the imbalance equation (4), and avoid the obvious O(n^2)
 * for all i,j solution, we create a tree of cpus that follows the hardware
 * topology where each level pairs two lower groups (or better). This results
 * in O(log n) layers. Furthermore we reduce the number of cpus going up the
 * tree to only the first of the previous level and we decrease the frequency
 * of load-balance at each level inv. proportional to the number of cpus in
 * the groups.
 *
 * This yields:
 *
 *     log_2 n     1     n
 *   \Sum       { --- * --- * 2^i } = O(n)                            (5)
 *     i = 0      2^i   2^i
 *                               `- size of each group
 *         |         |     `- number of cpus doing load-balance
 *         |         `- freq
 *         `- sum over all levels
 *
 * Coupled with a limit on how many tasks we can migrate every balance pass,
 * this makes (5) the runtime complexity of the balancer.
 *
 * An important property here is that each CPU is still (indirectly) connected
 * to every other cpu in at most O(log n) steps:
 *
 * The adjacency matrix of the resulting graph is given by:
 *
 *             log_2 n
 *   A_i,j = \Union     (i % 2^k == 0) && i / 2^(k+1) == j / 2^(k+1)  (6)
 *             k = 0
 *
 * And you'll find that:
 *
 *   A^(log_2 n)_i,j != 0  for all i,j                                (7)
 *
 * Showing there's indeed a path between every cpu in at most O(log n) steps.
 * The task movement gives a factor of O(m), giving a convergence complexity
 * of:
 *
 *   O(nm log n),  n := nr_cpus, m := nr_tasks                        (8)
 *
 *
 * WORK CONSERVING
 *
 * In order to avoid CPUs going idle while there's still work to do, new idle
 * balancing is more aggressive and has the newly idle cpu iterate up the domain
 * tree itself instead of relying on other CPUs to bring it work.
 *
 * This adds some complexity to both (5) and (8) but it reduces the total idle
 * time.
 *
 * [XXX more?]
 *
 *
 * CGROUPS
 *
 * Cgroups make a horror show out of (2), instead of a simple sum we get:
 *
 *                                s_k,i
 *   W_i,0 = \Sum_j \Prod_k w_k * -----                               (9)
 *                                 S_k
 *
 * Where
 *
 *   s_k,i = \Sum_j w_i,j,k  and  S_k = \Sum_i s_k,i                 (10)
 *
 * w_i,j,k is the weight of the j-th runnable task in the k-th cgroup on cpu i.
 *
 * The big problem is S_k, its a global sum needed to compute a local (W_i)
 * property.
 *
 * [XXX write more on how we solve this.. _after_ merging pjt's patches that
 *      rewrite all of this once again.]
 */

static unsigned long __read_mostly max_load_balance_interval = HZ/10;

enum fbq_type { regular, remote, all };

enum group_type {
	group_other = 0,
	group_misfit_task,
	group_imbalanced,
	group_overloaded,
};

#define LBF_ALL_PINNED	0x01
#define LBF_NEED_BREAK	0x02
#define LBF_DST_PINNED  0x04
#define LBF_SOME_PINNED	0x08

struct lb_env {
	struct sched_domain	*sd;

	struct rq		*src_rq;
	int			src_cpu;

	int			dst_cpu;
	struct rq		*dst_rq;

	struct cpumask		*dst_grpmask;
	int			new_dst_cpu;
	enum cpu_idle_type	idle;
	long			imbalance;
	unsigned int		src_grp_nr_running;
	/* The set of CPUs under consideration for load-balancing */
	struct cpumask		*cpus;

	unsigned int		flags;

	unsigned int		loop;
	unsigned int		loop_break;
	unsigned int		loop_max;

	enum fbq_type		fbq_type;
	enum group_type		src_grp_type;
	struct list_head	tasks;
};

/*
 * Is this task likely cache-hot:
 */
static int task_hot(struct task_struct *p, struct lb_env *env)
{
	s64 delta;

	lockdep_assert_held(&env->src_rq->lock);

	if (p->sched_class != &fair_sched_class)
		return 0;

	if (unlikely(p->policy == SCHED_IDLE))
		return 0;

	/*
	 * Buddy candidates are cache hot:
	 */
	if (sched_feat(CACHE_HOT_BUDDY) && env->dst_rq->nr_running &&
			(&p->se == cfs_rq_of(&p->se)->next ||
			 &p->se == cfs_rq_of(&p->se)->last))
		return 1;

	if (sysctl_sched_migration_cost == -1)
		return 1;
	if (sysctl_sched_migration_cost == 0)
		return 0;

	delta = rq_clock_task(env->src_rq) - p->se.exec_start;

	return delta < (s64)sysctl_sched_migration_cost;
}

#ifdef CONFIG_NUMA_BALANCING
/*
 * Returns 1, if task migration degrades locality
 * Returns 0, if task migration improves locality i.e migration preferred.
 * Returns -1, if task migration is not affected by locality.
 */
static int migrate_degrades_locality(struct task_struct *p, struct lb_env *env)
{
	struct numa_group *numa_group = rcu_dereference(p->numa_group);
	unsigned long src_faults, dst_faults;
	int src_nid, dst_nid;

	if (!static_branch_likely(&sched_numa_balancing))
		return -1;

	if (!p->numa_faults || !(env->sd->flags & SD_NUMA))
		return -1;

	src_nid = cpu_to_node(env->src_cpu);
	dst_nid = cpu_to_node(env->dst_cpu);

	if (src_nid == dst_nid)
		return -1;

	/* Migrating away from the preferred node is always bad. */
	if (src_nid == p->numa_preferred_nid) {
		if (env->src_rq->nr_running > env->src_rq->nr_preferred_running)
			return 1;
		else
			return -1;
	}

	/* Encourage migration to the preferred node. */
	if (dst_nid == p->numa_preferred_nid)
		return 0;

	/* Leaving a core idle is often worse than degrading locality. */
	if (env->idle != CPU_NOT_IDLE)
		return -1;

	if (numa_group) {
		src_faults = group_faults(p, src_nid);
		dst_faults = group_faults(p, dst_nid);
	} else {
		src_faults = task_faults(p, src_nid);
		dst_faults = task_faults(p, dst_nid);
	}

	return dst_faults < src_faults;
}

#else
static inline int migrate_degrades_locality(struct task_struct *p,
					     struct lb_env *env)
{
	return -1;
}
#endif

/*
 * can_migrate_task - may task p from runqueue rq be migrated to this_cpu?
 */
static
int can_migrate_task(struct task_struct *p, struct lb_env *env)
{
	int tsk_cache_hot;

	lockdep_assert_held(&env->src_rq->lock);

	/*
	 * We do not migrate tasks that are:
	 * 1) throttled_lb_pair, or
	 * 2) cannot be migrated to this CPU due to cpus_allowed, or
	 * 3) running (obviously), or
	 * 4) are cache-hot on their current CPU.
	 */
	if (throttled_lb_pair(task_group(p), env->src_cpu, env->dst_cpu))
		return 0;

	if (!cpumask_test_cpu(env->dst_cpu, &p->cpus_allowed)) {
		int cpu;

		schedstat_inc(p->se.statistics.nr_failed_migrations_affine);

		env->flags |= LBF_SOME_PINNED;

		/*
		 * Remember if this task can be migrated to any other cpu in
		 * our sched_group. We may want to revisit it if we couldn't
		 * meet load balance goals by pulling other tasks on src_cpu.
		 *
		 * Avoid computing new_dst_cpu for NEWLY_IDLE or if we have
		 * already computed one in current iteration.
		 */
		if (env->idle == CPU_NEWLY_IDLE || (env->flags & LBF_DST_PINNED))
			return 0;

		/* Prevent to re-select dst_cpu via env's cpus */
		for_each_cpu_and(cpu, env->dst_grpmask, env->cpus) {
			if (cpumask_test_cpu(cpu, &p->cpus_allowed)) {
				env->flags |= LBF_DST_PINNED;
				env->new_dst_cpu = cpu;
				break;
			}
		}

		return 0;
	}

	/* Record that we found atleast one task that could run on dst_cpu */
	env->flags &= ~LBF_ALL_PINNED;

	if (task_running(env->src_rq, p)) {
		schedstat_inc(p->se.statistics.nr_failed_migrations_running);
		return 0;
	}

	/*
	 * Aggressive migration if:
	 * 1) destination numa is preferred
	 * 2) task is cache cold, or
	 * 3) too many balance attempts have failed.
	 */
	tsk_cache_hot = migrate_degrades_locality(p, env);
	if (tsk_cache_hot == -1)
		tsk_cache_hot = task_hot(p, env);

	if (tsk_cache_hot <= 0 ||
	    env->sd->nr_balance_failed > env->sd->cache_nice_tries) {
		if (tsk_cache_hot == 1) {
			schedstat_inc(env->sd->lb_hot_gained[env->idle]);
			schedstat_inc(p->se.statistics.nr_forced_migrations);
		}
		return 1;
	}

	schedstat_inc(p->se.statistics.nr_failed_migrations_hot);
	return 0;
}

/*
 * detach_task() -- detach the task for the migration specified in env
 */
static void detach_task(struct task_struct *p, struct lb_env *env)
{
	lockdep_assert_held(&env->src_rq->lock);

	p->on_rq = TASK_ON_RQ_MIGRATING;
	deactivate_task(env->src_rq, p, DEQUEUE_NOCLOCK);
	set_task_cpu(p, env->dst_cpu);
}

/*
 * detach_one_task() -- tries to dequeue exactly one task from env->src_rq, as
 * part of active balancing operations within "domain".
 *
 * Returns a task if successful and NULL otherwise.
 */
static struct task_struct *detach_one_task(struct lb_env *env)
{
	struct task_struct *p, *n;

	lockdep_assert_held(&env->src_rq->lock);

	list_for_each_entry_safe(p, n, &env->src_rq->cfs_tasks, se.group_node) {
		if (!can_migrate_task(p, env))
			continue;

		detach_task(p, env);

		/*
		 * Right now, this is only the second place where
		 * lb_gained[env->idle] is updated (other is detach_tasks)
		 * so we can safely collect stats here rather than
		 * inside detach_tasks().
		 */
		schedstat_inc(env->sd->lb_gained[env->idle]);
		return p;
	}
	return NULL;
}

static const unsigned int sched_nr_migrate_break = 32;

/*
 * detach_tasks() -- tries to detach up to imbalance weighted load from
 * busiest_rq, as part of a balancing operation within domain "sd".
 *
 * Returns number of detached tasks if successful and 0 otherwise.
 */
static int detach_tasks(struct lb_env *env)
{
	struct list_head *tasks = &env->src_rq->cfs_tasks;
	struct task_struct *p;
	unsigned long load;
	int detached = 0;

	lockdep_assert_held(&env->src_rq->lock);

	if (env->imbalance <= 0)
		return 0;

	while (!list_empty(tasks)) {
		/*
		 * We don't want to steal all, otherwise we may be treated likewise,
		 * which could at worst lead to a livelock crash.
		 */
		if (env->idle != CPU_NOT_IDLE && env->src_rq->nr_running <= 1)
			break;

		p = list_first_entry(tasks, struct task_struct, se.group_node);

		env->loop++;
		/* We've more or less seen every task there is, call it quits */
		if (env->loop > env->loop_max)
			break;

		/* take a breather every nr_migrate tasks */
		if (env->loop > env->loop_break) {
			env->loop_break += sched_nr_migrate_break;
			env->flags |= LBF_NEED_BREAK;
			break;
		}

		if (!can_migrate_task(p, env))
			goto next;

		load = task_h_load(p);

		if (sched_feat(LB_MIN) && load < 16 && !env->sd->nr_balance_failed)
			goto next;

		if ((load / 2) > env->imbalance)
			goto next;

		detach_task(p, env);
		list_add(&p->se.group_node, &env->tasks);

		detached++;
		env->imbalance -= load;

#ifdef CONFIG_PREEMPT
		/*
		 * NEWIDLE balancing is a source of latency, so preemptible
		 * kernels will stop after the first task is detached to minimize
		 * the critical section.
		 */
		if (env->idle == CPU_NEWLY_IDLE)
			break;
#endif

		/*
		 * We only want to steal up to the prescribed amount of
		 * weighted load.
		 */
		if (env->imbalance <= 0)
			break;

		continue;
next:
		list_move_tail(&p->se.group_node, tasks);
	}

	/*
	 * Right now, this is one of only two places we collect this stat
	 * so we can safely collect detach_one_task() stats here rather
	 * than inside detach_one_task().
	 */
	schedstat_add(env->sd->lb_gained[env->idle], detached);

	return detached;
}

/*
 * attach_task() -- attach the task detached by detach_task() to its new rq.
 */
static void attach_task(struct rq *rq, struct task_struct *p)
{
	lockdep_assert_held(&rq->lock);

	BUG_ON(task_rq(p) != rq);
	activate_task(rq, p, ENQUEUE_NOCLOCK);
	p->on_rq = TASK_ON_RQ_QUEUED;
	check_preempt_curr(rq, p, 0);
}

/*
 * attach_one_task() -- attaches the task returned from detach_one_task() to
 * its new rq.
 */
static void attach_one_task(struct rq *rq, struct task_struct *p)
{
	struct rq_flags rf;

	rq_lock(rq, &rf);
	update_rq_clock(rq);
	attach_task(rq, p);
	rq_unlock(rq, &rf);
}

/*
 * attach_tasks() -- attaches all tasks detached by detach_tasks() to their
 * new rq.
 */
static void attach_tasks(struct lb_env *env)
{
	struct list_head *tasks = &env->tasks;
	struct task_struct *p;
	struct rq_flags rf;

	rq_lock(env->dst_rq, &rf);
	update_rq_clock(env->dst_rq);

	while (!list_empty(tasks)) {
		p = list_first_entry(tasks, struct task_struct, se.group_node);
		list_del_init(&p->se.group_node);

		attach_task(env->dst_rq, p);
	}

	rq_unlock(env->dst_rq, &rf);
}

#ifdef CONFIG_FAIR_GROUP_SCHED

static inline bool cfs_rq_is_decayed(struct cfs_rq *cfs_rq)
{
	if (cfs_rq->load.weight)
		return false;

	if (cfs_rq->avg.load_sum)
		return false;

	if (cfs_rq->avg.util_sum)
		return false;

	if (cfs_rq->runnable_load_sum)
		return false;

	return true;
}

static void update_blocked_averages(int cpu)
{
	struct rq *rq = cpu_rq(cpu);
	struct cfs_rq *cfs_rq, *pos;
	struct rq_flags rf;

	rq_lock_irqsave(rq, &rf);
	update_rq_clock(rq);

	/*
	 * Iterates the task_group tree in a bottom up fashion, see
	 * list_add_leaf_cfs_rq() for details.
	 */
	for_each_leaf_cfs_rq_safe(rq, cfs_rq, pos) {
		struct sched_entity *se;

		/* throttled entities do not contribute to load */
		if (throttled_hierarchy(cfs_rq))
			continue;

		if (update_cfs_rq_load_avg(cfs_rq_clock_task(cfs_rq), cfs_rq))
			update_tg_load_avg(cfs_rq, 0);

		/* Propagate pending load changes to the parent, if any: */
		se = cfs_rq->tg->se[cpu];
		if (se && !skip_blocked_update(se))
			update_load_avg(se, 0);

		/*
		 * There can be a lot of idle CPU cgroups.  Don't let fully
		 * decayed cfs_rqs linger on the list.
		 */
		if (cfs_rq_is_decayed(cfs_rq))
			list_del_leaf_cfs_rq(cfs_rq);
	}
	update_rt_rq_load_avg(rq_clock_task(rq), cpu, &rq->rt, 0);
#ifdef CONFIG_NO_HZ_COMMON
	rq->last_blocked_load_update_tick = jiffies;
#endif
	rq_unlock_irqrestore(rq, &rf);
}

/*
 * Compute the hierarchical load factor for cfs_rq and all its ascendants.
 * This needs to be done in a top-down fashion because the load of a child
 * group is a fraction of its parents load.
 */
static void update_cfs_rq_h_load(struct cfs_rq *cfs_rq)
{
	struct rq *rq = rq_of(cfs_rq);
	struct sched_entity *se = cfs_rq->tg->se[cpu_of(rq)];
	unsigned long now = jiffies;
	unsigned long load;

	if (cfs_rq->last_h_load_update == now)
		return;

	cfs_rq->h_load_next = NULL;
	for_each_sched_entity(se) {
		cfs_rq = cfs_rq_of(se);
		cfs_rq->h_load_next = se;
		if (cfs_rq->last_h_load_update == now)
			break;
	}

	if (!se) {
		cfs_rq->h_load = cfs_rq_load_avg(cfs_rq);
		cfs_rq->last_h_load_update = now;
	}

	while ((se = cfs_rq->h_load_next) != NULL) {
		load = cfs_rq->h_load;
		load = div64_ul(load * se->avg.load_avg,
			cfs_rq_load_avg(cfs_rq) + 1);
		cfs_rq = group_cfs_rq(se);
		cfs_rq->h_load = load;
		cfs_rq->last_h_load_update = now;
	}
}

static unsigned long task_h_load(struct task_struct *p)
{
	struct cfs_rq *cfs_rq = task_cfs_rq(p);

	update_cfs_rq_h_load(cfs_rq);
	return div64_ul(p->se.avg.load_avg * cfs_rq->h_load,
			cfs_rq_load_avg(cfs_rq) + 1);
}
#else
static inline void update_blocked_averages(int cpu)
{
	struct rq *rq = cpu_rq(cpu);
	struct cfs_rq *cfs_rq = &rq->cfs;
	struct rq_flags rf;

	rq_lock_irqsave(rq, &rf);
	update_rq_clock(rq);
	update_cfs_rq_load_avg(cfs_rq_clock_task(cfs_rq), cfs_rq);
	update_rt_rq_load_avg(rq_clock_task(rq), cpu, &rq->rt, 0);
#ifdef CONFIG_NO_HZ_COMMON
	rq->last_blocked_load_update_tick = jiffies;
#endif
	rq_unlock_irqrestore(rq, &rf);
}

static unsigned long task_h_load(struct task_struct *p)
{
	return p->se.avg.load_avg;
}
#endif

/********** Helpers for find_busiest_group ************************/

/*
 * sg_lb_stats - stats of a sched_group required for load_balancing
 */
struct sg_lb_stats {
	unsigned long avg_load; /*Avg load across the CPUs of the group */
	unsigned long group_load; /* Total load over the CPUs of the group */
	unsigned long sum_weighted_load; /* Weighted load of group's tasks */
	unsigned long load_per_task;
	unsigned long group_capacity;
	unsigned long group_util; /* Total utilization of the group */
	unsigned int sum_nr_running; /* Nr tasks running in the group */
	unsigned int idle_cpus;
	unsigned int group_weight;
	enum group_type group_type;
	int group_no_capacity;
	int group_misfit_task; /* A cpu has a task too big for its capacity */
#ifdef CONFIG_NUMA_BALANCING
	unsigned int nr_numa_running;
	unsigned int nr_preferred_running;
#endif
};

/*
 * sd_lb_stats - Structure to store the statistics of a sched_domain
 *		 during load balancing.
 */
struct sd_lb_stats {
	struct sched_group *busiest;	/* Busiest group in this sd */
	struct sched_group *local;	/* Local group in this sd */
	unsigned long total_running;
	unsigned long total_load;	/* Total load of all groups in sd */
	unsigned long total_capacity;	/* Total capacity of all groups in sd */
	unsigned long total_util;	/* Total util of all groups in sd */
	unsigned long avg_load;	/* Average load across all groups in sd */

	struct sg_lb_stats busiest_stat;/* Statistics of the busiest group */
	struct sg_lb_stats local_stat;	/* Statistics of the local group */
};

static inline void init_sd_lb_stats(struct sd_lb_stats *sds)
{
	/*
	 * Skimp on the clearing to avoid duplicate work. We can avoid clearing
	 * local_stat because update_sg_lb_stats() does a full clear/assignment.
	 * We must however clear busiest_stat::avg_load because
	 * update_sd_pick_busiest() reads this before assignment.
	 */
	*sds = (struct sd_lb_stats){
		.busiest = NULL,
		.local = NULL,
		.total_running = 0UL,
		.total_load = 0UL,
		.total_capacity = 0UL,
		.total_util = 0UL,
		.busiest_stat = {
			.avg_load = 0UL,
			.sum_nr_running = 0,
			.group_type = group_other,
		},
	};
}

/**
 * get_sd_load_idx - Obtain the load index for a given sched domain.
 * @sd: The sched_domain whose load_idx is to be obtained.
 * @idle: The idle status of the CPU for whose sd load_idx is obtained.
 *
 * Return: The load index.
 */
static inline int get_sd_load_idx(struct sched_domain *sd,
					enum cpu_idle_type idle)
{
	int load_idx;

	switch (idle) {
	case CPU_NOT_IDLE:
		load_idx = sd->busy_idx;
		break;

	case CPU_NEWLY_IDLE:
		load_idx = sd->newidle_idx;
		break;
	default:
		load_idx = sd->idle_idx;
		break;
	}

	return load_idx;
}

static unsigned long scale_rt_capacity(int cpu)
{
	struct rq *rq = cpu_rq(cpu);
	u64 total, used, age_stamp, avg;
	s64 delta;

	/*
	 * Since we're reading these variables without serialization make sure
	 * we read them once before doing sanity checks on them.
	 */
	age_stamp = READ_ONCE(rq->age_stamp);
	avg = READ_ONCE(rq->rt_avg);
	delta = __rq_clock_broken(rq) - age_stamp;

	if (unlikely(delta < 0))
		delta = 0;

	total = sched_avg_period() + delta;

	used = div_u64(avg, total);

	if (likely(used < SCHED_CAPACITY_SCALE))
		return SCHED_CAPACITY_SCALE - used;

	return 1;
}

static void update_cpu_capacity(struct sched_domain *sd, int cpu)
{
	unsigned long capacity = arch_scale_cpu_capacity(sd, cpu);
	struct sched_group *sdg = sd->groups;

	cpu_rq(cpu)->cpu_capacity_orig = capacity;

	capacity *= scale_rt_capacity(cpu);
	capacity >>= SCHED_CAPACITY_SHIFT;

	if (!capacity)
		capacity = 1;

	cpu_rq(cpu)->cpu_capacity = capacity;
	sdg->sgc->capacity = capacity;
	sdg->sgc->min_capacity = capacity;
}

void update_group_capacity(struct sched_domain *sd, int cpu)
{
	struct sched_domain *child = sd->child;
	struct sched_group *group, *sdg = sd->groups;
	unsigned long capacity, min_capacity, max_capacity;
	unsigned long interval;

	interval = msecs_to_jiffies(sd->balance_interval);
	interval = clamp(interval, 1UL, max_load_balance_interval);
	sdg->sgc->next_update = jiffies + interval;

	if (!child) {
		update_cpu_capacity(sd, cpu);
		return;
	}

	capacity = 0;
	min_capacity = ULONG_MAX;
	max_capacity = 0;

	if (child->flags & SD_OVERLAP) {
		/*
		 * SD_OVERLAP domains cannot assume that child groups
		 * span the current group.
		 */

		for_each_cpu(cpu, sched_group_span(sdg)) {
			struct sched_group_capacity *sgc;
			struct rq *rq = cpu_rq(cpu);

			/*
			 * build_sched_domains() -> init_sched_groups_capacity()
			 * gets here before we've attached the domains to the
			 * runqueues.
			 *
			 * Use capacity_of(), which is set irrespective of domains
			 * in update_cpu_capacity().
			 *
			 * This avoids capacity from being 0 and
			 * causing divide-by-zero issues on boot.
			 */
			if (unlikely(!rq->sd)) {
				capacity += capacity_of(cpu);
			} else {
				sgc = rq->sd->groups->sgc;
				capacity += sgc->capacity;
			}

			min_capacity = min(capacity, min_capacity);
			max_capacity = max(capacity, max_capacity);
		}
	} else  {
		/*
		 * !SD_OVERLAP domains can assume that child groups
		 * span the current group.
		 */

		group = child->groups;
		do {
			struct sched_group_capacity *sgc = group->sgc;

			capacity += sgc->capacity;
			min_capacity = min(sgc->min_capacity, min_capacity);
			max_capacity = max(sgc->max_capacity, max_capacity);
			group = group->next;
		} while (group != child->groups);
	}

	sdg->sgc->capacity = capacity;
	sdg->sgc->min_capacity = min_capacity;
	sdg->sgc->max_capacity = max_capacity;
}

/*
 * Check whether the capacity of the rq has been noticeably reduced by side
 * activity. The imbalance_pct is used for the threshold.
 * Return true is the capacity is reduced
 */
static inline int
check_cpu_capacity(struct rq *rq, struct sched_domain *sd)
{
	return ((rq->cpu_capacity * sd->imbalance_pct) <
				(rq->cpu_capacity_orig * 100));
}

/*
 * Group imbalance indicates (and tries to solve) the problem where balancing
 * groups is inadequate due to ->cpus_allowed constraints.
 *
 * Imagine a situation of two groups of 4 cpus each and 4 tasks each with a
 * cpumask covering 1 cpu of the first group and 3 cpus of the second group.
 * Something like:
 *
 *	{ 0 1 2 3 } { 4 5 6 7 }
 *	        *     * * *
 *
 * If we were to balance group-wise we'd place two tasks in the first group and
 * two tasks in the second group. Clearly this is undesired as it will overload
 * cpu 3 and leave one of the cpus in the second group unused.
 *
 * The current solution to this issue is detecting the skew in the first group
 * by noticing the lower domain failed to reach balance and had difficulty
 * moving tasks due to affinity constraints.
 *
 * When this is so detected; this group becomes a candidate for busiest; see
 * update_sd_pick_busiest(). And calculate_imbalance() and
 * find_busiest_group() avoid some of the usual balance conditions to allow it
 * to create an effective group imbalance.
 *
 * This is a somewhat tricky proposition since the next run might not find the
 * group imbalance and decide the groups need to be balanced again. A most
 * subtle and fragile situation.
 */

static inline int sg_imbalanced(struct sched_group *group)
{
	return group->sgc->imbalance;
}

/*
 * group_has_capacity returns true if the group has spare capacity that could
 * be used by some tasks.
 * We consider that a group has spare capacity if the  * number of task is
 * smaller than the number of CPUs or if the utilization is lower than the
 * available capacity for CFS tasks.
 * For the latter, we use a threshold to stabilize the state, to take into
 * account the variance of the tasks' load and to return true if the available
 * capacity in meaningful for the load balancer.
 * As an example, an available capacity of 1% can appear but it doesn't make
 * any benefit for the load balance.
 */
static inline bool
group_has_capacity(struct lb_env *env, struct sg_lb_stats *sgs)
{
	if (sgs->sum_nr_running < sgs->group_weight)
		return true;

	if ((sgs->group_capacity * 100) >
			(sgs->group_util * env->sd->imbalance_pct))
		return true;

	return false;
}

/*
 *  group_is_overloaded returns true if the group has more tasks than it can
 *  handle.
 *  group_is_overloaded is not equals to !group_has_capacity because a group
 *  with the exact right number of tasks, has no more spare capacity but is not
 *  overloaded so both group_has_capacity and group_is_overloaded return
 *  false.
 */
static inline bool
group_is_overloaded(struct lb_env *env, struct sg_lb_stats *sgs)
{
	if (sgs->sum_nr_running <= sgs->group_weight)
		return false;

	if ((sgs->group_capacity * 100) <
			(sgs->group_util * env->sd->imbalance_pct))
		return true;

	return false;
}

/*
 * group_smaller_cpu_capacity: Returns true if sched_group sg has smaller
 * per-CPU capacity than sched_group ref.
 */
static inline bool
group_smaller_cpu_capacity(struct sched_group *sg, struct sched_group *ref)
{
	return sg->sgc->min_capacity * capacity_margin <
						ref->sgc->min_capacity * 1024;
}

/*
 * group_similar_cpu_capacity: Returns true if the minimum capacity of the
 * compared groups differ by less than 12.5%.
 */
static inline bool
group_similar_cpu_capacity(struct sched_group *sg, struct sched_group *ref)
{
	long diff = sg->sgc->min_capacity - ref->sgc->min_capacity;
	long max = max(sg->sgc->min_capacity, ref->sgc->min_capacity);

	return abs(diff) < max >> 3;
}

static inline enum
group_type group_classify(struct sched_group *group,
			  struct sg_lb_stats *sgs)
{
	if (sgs->group_no_capacity)
		return group_overloaded;

	if (sg_imbalanced(group))
		return group_imbalanced;

	if (sgs->group_misfit_task)
		return group_misfit_task;

	return group_other;
}

/**
 * update_sg_lb_stats - Update sched_group's statistics for load balancing.
 * @env: The load balancing environment.
 * @group: sched_group whose statistics are to be updated.
 * @load_idx: Load index of sched_domain of this_cpu for load calc.
 * @local_group: Does group contain this_cpu.
 * @sgs: variable to hold the statistics for this group.
 * @overload: Indicate more than one runnable task for any CPU.
 * @overutilized: Indicate overutilization for any CPU.
 */
static inline void update_sg_lb_stats(struct lb_env *env,
			struct sched_group *group, int load_idx,
			int local_group, struct sg_lb_stats *sgs,
			bool *overload, bool *overutilized, bool *misfit_task)
{
	unsigned long load;
	int i, nr_running;

	memset(sgs, 0, sizeof(*sgs));

	for_each_cpu_and(i, sched_group_span(group), env->cpus) {
		struct rq *rq = cpu_rq(i);

		/* Bias balancing toward cpus of our domain */
		if (local_group)
			load = target_load(i, load_idx);
		else
			load = source_load(i, load_idx);

		sgs->group_load += load;
		sgs->group_util += cpu_util(i);
		sgs->sum_nr_running += rq->cfs.h_nr_running;

		nr_running = rq->nr_running;
		if (nr_running > 1)
			*overload = true;

#ifdef CONFIG_NUMA_BALANCING
		sgs->nr_numa_running += rq->nr_numa_running;
		sgs->nr_preferred_running += rq->nr_preferred_running;
#endif
		sgs->sum_weighted_load += weighted_cpuload(rq);
		/*
		 * No need to call idle_cpu() if nr_running is not 0
		 */
		if (!nr_running && idle_cpu(i))
			sgs->idle_cpus++;

		if (env->sd->flags & SD_ASYM_CPUCAPACITY &&
		    !sgs->group_misfit_task && rq_has_misfit(rq))
			sgs->group_misfit_task = capacity_of(i);

		if (cpu_overutilized(i)) {
			*overutilized = true;

			if (rq_has_misfit(rq))
				*misfit_task = true;
		}
	}

	/* Adjust by relative CPU capacity of the group */
	sgs->group_capacity = group->sgc->capacity;
	sgs->avg_load = (sgs->group_load*SCHED_CAPACITY_SCALE) / sgs->group_capacity;

	if (sgs->sum_nr_running)
		sgs->load_per_task = sgs->sum_weighted_load / sgs->sum_nr_running;

	sgs->group_weight = group->group_weight;

	sgs->group_no_capacity = group_is_overloaded(env, sgs);
	sgs->group_type = group_classify(group, sgs);
}

/**
 * update_sd_pick_busiest - return 1 on busiest group
 * @env: The load balancing environment.
 * @sds: sched_domain statistics
 * @sg: sched_group candidate to be checked for being the busiest
 * @sgs: sched_group statistics
 *
 * Determine if @sg is a busier group than the previously selected
 * busiest group.
 *
 * Return: %true if @sg is a busier group than the previously selected
 * busiest group. %false otherwise.
 */
static bool update_sd_pick_busiest(struct lb_env *env,
				   struct sd_lb_stats *sds,
				   struct sched_group *sg,
				   struct sg_lb_stats *sgs)
{
	struct sg_lb_stats *busiest = &sds->busiest_stat;

	/*
	 * Don't try to pull misfit tasks we can't help.
	 */
	if (sgs->group_type == group_misfit_task &&
	    (!group_smaller_cpu_capacity(sg, sds->local) ||
	     !group_has_capacity(env, &sds->local_stat)))
		return false;

	if (sgs->group_type > busiest->group_type)
		return true;

	if (sgs->group_type < busiest->group_type)
		return false;

	if (sgs->avg_load <= busiest->avg_load)
		return false;

	if (!(env->sd->flags & SD_ASYM_CPUCAPACITY))
		goto asym_packing;

	/*
	 * Candidate sg has no more than one task per CPU and
	 * has higher per-CPU capacity. Migrating tasks to less
	 * capable CPUs may harm throughput. Maximize throughput,
	 * power/energy consequences are not considered.
	 */
	if (sgs->sum_nr_running <= sgs->group_weight &&
	    group_smaller_cpu_capacity(sds->local, sg))
		return false;

	/*
	 * Candidate sg doesn't face any severe imbalance issues so
	 * don't disturb unless the groups are of similar capacity
	 * where balancing is more harmless.
	 */
	if (sgs->group_type == group_other &&
		!group_similar_cpu_capacity(sds->local, sg))
		return false;

asym_packing:
	/* This is the busiest node in its class. */
	if (!(env->sd->flags & SD_ASYM_PACKING))
		return true;

	/* No ASYM_PACKING if target cpu is already busy */
	if (env->idle == CPU_NOT_IDLE)
		return true;
	/*
	 * ASYM_PACKING needs to move all the work to the highest
	 * prority CPUs in the group, therefore mark all groups
	 * of lower priority than ourself as busy.
	 */
	if (sgs->sum_nr_running &&
	    sched_asym_prefer(env->dst_cpu, sg->asym_prefer_cpu)) {
		if (!sds->busiest)
			return true;

		/* Prefer to move from lowest priority cpu's work */
		if (sched_asym_prefer(sds->busiest->asym_prefer_cpu,
				      sg->asym_prefer_cpu))
			return true;
	}

	return false;
}

#ifdef CONFIG_NUMA_BALANCING
static inline enum fbq_type fbq_classify_group(struct sg_lb_stats *sgs)
{
	if (sgs->sum_nr_running > sgs->nr_numa_running)
		return regular;
	if (sgs->sum_nr_running > sgs->nr_preferred_running)
		return remote;
	return all;
}

static inline enum fbq_type fbq_classify_rq(struct rq *rq)
{
	if (rq->nr_running > rq->nr_numa_running)
		return regular;
	if (rq->nr_running > rq->nr_preferred_running)
		return remote;
	return all;
}
#else
static inline enum fbq_type fbq_classify_group(struct sg_lb_stats *sgs)
{
	return all;
}

static inline enum fbq_type fbq_classify_rq(struct rq *rq)
{
	return regular;
}
#endif /* CONFIG_NUMA_BALANCING */

<<<<<<< HEAD
=======
#ifdef CONFIG_NO_HZ_COMMON
static struct {
	cpumask_var_t idle_cpus_mask;
	atomic_t nr_cpus;
	unsigned long next_balance;     /* in jiffy units */
	unsigned long next_update;     /* in jiffy units */
} nohz ____cacheline_aligned;
#endif

>>>>>>> ad490df6
#define lb_sd_parent(sd) \
	(sd->parent && sd->parent->groups != sd->parent->groups->next)

/**
 * update_sd_lb_stats - Update sched_domain's statistics for load balancing.
 * @env: The load balancing environment.
 * @sds: variable to hold the statistics for this sched_domain.
 */
static inline void update_sd_lb_stats(struct lb_env *env, struct sd_lb_stats *sds)
{
	struct sched_domain *child = env->sd->child;
	struct sched_group *sg = env->sd->groups;
	struct sg_lb_stats *local = &sds->local_stat;
	struct sg_lb_stats tmp_sgs;
	int load_idx, prefer_sibling = 0;
	bool overload = false, overutilized = false, misfit_task = false;

	if (child && child->flags & SD_PREFER_SIBLING)
		prefer_sibling = 1;

#ifdef CONFIG_NO_HZ_COMMON
	if (env->idle == CPU_NEWLY_IDLE) {
		int cpu;

		/* Update the stats of NOHZ idle CPUs in the sd */
		for_each_cpu_and(cpu, sched_domain_span(env->sd),
				 nohz.idle_cpus_mask) {
			struct rq *rq = cpu_rq(cpu);

			/* ... Unless we've already done since the last tick */
			if (time_after(jiffies,
                                       rq->last_blocked_load_update_tick))
				update_blocked_averages(cpu);
		}
	}
	/*
	 * If we've just updated all of the NOHZ idle CPUs, then we can push
	 * back the next nohz.next_update, which will prevent an unnecessary
	 * wakeup for the nohz stats kick
	 */
	if (cpumask_subset(nohz.idle_cpus_mask, sched_domain_span(env->sd)))
		nohz.next_update = jiffies + LOAD_AVG_PERIOD;
#endif

	load_idx = get_sd_load_idx(env->sd, env->idle);

	do {
		struct sg_lb_stats *sgs = &tmp_sgs;
		int local_group;

		local_group = cpumask_test_cpu(env->dst_cpu, sched_group_span(sg));
		if (local_group) {
			sds->local = sg;
			sgs = local;

			if (env->idle != CPU_NEWLY_IDLE ||
			    time_after_eq(jiffies, sg->sgc->next_update))
				update_group_capacity(env->sd, env->dst_cpu);
		}

		update_sg_lb_stats(env, sg, load_idx, local_group, sgs,
						&overload, &overutilized,
						&misfit_task);

		if (local_group)
			goto next_group;

		/*
		 * In case the child domain prefers tasks go to siblings
		 * first, lower the sg capacity so that we'll try
		 * and move all the excess tasks away. We lower the capacity
		 * of a group only if the local group has the capacity to fit
		 * these excess tasks. The extra check prevents the case where
		 * you always pull from the heaviest group when it is already
		 * under-utilized (possible with a large weight task outweighs
		 * the tasks on the system).
		 */
		if (prefer_sibling && sds->local &&
		    group_has_capacity(env, local) &&
		    (sgs->sum_nr_running > local->sum_nr_running + 1)) {
			sgs->group_no_capacity = 1;
			sgs->group_type = group_classify(sg, sgs);
		}

		if (update_sd_pick_busiest(env, sds, sg, sgs)) {
			sds->busiest = sg;
			sds->busiest_stat = *sgs;
		}

next_group:
		/* Now, start updating sd_lb_stats */
		sds->total_running += sgs->sum_nr_running;
		sds->total_load += sgs->group_load;
		sds->total_capacity += sgs->group_capacity;
		sds->total_util += sgs->group_util;

		sg = sg->next;
	} while (sg != env->sd->groups);

	if (env->sd->flags & SD_NUMA)
		env->fbq_type = fbq_classify_group(&sds->busiest_stat);

	env->src_grp_nr_running = sds->busiest_stat.sum_nr_running;

	if (!lb_sd_parent(env->sd)) {
		/* update overload indicator if we are at root domain */
		if (env->dst_rq->rd->overload != overload)
			env->dst_rq->rd->overload = overload;
	}

	if (overutilized)
		set_sd_overutilized(env->sd);
	else
		clear_sd_overutilized(env->sd);

	/*
	 * If there is a misfit task in one cpu in this sched_domain
	 * it is likely that the imbalance cannot be sorted out among
	 * the cpu's in this sched_domain. In this case set the
	 * overutilized flag at the parent sched_domain.
	 */
	if (misfit_task) {
		struct sched_domain *sd = env->sd->parent;

		/*
		 * In case of a misfit task, load balance at the parent
		 * sched domain level will make sense only if the the cpus
		 * have a different capacity. If cpus at a domain level have
		 * the same capacity, the misfit task cannot be well
		 * accomodated	in any of the cpus and there in no point in
		 * trying a load balance at this level
		 */
		while (sd) {
			if (sd->flags & SD_ASYM_CPUCAPACITY) {
				set_sd_overutilized(sd);
				break;
			}
			sd = sd->parent;
		}
	}

	/*
	 * If the domain util is greater that domain capacity, load balancing
	 * needs to be done at the next sched domain level as well.
	 */
	if (lb_sd_parent(env->sd) &&
	    sds->total_capacity * 1024 < sds->total_util * capacity_margin)
		set_sd_overutilized(env->sd->parent);
}

/**
 * check_asym_packing - Check to see if the group is packed into the
 *			sched domain.
 *
 * This is primarily intended to used at the sibling level.  Some
 * cores like POWER7 prefer to use lower numbered SMT threads.  In the
 * case of POWER7, it can move to lower SMT modes only when higher
 * threads are idle.  When in lower SMT modes, the threads will
 * perform better since they share less core resources.  Hence when we
 * have idle threads, we want them to be the higher ones.
 *
 * This packing function is run on idle threads.  It checks to see if
 * the busiest CPU in this domain (core in the P7 case) has a higher
 * CPU number than the packing function is being run on.  Here we are
 * assuming lower CPU number will be equivalent to lower a SMT thread
 * number.
 *
 * Return: 1 when packing is required and a task should be moved to
 * this CPU.  The amount of the imbalance is returned in env->imbalance.
 *
 * @env: The load balancing environment.
 * @sds: Statistics of the sched_domain which is to be packed
 */
static int check_asym_packing(struct lb_env *env, struct sd_lb_stats *sds)
{
	int busiest_cpu;

	if (!(env->sd->flags & SD_ASYM_PACKING))
		return 0;

	if (env->idle == CPU_NOT_IDLE)
		return 0;

	if (!sds->busiest)
		return 0;

	busiest_cpu = sds->busiest->asym_prefer_cpu;
	if (sched_asym_prefer(busiest_cpu, env->dst_cpu))
		return 0;

	env->imbalance = DIV_ROUND_CLOSEST(
		sds->busiest_stat.avg_load * sds->busiest_stat.group_capacity,
		SCHED_CAPACITY_SCALE);

	return 1;
}

/**
 * fix_small_imbalance - Calculate the minor imbalance that exists
 *			amongst the groups of a sched_domain, during
 *			load balancing.
 * @env: The load balancing environment.
 * @sds: Statistics of the sched_domain whose imbalance is to be calculated.
 */
static inline
void fix_small_imbalance(struct lb_env *env, struct sd_lb_stats *sds)
{
	unsigned long tmp, capa_now = 0, capa_move = 0;
	unsigned int imbn = 2;
	unsigned long scaled_busy_load_per_task;
	struct sg_lb_stats *local, *busiest;

	local = &sds->local_stat;
	busiest = &sds->busiest_stat;

	if (!local->sum_nr_running)
		local->load_per_task = cpu_avg_load_per_task(env->dst_cpu);
	else if (busiest->load_per_task > local->load_per_task)
		imbn = 1;

	scaled_busy_load_per_task =
		(busiest->load_per_task * SCHED_CAPACITY_SCALE) /
		busiest->group_capacity;

	if (busiest->avg_load + scaled_busy_load_per_task >=
	    local->avg_load + (scaled_busy_load_per_task * imbn)) {
		env->imbalance = busiest->load_per_task;
		return;
	}

	/*
	 * OK, we don't have enough imbalance to justify moving tasks,
	 * however we may be able to increase total CPU capacity used by
	 * moving them.
	 */

	capa_now += busiest->group_capacity *
			min(busiest->load_per_task, busiest->avg_load);
	capa_now += local->group_capacity *
			min(local->load_per_task, local->avg_load);
	capa_now /= SCHED_CAPACITY_SCALE;

	/* Amount of load we'd subtract */
	if (busiest->avg_load > scaled_busy_load_per_task) {
		capa_move += busiest->group_capacity *
			    min(busiest->load_per_task,
				busiest->avg_load - scaled_busy_load_per_task);
	}

	/* Amount of load we'd add */
	if (busiest->avg_load * busiest->group_capacity <
	    busiest->load_per_task * SCHED_CAPACITY_SCALE) {
		tmp = (busiest->avg_load * busiest->group_capacity) /
		      local->group_capacity;
	} else {
		tmp = (busiest->load_per_task * SCHED_CAPACITY_SCALE) /
		      local->group_capacity;
	}
	capa_move += local->group_capacity *
		    min(local->load_per_task, local->avg_load + tmp);
	capa_move /= SCHED_CAPACITY_SCALE;

	/* Move if we gain throughput */
	if (capa_move > capa_now)
		env->imbalance = busiest->load_per_task;
}

/**
 * calculate_imbalance - Calculate the amount of imbalance present within the
 *			 groups of a given sched_domain during load balance.
 * @env: load balance environment
 * @sds: statistics of the sched_domain whose imbalance is to be calculated.
 */
static inline void calculate_imbalance(struct lb_env *env, struct sd_lb_stats *sds)
{
	unsigned long max_pull, load_above_capacity = ~0UL;
	struct sg_lb_stats *local, *busiest;

	local = &sds->local_stat;
	busiest = &sds->busiest_stat;

	if (busiest->group_type == group_imbalanced) {
		/*
		 * In the group_imb case we cannot rely on group-wide averages
		 * to ensure cpu-load equilibrium, look at wider averages. XXX
		 */
		busiest->load_per_task =
			min(busiest->load_per_task, sds->avg_load);
	}

	/*
	 * Avg load of busiest sg can be less and avg load of local sg can
	 * be greater than avg load across all sgs of sd because avg load
	 * factors in sg capacity and sgs with smaller group_type are
	 * skipped when updating the busiest sg:
	 */
	if (busiest->group_type != group_misfit_task &&
	    (busiest->avg_load <= sds->avg_load ||
	     local->avg_load >= sds->avg_load)) {
		env->imbalance = 0;
		return fix_small_imbalance(env, sds);
	}

	/*
	 * If there aren't any idle cpus, avoid creating some.
	 */
	if (busiest->group_type == group_overloaded &&
	    local->group_type   == group_overloaded) {
		load_above_capacity = busiest->sum_nr_running * SCHED_CAPACITY_SCALE;
		if (load_above_capacity > busiest->group_capacity) {
			load_above_capacity -= busiest->group_capacity;
			load_above_capacity *= scale_load_down(NICE_0_LOAD);
			load_above_capacity /= busiest->group_capacity;
		} else
			load_above_capacity = ~0UL;
	}

	/*
	 * We're trying to get all the cpus to the average_load, so we don't
	 * want to push ourselves above the average load, nor do we wish to
	 * reduce the max loaded cpu below the average load. At the same time,
	 * we also don't want to reduce the group load below the group
	 * capacity. Thus we look for the minimum possible imbalance.
	 */
	max_pull = min(busiest->avg_load - sds->avg_load, load_above_capacity);

	/* How much load to actually move to equalise the imbalance */
	env->imbalance = min(
		max_pull * busiest->group_capacity,
		(sds->avg_load - local->avg_load) * local->group_capacity
	) / SCHED_CAPACITY_SCALE;

	/* Boost imbalance to allow misfit task to be balanced. */
	if (busiest->group_type == group_misfit_task) {
		env->imbalance = max_t(long, env->imbalance,
				       busiest->group_misfit_task);
	}

	/*
	 * if *imbalance is less than the average load per runnable task
	 * there is no guarantee that any tasks will be moved so we'll have
	 * a think about bumping its value to force at least one task to be
	 * moved
	 */
	if (env->imbalance < busiest->load_per_task)
		return fix_small_imbalance(env, sds);
}

/******* find_busiest_group() helpers end here *********************/

/**
 * find_busiest_group - Returns the busiest group within the sched_domain
 * if there is an imbalance.
 *
 * Also calculates the amount of weighted load which should be moved
 * to restore balance.
 *
 * @env: The load balancing environment.
 *
 * Return:	- The busiest group if imbalance exists.
 */
static struct sched_group *find_busiest_group(struct lb_env *env)
{
	struct sg_lb_stats *local, *busiest;
	struct sd_lb_stats sds;

	init_sd_lb_stats(&sds);

	/*
	 * Compute the various statistics relavent for load balancing at
	 * this level.
	 */
	update_sd_lb_stats(env, &sds);

	if (energy_aware() && !sd_overutilized(env->sd))
		goto out_balanced;

	local = &sds.local_stat;
	busiest = &sds.busiest_stat;

	/* ASYM feature bypasses nice load balance check */
	if (check_asym_packing(env, &sds))
		return sds.busiest;

	/* There is no busy sibling group to pull tasks from */
	if (!sds.busiest || busiest->sum_nr_running == 0)
		goto out_balanced;

	/* XXX broken for overlapping NUMA groups */
	sds.avg_load = (SCHED_CAPACITY_SCALE * sds.total_load)
						/ sds.total_capacity;

	/*
	 * If the busiest group is imbalanced the below checks don't
	 * work because they assume all things are equal, which typically
	 * isn't true due to cpus_allowed constraints and the like.
	 */
	if (busiest->group_type == group_imbalanced)
		goto force_balance;

	/*
	 * When dst_cpu is idle, prevent SMP nice and/or asymmetric group
	 * capacities from resulting in underutilization due to avg_load.
	 */
	if (env->idle != CPU_NOT_IDLE && group_has_capacity(env, local) &&
	    busiest->group_no_capacity)
		goto force_balance;

	/* Misfitting tasks should be dealt with regardless of the avg load */
	if (busiest->group_type == group_misfit_task)
		goto force_balance;

	/*
	 * If the local group is busier than the selected busiest group
	 * don't try and pull any tasks.
	 */
	if (local->avg_load >= busiest->avg_load)
		goto out_balanced;

	/*
	 * Don't pull any tasks if this group is already above the domain
	 * average load.
	 */
	if (local->avg_load >= sds.avg_load)
		goto out_balanced;

	if (env->idle == CPU_IDLE) {
		/*
		 * This cpu is idle. If the busiest group is not overloaded
		 * and there is no imbalance between this and busiest group
		 * wrt idle cpus, it is balanced. The imbalance becomes
		 * significant if the diff is greater than 1 otherwise we
		 * might end up to just move the imbalance on another group
		 */
		if ((busiest->group_type != group_overloaded) &&
				(local->idle_cpus <= (busiest->idle_cpus + 1)))
			goto out_balanced;
	} else {
		/*
		 * In the CPU_NEWLY_IDLE, CPU_NOT_IDLE cases, use
		 * imbalance_pct to be conservative.
		 */
		if (100 * busiest->avg_load <=
				env->sd->imbalance_pct * local->avg_load)
			goto out_balanced;
	}

force_balance:
	/* Looks like there is an imbalance. Compute it */
	env->src_grp_type = busiest->group_type;
	calculate_imbalance(env, &sds);
	return sds.busiest;

out_balanced:
	env->imbalance = 0;
	return NULL;
}

/*
 * find_busiest_queue - find the busiest runqueue among the cpus in group.
 */
static struct rq *find_busiest_queue(struct lb_env *env,
				     struct sched_group *group)
{
	struct rq *busiest = NULL, *rq;
	unsigned long busiest_load = 0, busiest_capacity = 1;
	int i;

	for_each_cpu_and(i, sched_group_span(group), env->cpus) {
		unsigned long capacity, wl;
		enum fbq_type rt;

		rq = cpu_rq(i);
		rt = fbq_classify_rq(rq);

		/*
		 * We classify groups/runqueues into three groups:
		 *  - regular: there are !numa tasks
		 *  - remote:  there are numa tasks that run on the 'wrong' node
		 *  - all:     there is no distinction
		 *
		 * In order to avoid migrating ideally placed numa tasks,
		 * ignore those when there's better options.
		 *
		 * If we ignore the actual busiest queue to migrate another
		 * task, the next balance pass can still reduce the busiest
		 * queue by moving tasks around inside the node.
		 *
		 * If we cannot move enough load due to this classification
		 * the next pass will adjust the group classification and
		 * allow migration of more tasks.
		 *
		 * Both cases only affect the total convergence complexity.
		 */
		if (rt > env->fbq_type)
			continue;

		/*
		 * For ASYM_CPUCAPACITY domains with misfit tasks we ignore
		 * load.
		 */
		if (env->src_grp_type == group_misfit_task && rq_has_misfit(rq))
			return rq;

		capacity = capacity_of(i);

		wl = weighted_cpuload(rq);

		/*
		 * When comparing with imbalance, use weighted_cpuload()
		 * which is not scaled with the cpu capacity.
		 */

		if (rq->nr_running == 1 && wl > env->imbalance &&
		    !check_cpu_capacity(rq, env->sd))
			continue;

		/*
		 * For the load comparisons with the other cpu's, consider
		 * the weighted_cpuload() scaled with the cpu capacity, so
		 * that the load can be moved away from the cpu that is
		 * potentially running at a lower capacity.
		 *
		 * Thus we're looking for max(wl_i / capacity_i), crosswise
		 * multiplication to rid ourselves of the division works out
		 * to: wl_i * capacity_j > wl_j * capacity_i;  where j is
		 * our previous maximum.
		 */
		if (wl * busiest_capacity > busiest_load * capacity) {
			busiest_load = wl;
			busiest_capacity = capacity;
			busiest = rq;
		}
	}

	return busiest;
}

/*
 * Max backoff if we encounter pinned tasks. Pretty arbitrary value, but
 * so long as it is large enough.
 */
#define MAX_PINNED_INTERVAL	512

static int need_active_balance(struct lb_env *env)
{
	struct sched_domain *sd = env->sd;

	if (env->idle == CPU_NEWLY_IDLE) {

		/*
		 * ASYM_PACKING needs to force migrate tasks from busy but
		 * lower priority CPUs in order to pack all tasks in the
		 * highest priority CPUs.
		 */
		if ((sd->flags & SD_ASYM_PACKING) &&
		    sched_asym_prefer(env->dst_cpu, env->src_cpu))
			return 1;
	}

	/*
	 * The dst_cpu is idle and the src_cpu CPU has only 1 CFS task.
	 * It's worth migrating the task if the src_cpu's capacity is reduced
	 * because of other sched_class or IRQs if more capacity stays
	 * available on dst_cpu.
	 */
	if ((env->idle != CPU_NOT_IDLE) &&
	    (env->src_rq->cfs.h_nr_running == 1)) {
		if ((check_cpu_capacity(env->src_rq, sd)) &&
		    (capacity_of(env->src_cpu)*sd->imbalance_pct < capacity_of(env->dst_cpu)*100))
			return 1;
	}

	if ((capacity_of(env->src_cpu) < capacity_of(env->dst_cpu)) &&
<<<<<<< HEAD
=======
	    ((capacity_orig_of(env->src_cpu) < capacity_orig_of(env->dst_cpu))) &&
>>>>>>> ad490df6
				env->src_rq->cfs.h_nr_running == 1 &&
				cpu_overutilized(env->src_cpu) &&
				!cpu_overutilized(env->dst_cpu)) {
			return 1;
	}

	return unlikely(sd->nr_balance_failed > sd->cache_nice_tries+2);
}

static int active_load_balance_cpu_stop(void *data);

static int should_we_balance(struct lb_env *env)
{
	struct sched_group *sg = env->sd->groups;
	int cpu, balance_cpu = -1;

	/*
	 * Ensure the balancing environment is consistent; can happen
	 * when the softirq triggers 'during' hotplug.
	 */
	if (!cpumask_test_cpu(env->dst_cpu, env->cpus))
		return 0;

	/*
	 * In the newly idle case, we will allow all the cpu's
	 * to do the newly idle load balance.
	 */
	if (env->idle == CPU_NEWLY_IDLE)
		return 1;

	/* Try to find first idle cpu */
	for_each_cpu_and(cpu, group_balance_mask(sg), env->cpus) {
		if (!idle_cpu(cpu))
			continue;

		balance_cpu = cpu;
		break;
	}

	if (balance_cpu == -1)
		balance_cpu = group_balance_cpu(sg);

	/*
	 * First idle cpu or the first cpu(busiest) in this sched group
	 * is eligible for doing load balancing at this and above domains.
	 */
	return balance_cpu == env->dst_cpu;
}

/*
 * Check this_cpu to ensure it is balanced within domain. Attempt to move
 * tasks if there is an imbalance.
 */
static int load_balance(int this_cpu, struct rq *this_rq,
			struct sched_domain *sd, enum cpu_idle_type idle,
			int *continue_balancing)
{
	int ld_moved, cur_ld_moved, active_balance = 0;
	struct sched_domain *sd_parent = lb_sd_parent(sd) ? sd->parent : NULL;
	struct sched_group *group;
	struct rq *busiest;
	struct rq_flags rf;
	struct cpumask *cpus = this_cpu_cpumask_var_ptr(load_balance_mask);

	struct lb_env env = {
		.sd		= sd,
		.dst_cpu	= this_cpu,
		.dst_rq		= this_rq,
		.dst_grpmask    = sched_group_span(sd->groups),
		.idle		= idle,
		.loop_break	= sched_nr_migrate_break,
		.cpus		= cpus,
		.fbq_type	= all,
		.tasks		= LIST_HEAD_INIT(env.tasks),
	};

	cpumask_and(cpus, sched_domain_span(sd), cpu_active_mask);

	schedstat_inc(sd->lb_count[idle]);

redo:
	if (!should_we_balance(&env)) {
		*continue_balancing = 0;
		goto out_balanced;
	}

	group = find_busiest_group(&env);
	if (!group) {
		schedstat_inc(sd->lb_nobusyg[idle]);
		goto out_balanced;
	}

	busiest = find_busiest_queue(&env, group);
	if (!busiest) {
		schedstat_inc(sd->lb_nobusyq[idle]);
		goto out_balanced;
	}

	BUG_ON(busiest == env.dst_rq);

	schedstat_add(sd->lb_imbalance[idle], env.imbalance);

	env.src_cpu = busiest->cpu;
	env.src_rq = busiest;

	ld_moved = 0;
	if (busiest->nr_running > 1) {
		/*
		 * Attempt to move tasks. If find_busiest_group has found
		 * an imbalance but busiest->nr_running <= 1, the group is
		 * still unbalanced. ld_moved simply stays zero, so it is
		 * correctly treated as an imbalance.
		 */
		env.flags |= LBF_ALL_PINNED;
		env.loop_max  = min(sysctl_sched_nr_migrate, busiest->nr_running);

more_balance:
		rq_lock_irqsave(busiest, &rf);
		update_rq_clock(busiest);

		/*
		 * cur_ld_moved - load moved in current iteration
		 * ld_moved     - cumulative load moved across iterations
		 */
		cur_ld_moved = detach_tasks(&env);

		/*
		 * We've detached some tasks from busiest_rq. Every
		 * task is masked "TASK_ON_RQ_MIGRATING", so we can safely
		 * unlock busiest->lock, and we are able to be sure
		 * that nobody can manipulate the tasks in parallel.
		 * See task_rq_lock() family for the details.
		 */

		rq_unlock(busiest, &rf);

		if (cur_ld_moved) {
			attach_tasks(&env);
			ld_moved += cur_ld_moved;
		}

		local_irq_restore(rf.flags);

		if (env.flags & LBF_NEED_BREAK) {
			env.flags &= ~LBF_NEED_BREAK;
			goto more_balance;
		}

		/*
		 * Revisit (affine) tasks on src_cpu that couldn't be moved to
		 * us and move them to an alternate dst_cpu in our sched_group
		 * where they can run. The upper limit on how many times we
		 * iterate on same src_cpu is dependent on number of cpus in our
		 * sched_group.
		 *
		 * This changes load balance semantics a bit on who can move
		 * load to a given_cpu. In addition to the given_cpu itself
		 * (or a ilb_cpu acting on its behalf where given_cpu is
		 * nohz-idle), we now have balance_cpu in a position to move
		 * load to given_cpu. In rare situations, this may cause
		 * conflicts (balance_cpu and given_cpu/ilb_cpu deciding
		 * _independently_ and at _same_ time to move some load to
		 * given_cpu) causing exceess load to be moved to given_cpu.
		 * This however should not happen so much in practice and
		 * moreover subsequent load balance cycles should correct the
		 * excess load moved.
		 */
		if ((env.flags & LBF_DST_PINNED) && env.imbalance > 0) {

			/* Prevent to re-select dst_cpu via env's cpus */
			cpumask_clear_cpu(env.dst_cpu, env.cpus);

			env.dst_rq	 = cpu_rq(env.new_dst_cpu);
			env.dst_cpu	 = env.new_dst_cpu;
			env.flags	&= ~LBF_DST_PINNED;
			env.loop	 = 0;
			env.loop_break	 = sched_nr_migrate_break;

			/*
			 * Go back to "more_balance" rather than "redo" since we
			 * need to continue with same src_cpu.
			 */
			goto more_balance;
		}

		/*
		 * We failed to reach balance because of affinity.
		 */
		if (sd_parent) {
			int *group_imbalance = &sd_parent->groups->sgc->imbalance;

			if ((env.flags & LBF_SOME_PINNED) && env.imbalance > 0)
				*group_imbalance = 1;
		}

		/* All tasks on this runqueue were pinned by CPU affinity */
		if (unlikely(env.flags & LBF_ALL_PINNED)) {
			cpumask_clear_cpu(cpu_of(busiest), cpus);
			/*
			 * Attempting to continue load balancing at the current
			 * sched_domain level only makes sense if there are
			 * active CPUs remaining as possible busiest CPUs to
			 * pull load from which are not contained within the
			 * destination group that is receiving any migrated
			 * load.
			 */
			if (!cpumask_subset(cpus, env.dst_grpmask)) {
				env.loop = 0;
				env.loop_break = sched_nr_migrate_break;
				goto redo;
			}
			goto out_all_pinned;
		}
	}

	if (!ld_moved) {
		schedstat_inc(sd->lb_failed[idle]);
		/*
		 * Increment the failure counter only on periodic balance.
		 * We do not want newidle balance, which can be very
		 * frequent, pollute the failure counter causing
		 * excessive cache_hot migrations and active balances.
		 */
		if (idle != CPU_NEWLY_IDLE)
			if (env.src_grp_nr_running > 1)
				sd->nr_balance_failed++;

		if (need_active_balance(&env)) {
			unsigned long flags;

			raw_spin_lock_irqsave(&busiest->lock, flags);

			/* don't kick the active_load_balance_cpu_stop,
			 * if the curr task on busiest cpu can't be
			 * moved to this_cpu
			 */
			if (!cpumask_test_cpu(this_cpu, &busiest->curr->cpus_allowed)) {
				raw_spin_unlock_irqrestore(&busiest->lock,
							    flags);
				env.flags |= LBF_ALL_PINNED;
				goto out_one_pinned;
			}

			/*
			 * ->active_balance synchronizes accesses to
			 * ->active_balance_work.  Once set, it's cleared
			 * only after active load balance is finished.
			 */
			if (!busiest->active_balance) {
				busiest->active_balance = 1;
				busiest->push_cpu = this_cpu;
				active_balance = 1;
			}
			raw_spin_unlock_irqrestore(&busiest->lock, flags);

			if (active_balance) {
				stop_one_cpu_nowait(cpu_of(busiest),
					active_load_balance_cpu_stop, busiest,
					&busiest->active_balance_work);
			}

			/* We've kicked active balancing, force task migration. */
			sd->nr_balance_failed = sd->cache_nice_tries+1;
		}
	} else
		sd->nr_balance_failed = 0;

	if (likely(!active_balance)) {
		/* We were unbalanced, so reset the balancing interval */
		sd->balance_interval = sd->min_interval;
	} else {
		/*
		 * If we've begun active balancing, start to back off. This
		 * case may not be covered by the all_pinned logic if there
		 * is only 1 task on the busy runqueue (because we don't call
		 * detach_tasks).
		 */
		if (sd->balance_interval < sd->max_interval)
			sd->balance_interval *= 2;
	}

	goto out;

out_balanced:
	/*
	 * We reach balance although we may have faced some affinity
	 * constraints. Clear the imbalance flag if it was set.
	 */
	if (sd_parent) {
		int *group_imbalance = &sd_parent->groups->sgc->imbalance;

		if (*group_imbalance)
			*group_imbalance = 0;
	}

out_all_pinned:
	/*
	 * We reach balance because all tasks are pinned at this level so
	 * we can't migrate them. Let the imbalance flag set so parent level
	 * can try to migrate them.
	 */
	schedstat_inc(sd->lb_balanced[idle]);

	sd->nr_balance_failed = 0;

out_one_pinned:
	/* tune up the balancing interval */
	if (((env.flags & LBF_ALL_PINNED) &&
			sd->balance_interval < MAX_PINNED_INTERVAL) ||
			(sd->balance_interval < sd->max_interval))
		sd->balance_interval *= 2;

	ld_moved = 0;
out:
	return ld_moved;
}

static inline unsigned long
get_sd_balance_interval(struct sched_domain *sd, int cpu_busy)
{
	unsigned long interval = sd->balance_interval;
	unsigned int cpu;

	if (cpu_busy)
		interval *= sd->busy_factor;

	/* scale ms to jiffies */
	interval = msecs_to_jiffies(interval);
	interval = clamp(interval, 1UL, max_load_balance_interval);

	/*
	 * check if sched domain is marked as overutilized
	 * we ought to only do this on systems which have SD_ASYMCAPACITY
	 * but we want to do it for all sched domains in those systems
	 * So for now, just check if overutilized as a proxy.
	 */
	/*
	 * If we are overutilized and we have a misfit task, then
	 * we want to balance as soon as practically possible, so
	 * we return an interval of zero.
	 */
	if (energy_aware() && sd_overutilized(sd)) {
		/* we know the root is overutilized, let's check for a misfit task */
		for_each_cpu(cpu, sched_domain_span(sd)) {
			if (rq_has_misfit(cpu_rq(cpu)))
				return 1;
		}
	}
	return interval;
}

static inline void
update_next_balance(struct sched_domain *sd, unsigned long *next_balance)
{
	unsigned long interval, next;

	/* used by idle balance, so cpu_busy = 0 */
	interval = get_sd_balance_interval(sd, 0);
	next = sd->last_balance + interval;

	if (time_after(*next_balance, next))
		*next_balance = next;
}

/*
 * idle_balance is called by schedule() if this_cpu is about to become
 * idle. Attempts to pull tasks from other CPUs.
 */
static int idle_balance(struct rq *this_rq, struct rq_flags *rf)
{
	unsigned long next_balance = jiffies + HZ;
	int this_cpu = this_rq->cpu;
	struct sched_domain *sd;
	int pulled_task = 0;
	u64 curr_cost = 0;

	/*
	 * We must set idle_stamp _before_ calling idle_balance(), such that we
	 * measure the duration of idle_balance() as idle time.
	 */
	this_rq->idle_stamp = rq_clock(this_rq);

	/*
	 * Do not pull tasks towards !active CPUs...
	 */
	if (!cpu_active(this_cpu))
		return 0;

	/*
	 * This is OK, because current is on_cpu, which avoids it being picked
	 * for load-balance and preemption/IRQs are still disabled avoiding
	 * further scheduler activity on it and we're being very careful to
	 * re-start the picking loop.
	 */
	rq_unpin_lock(this_rq, rf);

	if (this_rq->avg_idle < sysctl_sched_migration_cost ||
	    !this_rq->rd->overload) {
		rcu_read_lock();
		sd = rcu_dereference_check_sched_domain(this_rq->sd);
		if (sd)
			update_next_balance(sd, &next_balance);
		rcu_read_unlock();

		goto out;
	}

	raw_spin_unlock(&this_rq->lock);

	update_blocked_averages(this_cpu);
	rcu_read_lock();
	for_each_domain(this_cpu, sd) {
		int continue_balancing = 1;
		u64 t0, domain_cost;

		if (!(sd->flags & SD_LOAD_BALANCE))
			continue;

		if (this_rq->avg_idle < curr_cost + sd->max_newidle_lb_cost) {
			update_next_balance(sd, &next_balance);
			break;
		}

		if (sd->flags & SD_BALANCE_NEWIDLE) {
			t0 = sched_clock_cpu(this_cpu);

			pulled_task = load_balance(this_cpu, this_rq,
						   sd, CPU_NEWLY_IDLE,
						   &continue_balancing);

			domain_cost = sched_clock_cpu(this_cpu) - t0;
			if (domain_cost > sd->max_newidle_lb_cost)
				sd->max_newidle_lb_cost = domain_cost;

			curr_cost += domain_cost;
		}

		update_next_balance(sd, &next_balance);

		/*
		 * Stop searching for tasks to pull if there are
		 * now runnable tasks on this rq.
		 */
		if (pulled_task || this_rq->nr_running > 0)
			break;
	}
	rcu_read_unlock();

	raw_spin_lock(&this_rq->lock);

	if (curr_cost > this_rq->max_idle_balance_cost)
		this_rq->max_idle_balance_cost = curr_cost;

	/*
	 * While browsing the domains, we released the rq lock, a task could
	 * have been enqueued in the meantime. Since we're not going idle,
	 * pretend we pulled a task.
	 */
	if (this_rq->cfs.h_nr_running && !pulled_task)
		pulled_task = 1;

out:
	/* Move the next balance forward */
	if (time_after(this_rq->next_balance, next_balance))
		this_rq->next_balance = next_balance;

	/* Is there a task of a high priority class? */
	if (this_rq->nr_running != this_rq->cfs.h_nr_running)
		pulled_task = -1;

	if (pulled_task)
		this_rq->idle_stamp = 0;

	rq_repin_lock(this_rq, rf);

	return pulled_task;
}

/*
 * active_load_balance_cpu_stop is run by cpu stopper. It pushes
 * running tasks off the busiest CPU onto idle CPUs. It requires at
 * least 1 task to be running on each physical CPU where possible, and
 * avoids physical / logical imbalances.
 */
static int active_load_balance_cpu_stop(void *data)
{
	struct rq *busiest_rq = data;
	int busiest_cpu = cpu_of(busiest_rq);
	int target_cpu = busiest_rq->push_cpu;
	struct rq *target_rq = cpu_rq(target_cpu);
	struct sched_domain *sd;
	struct task_struct *p = NULL;
	struct rq_flags rf;

	rq_lock_irq(busiest_rq, &rf);
	/*
	 * Between queueing the stop-work and running it is a hole in which
	 * CPUs can become inactive. We should not move tasks from or to
	 * inactive CPUs.
	 */
	if (!cpu_active(busiest_cpu) || !cpu_active(target_cpu))
		goto out_unlock;

	/* make sure the requested cpu hasn't gone down in the meantime */
	if (unlikely(busiest_cpu != smp_processor_id() ||
		     !busiest_rq->active_balance))
		goto out_unlock;

	/* Is there any task to move? */
	if (busiest_rq->nr_running <= 1)
		goto out_unlock;

	/*
	 * This condition is "impossible", if it occurs
	 * we need to fix it. Originally reported by
	 * Bjorn Helgaas on a 128-cpu setup.
	 */
	BUG_ON(busiest_rq == target_rq);

	/* Search for an sd spanning us and the target CPU. */
	rcu_read_lock();
	for_each_domain(target_cpu, sd) {
		if ((sd->flags & SD_LOAD_BALANCE) &&
		    cpumask_test_cpu(busiest_cpu, sched_domain_span(sd)))
				break;
	}

	if (likely(sd)) {
		struct lb_env env = {
			.sd		= sd,
			.dst_cpu	= target_cpu,
			.dst_rq		= target_rq,
			.src_cpu	= busiest_rq->cpu,
			.src_rq		= busiest_rq,
			.idle		= CPU_IDLE,
			/*
			 * can_migrate_task() doesn't need to compute new_dst_cpu
			 * for active balancing. Since we have CPU_IDLE, but no
			 * @dst_grpmask we need to make that test go away with lying
			 * about DST_PINNED.
			 */
			.flags		= LBF_DST_PINNED,
		};

		schedstat_inc(sd->alb_count);
		update_rq_clock(busiest_rq);

		p = detach_one_task(&env);
		if (p) {
			schedstat_inc(sd->alb_pushed);
			/* Active balancing done, reset the failure counter. */
			sd->nr_balance_failed = 0;
		} else {
			schedstat_inc(sd->alb_failed);
		}
	}
	rcu_read_unlock();
out_unlock:
	busiest_rq->active_balance = 0;
	rq_unlock(busiest_rq, &rf);

	if (p)
		attach_one_task(target_rq, p);

	local_irq_enable();

	return 0;
}

static inline int on_null_domain(struct rq *rq)
{
	return unlikely(!rcu_dereference_sched(rq->sd));
}

#ifdef CONFIG_NO_HZ_COMMON
/*
 * idle load balancing details
 * - When one of the busy CPUs notice that there may be an idle rebalancing
 *   needed, they will kick the idle load balancer, which then does idle
 *   load balancing for all the idle CPUs.
 */

static inline int find_new_ilb(void)
{
	int ilb = cpumask_first(nohz.idle_cpus_mask);

	if (ilb < nr_cpu_ids && idle_cpu(ilb))
		return ilb;

	return nr_cpu_ids;
}

/*
 * Kick a CPU to do the nohz balancing, if it is time for it. We pick the
 * nohz_load_balancer CPU (if there is one) otherwise fallback to any idle
 * CPU (if there is one).
 */
static void nohz_balancer_kick(bool only_update)
{
	int ilb_cpu;

	nohz.next_balance++;

	ilb_cpu = find_new_ilb();

	if (ilb_cpu >= nr_cpu_ids)
		return;

	if (test_and_set_bit(NOHZ_BALANCE_KICK, nohz_flags(ilb_cpu)))
		return;

	if (only_update)
		set_bit(NOHZ_STATS_KICK, nohz_flags(ilb_cpu));

	/*
	 * Use smp_send_reschedule() instead of resched_cpu().
	 * This way we generate a sched IPI on the target cpu which
	 * is idle. And the softirq performing nohz idle load balance
	 * will be run before returning from the IPI.
	 */
	smp_send_reschedule(ilb_cpu);
	return;
}

void nohz_balance_exit_idle(unsigned int cpu)
{
	if (unlikely(test_bit(NOHZ_TICK_STOPPED, nohz_flags(cpu)))) {
		/*
		 * Completely isolated CPUs don't ever set, so we must test.
		 */
		if (likely(cpumask_test_cpu(cpu, nohz.idle_cpus_mask))) {
			cpumask_clear_cpu(cpu, nohz.idle_cpus_mask);
			atomic_dec(&nohz.nr_cpus);
		}
		clear_bit(NOHZ_TICK_STOPPED, nohz_flags(cpu));
	}
}

static inline void set_cpu_sd_state_busy(void)
{
	struct sched_domain *sd;
	int cpu = smp_processor_id();

	rcu_read_lock();
	sd = rcu_dereference(per_cpu(sd_llc, cpu));

	if (!sd || !sd->nohz_idle)
		goto unlock;
	sd->nohz_idle = 0;

	atomic_inc(&sd->shared->nr_busy_cpus);
unlock:
	rcu_read_unlock();
}

void set_cpu_sd_state_idle(void)
{
	struct sched_domain *sd;
	int cpu = smp_processor_id();

	rcu_read_lock();
	sd = rcu_dereference(per_cpu(sd_llc, cpu));

	if (!sd || sd->nohz_idle)
		goto unlock;
	sd->nohz_idle = 1;

	atomic_dec(&sd->shared->nr_busy_cpus);
unlock:
	rcu_read_unlock();
}

/*
 * This routine will record that the cpu is going idle with tick stopped.
 * This info will be used in performing idle load balancing in the future.
 */
void nohz_balance_enter_idle(int cpu)
{
	/*
	 * If this cpu is going down, then nothing needs to be done.
	 */
	if (!cpu_active(cpu))
		return;

	/* Spare idle load balancing on CPUs that don't want to be disturbed: */
	if (!is_housekeeping_cpu(cpu))
		return;

	if (test_bit(NOHZ_TICK_STOPPED, nohz_flags(cpu)))
		return;

	/*
	 * If we're a completely isolated CPU, we don't play.
	 */
	if (on_null_domain(cpu_rq(cpu)))
		return;

	cpumask_set_cpu(cpu, nohz.idle_cpus_mask);
	atomic_inc(&nohz.nr_cpus);
	set_bit(NOHZ_TICK_STOPPED, nohz_flags(cpu));
}
#else
static inline void nohz_balancer_kick(bool only_update) {}
#endif

static DEFINE_SPINLOCK(balancing);

/*
 * Scale the max load_balance interval with the number of CPUs in the system.
 * This trades load-balance latency on larger machines for less cross talk.
 */
void update_max_interval(void)
{
	max_load_balance_interval = HZ*num_online_cpus()/10;
}

/*
 * It checks each scheduling domain to see if it is due to be balanced,
 * and initiates a balancing operation if so.
 *
 * Balancing parameters are set up in init_sched_domains.
 */
static void rebalance_domains(struct rq *rq, enum cpu_idle_type idle)
{
	int continue_balancing = 1;
	int cpu = rq->cpu;
	unsigned long interval;
	struct sched_domain *sd;
	/* Earliest time when we have to do rebalance again */
	unsigned long next_balance = jiffies + 60*HZ;
	int update_next_balance = 0;
	int need_serialize, need_decay = 0;
	u64 max_cost = 0;

	rcu_read_lock();
	for_each_domain(cpu, sd) {
		/*
		 * Decay the newidle max times here because this is a regular
		 * visit to all the domains. Decay ~1% per second.
		 */
		if (time_after(jiffies, sd->next_decay_max_lb_cost)) {
			sd->max_newidle_lb_cost =
				(sd->max_newidle_lb_cost * 253) / 256;
			sd->next_decay_max_lb_cost = jiffies + HZ;
			need_decay = 1;
		}
		max_cost += sd->max_newidle_lb_cost;

		if (energy_aware() && !sd_overutilized(sd))
			continue;

		if (!(sd->flags & SD_LOAD_BALANCE))
			continue;

		/*
		 * Stop the load balance at this level. There is another
		 * CPU in our sched group which is doing load balancing more
		 * actively.
		 */
		if (!continue_balancing) {
			if (need_decay)
				continue;
			break;
		}

		interval = get_sd_balance_interval(sd, idle != CPU_IDLE);

		need_serialize = sd->flags & SD_SERIALIZE;
		if (need_serialize) {
			if (!spin_trylock(&balancing))
				goto out;
		}

		if (time_after_eq(jiffies, sd->last_balance + interval)) {
			if (load_balance(cpu, rq, sd, idle, &continue_balancing)) {
				/*
				 * The LBF_DST_PINNED logic could have changed
				 * env->dst_cpu, so we can't know our idle
				 * state even if we migrated tasks. Update it.
				 */
				idle = idle_cpu(cpu) ? CPU_IDLE : CPU_NOT_IDLE;
			}
			sd->last_balance = jiffies;
			interval = get_sd_balance_interval(sd, idle != CPU_IDLE);
		}
		if (need_serialize)
			spin_unlock(&balancing);
out:
		if (time_after(next_balance, sd->last_balance + interval)) {
			next_balance = sd->last_balance + interval;
			update_next_balance = 1;
		}
	}
	if (need_decay) {
		/*
		 * Ensure the rq-wide value also decays but keep it at a
		 * reasonable floor to avoid funnies with rq->avg_idle.
		 */
		rq->max_idle_balance_cost =
			max((u64)sysctl_sched_migration_cost, max_cost);
	}
	rcu_read_unlock();

	/*
	 * next_balance will be updated only when there is a need.
	 * When the cpu is attached to null domain for ex, it will not be
	 * updated.
	 */
	if (likely(update_next_balance)) {
		rq->next_balance = next_balance;

#ifdef CONFIG_NO_HZ_COMMON
		/*
		 * If this CPU has been elected to perform the nohz idle
		 * balance. Other idle CPUs have already rebalanced with
		 * nohz_idle_balance() and nohz.next_balance has been
		 * updated accordingly. This CPU is now running the idle load
		 * balance for itself and we need to update the
		 * nohz.next_balance accordingly.
		 */
		if ((idle == CPU_IDLE) && time_after(nohz.next_balance, rq->next_balance))
			nohz.next_balance = rq->next_balance;
#endif
	}
}

#ifdef CONFIG_NO_HZ_COMMON
/*
 * In CONFIG_NO_HZ_COMMON case, the idle balance kickee will do the
 * rebalancing for all the cpus for whom scheduler ticks are stopped.
 */
static void nohz_idle_balance(struct rq *this_rq, enum cpu_idle_type idle)
{
	int this_cpu = this_rq->cpu;
	struct rq *rq;
	struct sched_domain *sd;
	int balance_cpu;
	/* Earliest time when we have to do rebalance again */
	unsigned long next_balance = jiffies + 60*HZ;
	int update_next_balance = 0;

	if (idle != CPU_IDLE ||
	    !test_bit(NOHZ_BALANCE_KICK, nohz_flags(this_cpu)))
		goto end;

	/*
	 * This cpu is going to update the blocked load of idle CPUs either
	 * before doing a rebalancing or just to keep metrics up to date. we
	 * can safely update the next update timestamp
	 */
	rcu_read_lock();
	sd = rcu_dereference(this_rq->sd);
	/*
	 * Check whether there is a sched_domain available for this cpu.
	 * The last other cpu can have been unplugged since the ILB has been
	 * triggered and the sched_domain can now be null. The idle balance
	 * sequence will quickly be aborted as there is no more idle CPUs
	 */
	if (sd)
		nohz.next_update = jiffies + msecs_to_jiffies(LOAD_AVG_PERIOD);
	rcu_read_unlock();

	for_each_cpu(balance_cpu, nohz.idle_cpus_mask) {
		if (balance_cpu == this_cpu || !idle_cpu(balance_cpu))
			continue;

		/*
		 * If this cpu gets work to do, stop the load balancing
		 * work being done for other cpus. Next load
		 * balancing owner will pick it up.
		 */
		if (need_resched())
			break;

		rq = cpu_rq(balance_cpu);

		/*
		 * If time for next balance is due,
		 * do the balance.
		 */
		if (time_after_eq(jiffies, rq->next_balance)) {
			struct rq_flags rf;

			rq_lock_irq(rq, &rf);
			update_rq_clock(rq);
			cpu_load_update_idle(rq);
			rq_unlock_irq(rq, &rf);

			update_blocked_averages(balance_cpu);
			/*
			 * This idle load balance softirq may have been
			 * triggered only to update the blocked load and shares
			 * of idle CPUs (which we have just done for
			 * balance_cpu). In that case skip the actual balance.
			 */
			if (!test_bit(NOHZ_STATS_KICK, nohz_flags(this_cpu)))
				rebalance_domains(rq, idle);
		}

		if (time_after(next_balance, rq->next_balance)) {
			next_balance = rq->next_balance;
			update_next_balance = 1;
		}
	}

	/*
	 * next_balance will be updated only when there is a need.
	 * When the CPU is attached to null domain for ex, it will not be
	 * updated.
	 */
	if (likely(update_next_balance))
		nohz.next_balance = next_balance;
end:
	clear_bit(NOHZ_BALANCE_KICK, nohz_flags(this_cpu));
}

/*
 * Current heuristic for kicking the idle load balancer in the presence
 * of an idle cpu in the system.
 *   - This rq has more than one task.
 *   - This rq has at least one CFS task and the capacity of the CPU is
 *     significantly reduced because of RT tasks or IRQs.
 *   - At parent of LLC scheduler domain level, this cpu's scheduler group has
 *     multiple busy cpu.
 *   - For SD_ASYM_PACKING, if the lower numbered cpu's in the scheduler
 *     domain span are idle.
 */
static inline bool nohz_kick_needed(struct rq *rq, bool only_update)
{
	unsigned long now = jiffies;
	struct sched_domain_shared *sds;
	struct sched_domain *sd;
	int nr_busy, i, cpu = rq->cpu;
	bool kick = false;

	if (unlikely(rq->idle_balance) && !only_update)
		return false;

       /*
	* We may be recently in ticked or tickless idle mode. At the first
	* busy tick after returning from idle, we will update the busy stats.
	*/
	set_cpu_sd_state_busy();
	nohz_balance_exit_idle(cpu);

	/*
	 * None are in tickless mode and hence no need for NOHZ idle load
	 * balancing.
	 */
	if (likely(!atomic_read(&nohz.nr_cpus)))
		return false;

	if (only_update) {
		if (time_before(now, nohz.next_update))
			return false;
		else
			return true;
	}

	if (time_before(now, nohz.next_balance))
		return false;

	if (rq->nr_running >= 2 &&
	    (!energy_aware() || cpu_overutilized(cpu)))
		return true;

	/* Do idle load balance if there have misfit task */
	if (energy_aware())
		return rq_has_misfit(rq);

	rcu_read_lock();
	sds = rcu_dereference(per_cpu(sd_llc_shared, cpu));
	if (sds && !energy_aware()) {
		/*
		 * XXX: write a coherent comment on why we do this.
		 * See also: http://lkml.kernel.org/r/20111202010832.602203411@sbsiddha-desk.sc.intel.com
		 */
		nr_busy = atomic_read(&sds->nr_busy_cpus);
		if (nr_busy > 1) {
			kick = true;
			goto unlock;
		}

	}

	sd = rcu_dereference(rq->sd);
	if (sd) {
		if ((rq->cfs.h_nr_running >= 1) &&
				check_cpu_capacity(rq, sd)) {
			kick = true;
			goto unlock;
		}
	}

	sd = rcu_dereference(per_cpu(sd_asym, cpu));
	if (sd) {
		for_each_cpu(i, sched_domain_span(sd)) {
			if (i == cpu ||
			    !cpumask_test_cpu(i, nohz.idle_cpus_mask))
				continue;

			if (sched_asym_prefer(i, cpu)) {
				kick = true;
				goto unlock;
			}
		}
	}
unlock:
	rcu_read_unlock();
	return kick;
}
#else
static void nohz_idle_balance(struct rq *this_rq, enum cpu_idle_type idle) { }
static inline bool nohz_kick_needed(struct rq *rq, bool only_update) { return false; }
#endif

/*
 * run_rebalance_domains is triggered when needed from the scheduler tick.
 * Also triggered for nohz idle balancing (with nohz_balancing_kick set).
 */
static __latent_entropy void run_rebalance_domains(struct softirq_action *h)
{
	struct rq *this_rq = this_rq();
	enum cpu_idle_type idle = this_rq->idle_balance ?
						CPU_IDLE : CPU_NOT_IDLE;

	/*
	 * If this cpu has a pending nohz_balance_kick, then do the
	 * balancing on behalf of the other idle cpus whose ticks are
	 * stopped. Do nohz_idle_balance *before* rebalance_domains to
	 * give the idle cpus a chance to load balance. Else we may
	 * load balance only within the local sched_domain hierarchy
	 * and abort nohz_idle_balance altogether if we pull some load.
	 */
	nohz_idle_balance(this_rq, idle);
	update_blocked_averages(this_rq->cpu);
#ifdef CONFIG_NO_HZ_COMMON
	if (!test_bit(NOHZ_STATS_KICK, nohz_flags(this_rq->cpu)))
		rebalance_domains(this_rq, idle);
	clear_bit(NOHZ_STATS_KICK, nohz_flags(this_rq->cpu));
#else
	rebalance_domains(this_rq, idle);
#endif
}

/*
 * Trigger the SCHED_SOFTIRQ if it is time to do periodic load balancing.
 */
void trigger_load_balance(struct rq *rq)
{
	/* Don't need to rebalance while attached to NULL domain */
	if (unlikely(on_null_domain(rq)))
		return;

	if (time_after_eq(jiffies, rq->next_balance))
		raise_softirq(SCHED_SOFTIRQ);
#ifdef CONFIG_NO_HZ_COMMON
	if (nohz_kick_needed(rq, false))
		nohz_balancer_kick(false);
#endif
}

static void rq_online_fair(struct rq *rq)
{
	update_sysctl();

	update_runtime_enabled(rq);
}

static void rq_offline_fair(struct rq *rq)
{
	update_sysctl();

	/* Ensure any throttled groups are reachable by pick_next_task */
	unthrottle_offline_cfs_rqs(rq);
}

#endif /* CONFIG_SMP */

/*
 * scheduler tick hitting a task of our scheduling class:
 */
static void task_tick_fair(struct rq *rq, struct task_struct *curr, int queued)
{
	struct cfs_rq *cfs_rq;
	struct sched_entity *se = &curr->se;

	for_each_sched_entity(se) {
		cfs_rq = cfs_rq_of(se);
		entity_tick(cfs_rq, se, queued);
	}

	if (static_branch_unlikely(&sched_numa_balancing))
		task_tick_numa(rq, curr);

	update_misfit_task(rq, curr);

	update_overutilized_status(rq);
}

/*
 * called on fork with the child task as argument from the parent's context
 *  - child not yet on the tasklist
 *  - preemption disabled
 */
static void task_fork_fair(struct task_struct *p)
{
	struct cfs_rq *cfs_rq;
	struct sched_entity *se = &p->se, *curr;
	struct rq *rq = this_rq();
	struct rq_flags rf;

	rq_lock(rq, &rf);
	update_rq_clock(rq);

	cfs_rq = task_cfs_rq(current);
	curr = cfs_rq->curr;
	if (curr) {
		update_curr(cfs_rq);
		se->vruntime = curr->vruntime;
	}
	place_entity(cfs_rq, se, 1);

	if (sysctl_sched_child_runs_first && curr && entity_before(curr, se)) {
		/*
		 * Upon rescheduling, sched_class::put_prev_task() will place
		 * 'current' within the tree based on its new key value.
		 */
		swap(curr->vruntime, se->vruntime);
		resched_curr(rq);
	}

	se->vruntime -= cfs_rq->min_vruntime;
	rq_unlock(rq, &rf);
}

/*
 * Priority of the task has changed. Check to see if we preempt
 * the current task.
 */
static void
prio_changed_fair(struct rq *rq, struct task_struct *p, int oldprio)
{
	if (!task_on_rq_queued(p))
		return;

	/*
	 * Reschedule if we are currently running on this runqueue and
	 * our priority decreased, or if we are not currently running on
	 * this runqueue and our priority is higher than the current's
	 */
	if (rq->curr == p) {
		if (p->prio > oldprio)
			resched_curr(rq);
	} else
		check_preempt_curr(rq, p, 0);
}

static inline bool vruntime_normalized(struct task_struct *p)
{
	struct sched_entity *se = &p->se;

	/*
	 * In both the TASK_ON_RQ_QUEUED and TASK_ON_RQ_MIGRATING cases,
	 * the dequeue_entity(.flags=0) will already have normalized the
	 * vruntime.
	 */
	if (p->on_rq)
		return true;

	/*
	 * When !on_rq, vruntime of the task has usually NOT been normalized.
	 * But there are some cases where it has already been normalized:
	 *
	 * - A forked child which is waiting for being woken up by
	 *   wake_up_new_task().
	 * - A task which has been woken up by try_to_wake_up() and
	 *   waiting for actually being woken up by sched_ttwu_pending().
	 */
	if (!se->sum_exec_runtime || p->state == TASK_WAKING)
		return true;

	return false;
}

#ifdef CONFIG_FAIR_GROUP_SCHED
/*
 * Propagate the changes of the sched_entity across the tg tree to make it
 * visible to the root
 */
static void propagate_entity_cfs_rq(struct sched_entity *se)
{
	struct cfs_rq *cfs_rq;

	/* Start to propagate at parent */
	se = se->parent;

	for_each_sched_entity(se) {
		cfs_rq = cfs_rq_of(se);

		if (cfs_rq_throttled(cfs_rq))
			break;

		update_load_avg(se, UPDATE_TG);
	}
}
#else
static void propagate_entity_cfs_rq(struct sched_entity *se) { }
#endif

static void detach_entity_cfs_rq(struct sched_entity *se)
{
	struct cfs_rq *cfs_rq = cfs_rq_of(se);

	/* Catch up with the cfs_rq and remove our load when we leave */
	update_load_avg(se, 0);
	detach_entity_load_avg(cfs_rq, se);
	update_tg_load_avg(cfs_rq, false);
	propagate_entity_cfs_rq(se);
}

static void attach_entity_cfs_rq(struct sched_entity *se)
{
	struct cfs_rq *cfs_rq = cfs_rq_of(se);

#ifdef CONFIG_FAIR_GROUP_SCHED
	/*
	 * Since the real-depth could have been changed (only FAIR
	 * class maintain depth value), reset depth properly.
	 */
	se->depth = se->parent ? se->parent->depth + 1 : 0;
#endif

	/* Synchronize entity with its cfs_rq */
	update_load_avg(se, sched_feat(ATTACH_AGE_LOAD) ? 0 : SKIP_AGE_LOAD);
	attach_entity_load_avg(cfs_rq, se);
	update_tg_load_avg(cfs_rq, false);
	propagate_entity_cfs_rq(se);
}

static void detach_task_cfs_rq(struct task_struct *p)
{
	struct sched_entity *se = &p->se;
	struct cfs_rq *cfs_rq = cfs_rq_of(se);

	if (!vruntime_normalized(p)) {
		/*
		 * Fix up our vruntime so that the current sleep doesn't
		 * cause 'unlimited' sleep bonus.
		 */
		place_entity(cfs_rq, se, 0);
		se->vruntime -= cfs_rq->min_vruntime;
	}

	detach_entity_cfs_rq(se);
}

static void attach_task_cfs_rq(struct task_struct *p)
{
	struct sched_entity *se = &p->se;
	struct cfs_rq *cfs_rq = cfs_rq_of(se);

	attach_entity_cfs_rq(se);

	if (!vruntime_normalized(p))
		se->vruntime += cfs_rq->min_vruntime;
}

static void switched_from_fair(struct rq *rq, struct task_struct *p)
{
	detach_task_cfs_rq(p);
}

static void switched_to_fair(struct rq *rq, struct task_struct *p)
{
	attach_task_cfs_rq(p);

	if (task_on_rq_queued(p)) {
		/*
		 * We were most likely switched from sched_rt, so
		 * kick off the schedule if running, otherwise just see
		 * if we can still preempt the current task.
		 */
		if (rq->curr == p)
			resched_curr(rq);
		else
			check_preempt_curr(rq, p, 0);
	}
}

/* Account for a task changing its policy or group.
 *
 * This routine is mostly called to set cfs_rq->curr field when a task
 * migrates between groups/classes.
 */
static void set_curr_task_fair(struct rq *rq)
{
	struct sched_entity *se = &rq->curr->se;

	for_each_sched_entity(se) {
		struct cfs_rq *cfs_rq = cfs_rq_of(se);

		set_next_entity(cfs_rq, se);
		/* ensure bandwidth has been allocated on our new cfs_rq */
		account_cfs_rq_runtime(cfs_rq, 0);
	}
}

void init_cfs_rq(struct cfs_rq *cfs_rq)
{
	cfs_rq->tasks_timeline = RB_ROOT_CACHED;
	cfs_rq->min_vruntime = (u64)(-(1LL << 20));
#ifndef CONFIG_64BIT
	cfs_rq->min_vruntime_copy = cfs_rq->min_vruntime;
#endif
#ifdef CONFIG_SMP
#ifdef CONFIG_FAIR_GROUP_SCHED
	cfs_rq->propagate_avg = 0;
#endif
	atomic_long_set(&cfs_rq->removed_load_avg, 0);
	atomic_long_set(&cfs_rq->removed_util_avg, 0);
#endif
}

#ifdef CONFIG_FAIR_GROUP_SCHED
static void task_set_group_fair(struct task_struct *p)
{
	struct sched_entity *se = &p->se;

	set_task_rq(p, task_cpu(p));
	se->depth = se->parent ? se->parent->depth + 1 : 0;
}

static void task_move_group_fair(struct task_struct *p)
{
	detach_task_cfs_rq(p);
	set_task_rq(p, task_cpu(p));

#ifdef CONFIG_SMP
	/* Tell se's cfs_rq has been changed -- migrated */
	p->se.avg.last_update_time = 0;
#endif
	attach_task_cfs_rq(p);
}

static void task_change_group_fair(struct task_struct *p, int type)
{
	switch (type) {
	case TASK_SET_GROUP:
		task_set_group_fair(p);
		break;

	case TASK_MOVE_GROUP:
		task_move_group_fair(p);
		break;
	}
}

void free_fair_sched_group(struct task_group *tg)
{
	int i;

	destroy_cfs_bandwidth(tg_cfs_bandwidth(tg));

	for_each_possible_cpu(i) {
		if (tg->cfs_rq)
			kfree(tg->cfs_rq[i]);
		if (tg->se)
			kfree(tg->se[i]);
	}

	kfree(tg->cfs_rq);
	kfree(tg->se);
}

int alloc_fair_sched_group(struct task_group *tg, struct task_group *parent)
{
	struct sched_entity *se;
	struct cfs_rq *cfs_rq;
	int i;

	tg->cfs_rq = kzalloc(sizeof(cfs_rq) * nr_cpu_ids, GFP_KERNEL);
	if (!tg->cfs_rq)
		goto err;
	tg->se = kzalloc(sizeof(se) * nr_cpu_ids, GFP_KERNEL);
	if (!tg->se)
		goto err;

	tg->shares = NICE_0_LOAD;

	init_cfs_bandwidth(tg_cfs_bandwidth(tg));

	for_each_possible_cpu(i) {
		cfs_rq = kzalloc_node(sizeof(struct cfs_rq),
				      GFP_KERNEL, cpu_to_node(i));
		if (!cfs_rq)
			goto err;

		se = kzalloc_node(sizeof(struct sched_entity),
				  GFP_KERNEL, cpu_to_node(i));
		if (!se)
			goto err_free_rq;

		init_cfs_rq(cfs_rq);
		init_tg_cfs_entry(tg, cfs_rq, se, i, parent->se[i]);
		init_entity_runnable_average(se);
	}

	return 1;

err_free_rq:
	kfree(cfs_rq);
err:
	return 0;
}

void online_fair_sched_group(struct task_group *tg)
{
	struct sched_entity *se;
	struct rq *rq;
	int i;

	for_each_possible_cpu(i) {
		rq = cpu_rq(i);
		se = tg->se[i];

		raw_spin_lock_irq(&rq->lock);
		update_rq_clock(rq);
		attach_entity_cfs_rq(se);
		sync_throttle(tg, i);
		raw_spin_unlock_irq(&rq->lock);
	}
}

void unregister_fair_sched_group(struct task_group *tg)
{
	unsigned long flags;
	struct rq *rq;
	int cpu;

	for_each_possible_cpu(cpu) {
		if (tg->se[cpu])
			remove_entity_load_avg(tg->se[cpu]);

		/*
		 * Only empty task groups can be destroyed; so we can speculatively
		 * check on_list without danger of it being re-added.
		 */
		if (!tg->cfs_rq[cpu]->on_list)
			continue;

		rq = cpu_rq(cpu);

		raw_spin_lock_irqsave(&rq->lock, flags);
		list_del_leaf_cfs_rq(tg->cfs_rq[cpu]);
		raw_spin_unlock_irqrestore(&rq->lock, flags);
	}
}

void init_tg_cfs_entry(struct task_group *tg, struct cfs_rq *cfs_rq,
			struct sched_entity *se, int cpu,
			struct sched_entity *parent)
{
	struct rq *rq = cpu_rq(cpu);

	cfs_rq->tg = tg;
	cfs_rq->rq = rq;
	init_cfs_rq_runtime(cfs_rq);

	tg->cfs_rq[cpu] = cfs_rq;
	tg->se[cpu] = se;

	/* se could be NULL for root_task_group */
	if (!se)
		return;

	if (!parent) {
		se->cfs_rq = &rq->cfs;
		se->depth = 0;
	} else {
		se->cfs_rq = parent->my_q;
		se->depth = parent->depth + 1;
	}

	se->my_q = cfs_rq;
	/* guarantee group entities always have weight */
	update_load_set(&se->load, NICE_0_LOAD);
	se->parent = parent;
}

static DEFINE_MUTEX(shares_mutex);

int sched_group_set_shares(struct task_group *tg, unsigned long shares)
{
	int i;

	/*
	 * We can't change the weight of the root cgroup.
	 */
	if (!tg->se[0])
		return -EINVAL;

	shares = clamp(shares, scale_load(MIN_SHARES), scale_load(MAX_SHARES));

	mutex_lock(&shares_mutex);
	if (tg->shares == shares)
		goto done;

	tg->shares = shares;
	for_each_possible_cpu(i) {
		struct rq *rq = cpu_rq(i);
		struct sched_entity *se = tg->se[i];
		struct rq_flags rf;

		/* Propagate contribution to hierarchy */
		rq_lock_irqsave(rq, &rf);
		update_rq_clock(rq);
		for_each_sched_entity(se) {
			update_load_avg(se, UPDATE_TG);
			update_cfs_shares(se);
		}
		rq_unlock_irqrestore(rq, &rf);
	}

done:
	mutex_unlock(&shares_mutex);
	return 0;
}
#else /* CONFIG_FAIR_GROUP_SCHED */

void free_fair_sched_group(struct task_group *tg) { }

int alloc_fair_sched_group(struct task_group *tg, struct task_group *parent)
{
	return 1;
}

void online_fair_sched_group(struct task_group *tg) { }

void unregister_fair_sched_group(struct task_group *tg) { }

#endif /* CONFIG_FAIR_GROUP_SCHED */


static unsigned int get_rr_interval_fair(struct rq *rq, struct task_struct *task)
{
	struct sched_entity *se = &task->se;
	unsigned int rr_interval = 0;

	/*
	 * Time slice is 0 for SCHED_OTHER tasks that are on an otherwise
	 * idle runqueue:
	 */
	if (rq->cfs.load.weight)
		rr_interval = NS_TO_JIFFIES(sched_slice(cfs_rq_of(se), se));

	return rr_interval;
}

/*
 * All the scheduling class methods:
 */
const struct sched_class fair_sched_class = {
	.next			= &idle_sched_class,
	.enqueue_task		= enqueue_task_fair,
	.dequeue_task		= dequeue_task_fair,
	.yield_task		= yield_task_fair,
	.yield_to_task		= yield_to_task_fair,

	.check_preempt_curr	= check_preempt_wakeup,

	.pick_next_task		= pick_next_task_fair,
	.put_prev_task		= put_prev_task_fair,

#ifdef CONFIG_SMP
	.select_task_rq		= select_task_rq_fair,
	.migrate_task_rq	= migrate_task_rq_fair,

	.rq_online		= rq_online_fair,
	.rq_offline		= rq_offline_fair,

	.task_dead		= task_dead_fair,
	.set_cpus_allowed	= set_cpus_allowed_common,
#endif

	.set_curr_task          = set_curr_task_fair,
	.task_tick		= task_tick_fair,
	.task_fork		= task_fork_fair,

	.prio_changed		= prio_changed_fair,
	.switched_from		= switched_from_fair,
	.switched_to		= switched_to_fair,

	.get_rr_interval	= get_rr_interval_fair,

	.update_curr		= update_curr_fair,

#ifdef CONFIG_FAIR_GROUP_SCHED
	.task_change_group	= task_change_group_fair,
#endif
};

#ifdef CONFIG_SCHED_DEBUG
void print_cfs_stats(struct seq_file *m, int cpu)
{
	struct cfs_rq *cfs_rq, *pos;

	rcu_read_lock();
	for_each_leaf_cfs_rq_safe(cpu_rq(cpu), cfs_rq, pos)
		print_cfs_rq(m, cpu, cfs_rq);
	rcu_read_unlock();
}

#ifdef CONFIG_NUMA_BALANCING
void show_numa_stats(struct task_struct *p, struct seq_file *m)
{
	int node;
	unsigned long tsf = 0, tpf = 0, gsf = 0, gpf = 0;

	for_each_online_node(node) {
		if (p->numa_faults) {
			tsf = p->numa_faults[task_faults_idx(NUMA_MEM, node, 0)];
			tpf = p->numa_faults[task_faults_idx(NUMA_MEM, node, 1)];
		}
		if (p->numa_group) {
			gsf = p->numa_group->faults[task_faults_idx(NUMA_MEM, node, 0)],
			gpf = p->numa_group->faults[task_faults_idx(NUMA_MEM, node, 1)];
		}
		print_numa_stats(m, node, tsf, tpf, gsf, gpf);
	}
}
#endif /* CONFIG_NUMA_BALANCING */
#endif /* CONFIG_SCHED_DEBUG */

__init void init_sched_fair_class(void)
{
#ifdef CONFIG_SMP
	open_softirq(SCHED_SOFTIRQ, run_rebalance_domains);

#ifdef CONFIG_NO_HZ_COMMON
	nohz.next_balance = jiffies;
	nohz.next_update = jiffies;
	zalloc_cpumask_var(&nohz.idle_cpus_mask, GFP_NOWAIT);
#endif

	alloc_eenv();
#endif /* SMP */

}<|MERGE_RESOLUTION|>--- conflicted
+++ resolved
@@ -3425,12 +3425,6 @@
 	return ret;
 }
 
-unsigned long sched_get_rt_rq_util(int cpu)
-{
-	struct rt_rq *rt_rq = &(cpu_rq(cpu)->rt);
-	return rt_rq->avg.util_avg;
-}
-
 /*
  * Optional action to be done while updating the load average
  */
@@ -4933,11 +4927,8 @@
 #ifdef CONFIG_SMP
 static bool cpu_overutilized(int cpu);
 
-<<<<<<< HEAD
-=======
 static unsigned long cpu_util(int cpu);
 
->>>>>>> ad490df6
 static bool sd_overutilized(struct sched_domain *sd)
 {
 	return sd->shared->overutilized;
@@ -4945,19 +4936,13 @@
 
 static void set_sd_overutilized(struct sched_domain *sd)
 {
-<<<<<<< HEAD
-=======
 	trace_sched_overutilized(sd, sd->shared->overutilized, true);
->>>>>>> ad490df6
 	sd->shared->overutilized = true;
 }
 
 static void clear_sd_overutilized(struct sched_domain *sd)
 {
-<<<<<<< HEAD
-=======
 	trace_sched_overutilized(sd, sd->shared->overutilized, false);
->>>>>>> ad490df6
 	sd->shared->overutilized = false;
 }
 
@@ -4972,10 +4957,6 @@
 		set_sd_overutilized(sd);
 	rcu_read_unlock();
 }
-<<<<<<< HEAD
-#else
-#define update_overutilized_status(rq) do {} while (0)
-=======
 
 unsigned long boosted_cpu_util(int cpu);
 #else
@@ -4983,7 +4964,6 @@
 #define update_overutilized_status(rq) do {} while (0)
 #define boosted_cpu_util(cpu) cpu_util_freq(cpu)
 
->>>>>>> ad490df6
 #endif /* CONFIG_SMP */
 
 /*
@@ -5038,8 +5018,6 @@
 		update_cfs_shares(se);
 	}
 
-<<<<<<< HEAD
-=======
 	/*
 	 * Update SchedTune accounting.
 	 *
@@ -5059,18 +5037,13 @@
 	 */
 	schedtune_enqueue_task(p, cpu_of(rq));
 
->>>>>>> ad490df6
 	if (!se) {
 		add_nr_running(rq, 1);
 		if (!task_new)
 			update_overutilized_status(rq);
-<<<<<<< HEAD
-	}
-=======
 		walt_inc_cumulative_runnable_avg(rq, p);
 	}
 
->>>>>>> ad490df6
 	hrtick_update(rq);
 }
 
@@ -5462,49 +5435,6 @@
 	return 0;
 }
 
-/*
- * cpu_util returns the amount of capacity of a CPU that is used by CFS
- * tasks. The unit of the return value must be the one of capacity so we can
- * compare the utilization with the capacity of the CPU that is available for
- * CFS task (ie cpu_capacity).
- *
- * cfs_rq.avg.util_avg is the sum of running time of runnable tasks plus the
- * recent utilization of currently non-runnable tasks on a CPU. It represents
- * the amount of utilization of a CPU in the range [0..capacity_orig] where
- * capacity_orig is the cpu_capacity available at the highest frequency
- * (arch_scale_freq_capacity()).
- * The utilization of a CPU converges towards a sum equal to or less than the
- * current capacity (capacity_curr <= capacity_orig) of the CPU because it is
- * the running time on this CPU scaled by capacity_curr.
- *
- * Nevertheless, cfs_rq.avg.util_avg can be higher than capacity_curr or even
- * higher than capacity_orig because of unfortunate rounding in
- * cfs.avg.util_avg or just after migrating tasks and new task wakeups until
- * the average stabilizes with the new running time. We need to check that the
- * utilization stays within the range of [0..capacity_orig] and cap it if
- * necessary. Without utilization capping, a group could be seen as overloaded
- * (CPU0 utilization at 121% + CPU1 utilization at 80%) whereas CPU1 has 20% of
- * available capacity. We allow utilization to overshoot capacity_curr (but not
- * capacity_orig) as it useful for predicting the capacity required after task
- * migrations (scheduler-driven DVFS).
- */
-static unsigned long __cpu_util(int cpu, int delta)
-{
-	unsigned long util = cpu_rq(cpu)->cfs.avg.util_avg;
-	unsigned long capacity = capacity_orig_of(cpu);
-
-	delta += util;
-	if (delta < 0)
-		return 0;
-
-	return (delta >= capacity) ? capacity : delta;
-}
-
-static unsigned long cpu_util(int cpu)
-{
-	return __cpu_util(cpu, 0);
-}
-
 static void record_wakee(struct task_struct *p)
 {
 	/*
@@ -5520,277 +5450,6 @@
 		current->last_wakee = p;
 		current->wakee_flips++;
 	}
-}
-
-static inline bool energy_aware(void)
-{
-	return sched_feat(ENERGY_AWARE);
-}
-
-struct energy_env {
-	struct sched_group	*sg_top;
-	struct sched_group	*sg_cap;
-	int			cap_idx;
-	int			util_delta;
-	int			src_cpu;
-	int			dst_cpu;
-	int			energy;
-};
-
-/*
- * __cpu_norm_util() returns the cpu util relative to a specific capacity,
- * i.e. it's busy ratio, in the range [0..SCHED_CAPACITY_SCALE] which is useful
- * for energy calculations. Using the scale-invariant util returned by
- * cpu_util() and approximating scale-invariant util by:
- *
- *   util ~ (curr_freq/max_freq)*1024 * capacity_orig/1024 * running_time/time
- *
- * the normalized util can be found using the specific capacity.
- *
- *   capacity = capacity_orig * curr_freq/max_freq
- *
- *   norm_util = running_time/time ~ util/capacity
- */
-static unsigned long __cpu_norm_util(int cpu, unsigned long capacity, int delta)
-{
-	int util = __cpu_util(cpu, delta);
-
-	if (util >= capacity)
-		return SCHED_CAPACITY_SCALE;
-
-	return (util << SCHED_CAPACITY_SHIFT)/capacity;
-}
-
-static int calc_util_delta(struct energy_env *eenv, int cpu)
-{
-	if (cpu == eenv->src_cpu)
-		return -eenv->util_delta;
-	if (cpu == eenv->dst_cpu)
-		return eenv->util_delta;
-	return 0;
-}
-
-static
-unsigned long group_max_util(struct energy_env *eenv)
-{
-	int i, delta;
-	unsigned long max_util = 0;
-
-	for_each_cpu(i, sched_group_span(eenv->sg_cap)) {
-		delta = calc_util_delta(eenv, i);
-		max_util = max(max_util, __cpu_util(i, delta));
-	}
-
-	return max_util;
-}
-
-/*
- * group_norm_util() returns the approximated group util relative to it's
- * current capacity (busy ratio) in the range [0..SCHED_CAPACITY_SCALE] for use
- * in energy calculations. Since task executions may or may not overlap in time
- * in the group the true normalized util is between max(cpu_norm_util(i)) and
- * sum(cpu_norm_util(i)) when iterating over all cpus in the group, i. The
- * latter is used as the estimate as it leads to a more pessimistic energy
- * estimate (more busy).
- */
-static unsigned
-long group_norm_util(struct energy_env *eenv, struct sched_group *sg)
-{
-	int i, delta;
-	unsigned long util_sum = 0;
-	unsigned long capacity = sg->sge->cap_states[eenv->cap_idx].cap;
-
-	for_each_cpu(i, sched_group_span(sg)) {
-		delta = calc_util_delta(eenv, i);
-		util_sum += __cpu_norm_util(i, capacity, delta);
-	}
-
-	if (util_sum > SCHED_CAPACITY_SCALE)
-		return SCHED_CAPACITY_SCALE;
-	return util_sum;
-}
-
-static int find_new_capacity(struct energy_env *eenv,
-	struct sched_group_energy const *sge)
-{
-	int idx;
-	unsigned long util = group_max_util(eenv);
-
-	eenv->cap_idx = sge->nr_cap_states - 1;
-
-	for (idx = 0; idx < sge->nr_cap_states; idx++) {
-		if (sge->cap_states[idx].cap >= util) {
-			eenv->cap_idx = idx;
-			break;
-		}
-	}
-
-	return eenv->cap_idx;
-}
-
-static int group_idle_state(struct sched_group *sg)
-{
-	int i, state = INT_MAX;
-
-	/* Find the shallowest idle state in the sched group. */
-	for_each_cpu(i, sched_group_span(sg))
-		state = min(state, idle_get_state_idx(cpu_rq(i)));
-
-	/* Take non-cpuidle idling into account (active idle/arch_cpu_idle()) */
-	state++;
-
-	return state;
-}
-
-/*
- * sched_group_energy(): Computes the absolute energy consumption of cpus
- * belonging to the sched_group including shared resources shared only by
- * members of the group. Iterates over all cpus in the hierarchy below the
- * sched_group starting from the bottom working it's way up before going to
- * the next cpu until all cpus are covered at all levels. The current
- * implementation is likely to gather the same util statistics multiple times.
- * This can probably be done in a faster but more complex way.
- * Note: sched_group_energy() may fail when racing with sched_domain updates.
- */
-static int sched_group_energy(struct energy_env *eenv)
-{
-	struct sched_domain *sd;
-	int cpu, total_energy = 0;
-	struct cpumask visit_cpus;
-	struct sched_group *sg;
-
-	WARN_ON(!eenv->sg_top->sge);
-
-	cpumask_copy(&visit_cpus, sched_group_span(eenv->sg_top));
-
-	while (!cpumask_empty(&visit_cpus)) {
-		struct sched_group *sg_shared_cap = NULL;
-
-		cpu = cpumask_first(&visit_cpus);
-
-		/*
-		 * Is the group utilization affected by cpus outside this
-		 * sched_group?
-		 */
-		sd = rcu_dereference(per_cpu(sd_scs, cpu));
-
-		if (!sd)
-			/*
-			 * We most probably raced with hotplug; returning a
-			 * wrong energy estimation is better than entering an
-			 * infinite loop.
-			 */
-			return -EINVAL;
-
-		if (sd->parent)
-			sg_shared_cap = sd->parent->groups;
-
-		for_each_domain(cpu, sd) {
-			sg = sd->groups;
-
-			/* Has this sched_domain already been visited? */
-			if (sd->child && group_first_cpu(sg) != cpu)
-				break;
-
-			do {
-				unsigned long group_util;
-				int sg_busy_energy, sg_idle_energy;
-				int cap_idx, idle_idx;
-
-				if (sg_shared_cap && sg_shared_cap->group_weight >= sg->group_weight)
-					eenv->sg_cap = sg_shared_cap;
-				else
-					eenv->sg_cap = sg;
-
-				cap_idx = find_new_capacity(eenv, sg->sge);
-				idle_idx = group_idle_state(sg);
-				group_util = group_norm_util(eenv, sg);
-				sg_busy_energy = (group_util * sg->sge->cap_states[cap_idx].power)
-								>> SCHED_CAPACITY_SHIFT;
-				sg_idle_energy = ((SCHED_CAPACITY_SCALE-group_util)
-								* sg->sge->idle_states[idle_idx].power)
-								>> SCHED_CAPACITY_SHIFT;
-
-				total_energy += sg_busy_energy + sg_idle_energy;
-
-				if (!sd->child)
-					cpumask_xor(&visit_cpus, &visit_cpus, sched_group_span(sg));
-
-				if (cpumask_equal(sched_group_span(sg), sched_group_span(eenv->sg_top)))
-					goto next_cpu;
-
-			} while (sg = sg->next, sg != sd->groups);
-		}
-next_cpu:
-		continue;
-	}
-
-	eenv->energy = total_energy;
-	return 0;
-}
-
-static inline bool cpu_in_sg(struct sched_group *sg, int cpu)
-{
-	return cpu != -1 && cpumask_test_cpu(cpu, sched_group_span(sg));
-}
-
-/*
- * energy_diff(): Estimate the energy impact of changing the utilization
- * distribution. eenv specifies the change: utilisation amount, source, and
- * destination cpu. Source or destination cpu may be -1 in which case the
- * utilization is removed from or added to the system (e.g. task wake-up). If
- * both are specified, the utilization is migrated.
- */
-static int energy_diff(struct energy_env *eenv)
-{
-	struct sched_domain *sd;
-	struct sched_group *sg;
-	int sd_cpu = -1, energy_before = 0, energy_after = 0;
-	int diff, margin;
-
-	struct energy_env eenv_before = {
-		.util_delta	= 0,
-		.src_cpu	= eenv->src_cpu,
-		.dst_cpu	= eenv->dst_cpu,
-	};
-
-	if (eenv->src_cpu == eenv->dst_cpu)
-		return 0;
-
-	sd_cpu = (eenv->src_cpu != -1) ? eenv->src_cpu : eenv->dst_cpu;
-	sd = rcu_dereference(per_cpu(sd_ea, sd_cpu));
-
-	if (!sd)
-		return 0; /* Error */
-
-	sg = sd->groups;
-
-	do {
-		if (cpu_in_sg(sg, eenv->src_cpu) || cpu_in_sg(sg, eenv->dst_cpu)) {
-			eenv_before.sg_top = eenv->sg_top = sg;
-
-			if (sched_group_energy(&eenv_before))
-				return 0; /* Invalid result abort */
-			energy_before += eenv_before.energy;
-
-			if (sched_group_energy(eenv))
-				return 0; /* Invalid result abort */
-			energy_after += eenv->energy;
-		}
-	} while (sg = sg->next, sg != sd->groups);
-
-	/*
-	 * Dead-zone margin preventing too many migrations.
-	 */
-
-	margin = energy_before >> 6; /* ~1.56% */
-
-	diff = energy_after-energy_before;
-
-	if (abs(diff) < margin)
-		return 0;
-
-	return diff;
 }
 
 /*
@@ -7708,12 +7367,6 @@
 		prefer_idle = sched_feat(EAS_PREFER_IDLE) ?
 				(schedtune_prefer_idle(p) > 0) : 0;
 
-<<<<<<< HEAD
-static inline int task_util(struct task_struct *p)
-{
-	return p->se.avg.util_avg;
-}
-=======
 		eenv->max_cpu_count = EAS_CPU_BKP + 1;
 
 		/* Find a cpu with sufficient capacity */
@@ -7724,7 +7377,6 @@
 		/* take note if no backup was found */
 		if (eenv->cpu[EAS_CPU_BKP].cpu_id < 0)
 			eenv->max_cpu_count = EAS_CPU_BKP;
->>>>>>> ad490df6
 
 		/* take note if no target was found */
 		 if (eenv->cpu[EAS_CPU_NXT].cpu_id < 0)
@@ -7747,15 +7399,8 @@
 	return energy_cpu;
 }
 
-<<<<<<< HEAD
-static inline int task_fits_capacity(struct task_struct *p, long capacity)
-{
-	return capacity * 1024 > task_util(p) * capacity_margin;
-}
-=======
 static inline bool nohz_kick_needed(struct rq *rq, bool only_update);
 static void nohz_balancer_kick(bool only_update);
->>>>>>> ad490df6
 
 /*
  * wake_energy: Make the decision if we want to use an energy-aware
@@ -7787,64 +7432,6 @@
 	if (sd_overutilized(sd))
 		return false;
 
-<<<<<<< HEAD
-	return task_fits_capacity(p, min_cap);
-}
-
-static bool cpu_overutilized(int cpu)
-{
-	return (capacity_of(cpu) * 1024) < (cpu_util(cpu) * capacity_margin);
-}
-
-static int select_energy_cpu_brute(struct task_struct *p, int prev_cpu)
-{
-	int i;
-	int min_diff = 0, energy_cpu = prev_cpu, spare_cpu = prev_cpu;
-	unsigned long max_spare = 0;
-	struct sched_domain *sd;
-
-	sd = rcu_dereference(per_cpu(sd_ea, prev_cpu));
-
-	if (!sd)
-		goto unlock;
-
-	for_each_cpu_and(i, &p->cpus_allowed, sched_domain_span(sd)) {
-		int diff;
-		unsigned long spare;
-
-		struct energy_env eenv = {
-			.util_delta	= task_util(p),
-			.src_cpu	= prev_cpu,
-			.dst_cpu	= i,
-		};
-
-		spare = capacity_spare_wake(i, p);
-
-		if (i == prev_cpu)
-			continue;
-
-		if (spare > max_spare) {
-			max_spare = spare;
-			spare_cpu = i;
-		}
-
-		if (spare * 1024 < capacity_margin * task_util(p))
-			continue;
-
-		diff = energy_diff(&eenv);
-
-		if (diff < min_diff) {
-			min_diff = diff;
-			energy_cpu = i;
-		}
-	}
-
-unlock:
-	if (energy_cpu == prev_cpu && !cpu_overutilized(prev_cpu))
-		return prev_cpu;
-
-	return energy_cpu != prev_cpu ? energy_cpu : spare_cpu;
-=======
 	/*
 	 * we cannot do energy-aware wakeup placement sensibly
 	 * for tasks with 0 utilization, so let them be placed
@@ -7865,7 +7452,6 @@
 			return false;
 	}
 	return true;
->>>>>>> ad490df6
 }
 
 /*
@@ -7903,18 +7489,6 @@
 			      cpumask_test_cpu(cpu, &p->cpus_allowed);
 	}
 
-<<<<<<< HEAD
-	rcu_read_lock();
-	sd = rcu_dereference(cpu_rq(prev_cpu)->sd);
-	if (energy_aware() && sd && !sd_overutilized(sd)) {
-		new_cpu = select_energy_cpu_brute(p, prev_cpu);
-		goto unlock;
-	}
-
-	sd = NULL;
-
-=======
->>>>>>> ad490df6
 	for_each_domain(cpu, tmp) {
 		if (!(tmp->flags & SD_LOAD_BALANCE))
 			break;
@@ -7982,10 +7556,6 @@
 			new_cpu = find_idlest_cpu(sd, p, cpu, prev_cpu, sd_flag);
 	}
 
-<<<<<<< HEAD
-unlock:
-=======
->>>>>>> ad490df6
 	rcu_read_unlock();
 
 #ifdef CONFIG_NO_HZ_COMMON
@@ -9617,8 +9187,6 @@
 }
 #endif /* CONFIG_NUMA_BALANCING */
 
-<<<<<<< HEAD
-=======
 #ifdef CONFIG_NO_HZ_COMMON
 static struct {
 	cpumask_var_t idle_cpus_mask;
@@ -9628,7 +9196,6 @@
 } nohz ____cacheline_aligned;
 #endif
 
->>>>>>> ad490df6
 #define lb_sd_parent(sd) \
 	(sd->parent && sd->parent->groups != sd->parent->groups->next)
 
@@ -10203,10 +9770,7 @@
 	}
 
 	if ((capacity_of(env->src_cpu) < capacity_of(env->dst_cpu)) &&
-<<<<<<< HEAD
-=======
 	    ((capacity_orig_of(env->src_cpu) < capacity_orig_of(env->dst_cpu))) &&
->>>>>>> ad490df6
 				env->src_rq->cfs.h_nr_running == 1 &&
 				cpu_overutilized(env->src_cpu) &&
 				!cpu_overutilized(env->dst_cpu)) {
