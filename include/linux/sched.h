/* SPDX-License-Identifier: GPL-2.0 */
#ifndef _LINUX_SCHED_H
#define _LINUX_SCHED_H

/*
 * Define 'struct task_struct' and provide the main scheduler
 * APIs (schedule(), wakeup variants, etc.)
 */

#include <uapi/linux/sched.h>

#include <asm/current.h>

#include <linux/pid.h>
#include <linux/sem.h>
#include <linux/shm.h>
#include <linux/kcov.h>
#include <linux/mutex.h>
#include <linux/plist.h>
#include <linux/hrtimer.h>
#include <linux/seccomp.h>
#include <linux/nodemask.h>
#include <linux/rcupdate.h>
#include <linux/resource.h>
#include <linux/latencytop.h>
#include <linux/sched/prio.h>
#include <linux/signal_types.h>
#include <linux/mm_types_task.h>
#include <linux/task_io_accounting.h>

/* task_struct member predeclarations (sorted alphabetically): */
struct audit_context;
struct backing_dev_info;
struct bio_list;
struct blk_plug;
struct cfs_rq;
struct fs_struct;
struct futex_pi_state;
struct io_context;
struct mempolicy;
struct nameidata;
struct nsproxy;
struct perf_event_context;
struct pid_namespace;
struct pipe_inode_info;
struct rcu_node;
struct reclaim_state;
struct robust_list_head;
struct sched_attr;
struct sched_param;
struct seq_file;
struct sighand_struct;
struct signal_struct;
struct task_delay_info;
struct task_group;

/*
 * Task state bitmask. NOTE! These bits are also
 * encoded in fs/proc/array.c: get_task_state().
 *
 * We have two separate sets of flags: task->state
 * is about runnability, while task->exit_state are
 * about the task exiting. Confusing, but this way
 * modifying one set can't modify the other one by
 * mistake.
 */

/* Used in tsk->state: */
#define TASK_RUNNING			0x0000
#define TASK_INTERRUPTIBLE		0x0001
#define TASK_UNINTERRUPTIBLE		0x0002
#define __TASK_STOPPED			0x0004
#define __TASK_TRACED			0x0008
/* Used in tsk->exit_state: */
#define EXIT_DEAD			0x0010
#define EXIT_ZOMBIE			0x0020
#define EXIT_TRACE			(EXIT_ZOMBIE | EXIT_DEAD)
/* Used in tsk->state again: */
#define TASK_PARKED			0x0040
#define TASK_DEAD			0x0080
#define TASK_WAKEKILL			0x0100
#define TASK_WAKING			0x0200
#define TASK_NOLOAD			0x0400
#define TASK_NEW			0x0800
#define TASK_STATE_MAX			0x1000

/* Convenience macros for the sake of set_current_state: */
#define TASK_KILLABLE			(TASK_WAKEKILL | TASK_UNINTERRUPTIBLE)
#define TASK_STOPPED			(TASK_WAKEKILL | __TASK_STOPPED)
#define TASK_TRACED			(TASK_WAKEKILL | __TASK_TRACED)

#define TASK_IDLE			(TASK_UNINTERRUPTIBLE | TASK_NOLOAD)

/* Convenience macros for the sake of wake_up(): */
#define TASK_NORMAL			(TASK_INTERRUPTIBLE | TASK_UNINTERRUPTIBLE)
#define TASK_ALL			(TASK_NORMAL | __TASK_STOPPED | __TASK_TRACED)

/* get_task_state(): */
#define TASK_REPORT			(TASK_RUNNING | TASK_INTERRUPTIBLE | \
					 TASK_UNINTERRUPTIBLE | __TASK_STOPPED | \
					 __TASK_TRACED | EXIT_DEAD | EXIT_ZOMBIE | \
					 TASK_PARKED)

#define task_is_traced(task)		((task->state & __TASK_TRACED) != 0)

#define task_is_stopped(task)		((task->state & __TASK_STOPPED) != 0)

#define task_is_stopped_or_traced(task)	((task->state & (__TASK_STOPPED | __TASK_TRACED)) != 0)

#define task_contributes_to_load(task)	((task->state & TASK_UNINTERRUPTIBLE) != 0 && \
					 (task->flags & PF_FROZEN) == 0 && \
					 (task->state & TASK_NOLOAD) == 0)

#ifdef CONFIG_DEBUG_ATOMIC_SLEEP

/*
 * Special states are those that do not use the normal wait-loop pattern. See
 * the comment with set_special_state().
 */
#define is_special_task_state(state)				\
	((state) & (__TASK_STOPPED | __TASK_TRACED | TASK_PARKED | TASK_DEAD))

#define __set_current_state(state_value)			\
	do {							\
		WARN_ON_ONCE(is_special_task_state(state_value));\
		current->task_state_change = _THIS_IP_;		\
		current->state = (state_value);			\
	} while (0)

#define set_current_state(state_value)				\
	do {							\
		WARN_ON_ONCE(is_special_task_state(state_value));\
		current->task_state_change = _THIS_IP_;		\
		smp_store_mb(current->state, (state_value));	\
	} while (0)

#define set_special_state(state_value)					\
	do {								\
		unsigned long flags; /* may shadow */			\
		WARN_ON_ONCE(!is_special_task_state(state_value));	\
		raw_spin_lock_irqsave(&current->pi_lock, flags);	\
		current->task_state_change = _THIS_IP_;			\
		current->state = (state_value);				\
		raw_spin_unlock_irqrestore(&current->pi_lock, flags);	\
	} while (0)
#else
/*
 * set_current_state() includes a barrier so that the write of current->state
 * is correctly serialised wrt the caller's subsequent test of whether to
 * actually sleep:
 *
 *   for (;;) {
 *	set_current_state(TASK_UNINTERRUPTIBLE);
 *	if (!need_sleep)
 *		break;
 *
 *	schedule();
 *   }
 *   __set_current_state(TASK_RUNNING);
 *
 * If the caller does not need such serialisation (because, for instance, the
 * condition test and condition change and wakeup are under the same lock) then
 * use __set_current_state().
 *
 * The above is typically ordered against the wakeup, which does:
 *
 *   need_sleep = false;
 *   wake_up_state(p, TASK_UNINTERRUPTIBLE);
 *
 * Where wake_up_state() (and all other wakeup primitives) imply enough
 * barriers to order the store of the variable against wakeup.
 *
 * Wakeup will do: if (@state & p->state) p->state = TASK_RUNNING, that is,
 * once it observes the TASK_UNINTERRUPTIBLE store the waking CPU can issue a
 * TASK_RUNNING store which can collide with __set_current_state(TASK_RUNNING).
 *
 * However, with slightly different timing the wakeup TASK_RUNNING store can
 * also collide with the TASK_UNINTERRUPTIBLE store. Loosing that store is not
 * a problem either because that will result in one extra go around the loop
 * and our @cond test will save the day.
 *
 * Also see the comments of try_to_wake_up().
 */
#define __set_current_state(state_value)				\
	current->state = (state_value)

#define set_current_state(state_value)					\
	smp_store_mb(current->state, (state_value))

/*
 * set_special_state() should be used for those states when the blocking task
 * can not use the regular condition based wait-loop. In that case we must
 * serialize against wakeups such that any possible in-flight TASK_RUNNING stores
 * will not collide with our state change.
 */
#define set_special_state(state_value)					\
	do {								\
		unsigned long flags; /* may shadow */			\
		raw_spin_lock_irqsave(&current->pi_lock, flags);	\
		current->state = (state_value);				\
		raw_spin_unlock_irqrestore(&current->pi_lock, flags);	\
	} while (0)

#endif

/* Task command name length: */
#define TASK_COMM_LEN			16

enum task_event {
	PUT_PREV_TASK   = 0,
	PICK_NEXT_TASK  = 1,
	TASK_WAKE       = 2,
	TASK_MIGRATE    = 3,
	TASK_UPDATE     = 4,
	IRQ_UPDATE	= 5,
};

/* Note: this need to be in sync with migrate_type_names array */
enum migrate_types {
	GROUP_TO_RQ,
	RQ_TO_GROUP,
};

extern cpumask_var_t			cpu_isolated_map;

#ifdef CONFIG_HOTPLUG_CPU
extern int sched_isolate_count(const cpumask_t *mask, bool include_offline);
extern int sched_isolate_cpu(int cpu);
extern int sched_unisolate_cpu(int cpu);
extern int sched_unisolate_cpu_unlocked(int cpu);
#else
static inline int sched_isolate_count(const cpumask_t *mask,
				      bool include_offline)
{
	cpumask_t count_mask;

	if (include_offline)
		cpumask_andnot(&count_mask, mask, cpu_online_mask);
	else
		return 0;

	return cpumask_weight(&count_mask);
}

static inline int sched_isolate_cpu(int cpu)
{
	return 0;
}

static inline int sched_unisolate_cpu(int cpu)
{
	return 0;
}

static inline int sched_unisolate_cpu_unlocked(int cpu)
{
	return 0;
}
#endif

extern void scheduler_tick(void);

#define	MAX_SCHEDULE_TIMEOUT		LONG_MAX

extern long schedule_timeout(long timeout);
extern long schedule_timeout_interruptible(long timeout);
extern long schedule_timeout_killable(long timeout);
extern long schedule_timeout_uninterruptible(long timeout);
extern long schedule_timeout_idle(long timeout);
asmlinkage void schedule(void);
extern void schedule_preempt_disabled(void);

extern int __must_check io_schedule_prepare(void);
extern void io_schedule_finish(int token);
extern long io_schedule_timeout(long timeout);
extern void io_schedule(void);

/**
 * struct prev_cputime - snapshot of system and user cputime
 * @utime: time spent in user mode
 * @stime: time spent in system mode
 * @lock: protects the above two fields
 *
 * Stores previous user/system time values such that we can guarantee
 * monotonicity.
 */
struct prev_cputime {
#ifndef CONFIG_VIRT_CPU_ACCOUNTING_NATIVE
	u64				utime;
	u64				stime;
	raw_spinlock_t			lock;
#endif
};

/**
 * struct task_cputime - collected CPU time counts
 * @utime:		time spent in user mode, in nanoseconds
 * @stime:		time spent in kernel mode, in nanoseconds
 * @sum_exec_runtime:	total time spent on the CPU, in nanoseconds
 *
 * This structure groups together three kinds of CPU time that are tracked for
 * threads and thread groups.  Most things considering CPU time want to group
 * these counts together and treat all three of them in parallel.
 */
struct task_cputime {
	u64				utime;
	u64				stime;
	unsigned long long		sum_exec_runtime;
};

/* Alternate field names when used on cache expirations: */
#define virt_exp			utime
#define prof_exp			stime
#define sched_exp			sum_exec_runtime

enum vtime_state {
	/* Task is sleeping or running in a CPU with VTIME inactive: */
	VTIME_INACTIVE = 0,
	/* Task runs in userspace in a CPU with VTIME active: */
	VTIME_USER,
	/* Task runs in kernelspace in a CPU with VTIME active: */
	VTIME_SYS,
};

struct vtime {
	seqcount_t		seqcount;
	unsigned long long	starttime;
	enum vtime_state	state;
	u64			utime;
	u64			stime;
	u64			gtime;
};

struct sched_info {
#ifdef CONFIG_SCHED_INFO
	/* Cumulative counters: */

	/* # of times we have run on this CPU: */
	unsigned long			pcount;

	/* Time spent waiting on a runqueue: */
	unsigned long long		run_delay;

	/* Timestamps: */

	/* When did we last run on a CPU? */
	unsigned long long		last_arrival;

	/* When were we last queued to run? */
	unsigned long long		last_queued;

#endif /* CONFIG_SCHED_INFO */
};

/*
 * Integer metrics need fixed point arithmetic, e.g., sched/fair
 * has a few: load, load_avg, util_avg, freq, and capacity.
 *
 * We define a basic fixed point arithmetic range, and then formalize
 * all these metrics based on that basic range.
 */
# define SCHED_FIXEDPOINT_SHIFT		10
# define SCHED_FIXEDPOINT_SCALE		(1L << SCHED_FIXEDPOINT_SHIFT)

struct load_weight {
	unsigned long			weight;
	u32				inv_weight;
};

/**
 * struct util_est - Estimation utilization of FAIR tasks
 * @enqueued: instantaneous estimated utilization of a task/cpu
 * @ewma:     the Exponential Weighted Moving Average (EWMA)
 *            utilization of a task
 *
 * Support data structure to track an Exponential Weighted Moving Average
 * (EWMA) of a FAIR task's utilization. New samples are added to the moving
 * average each time a task completes an activation. Sample's weight is chosen
 * so that the EWMA will be relatively insensitive to transient changes to the
 * task's workload.
 *
 * The enqueued attribute has a slightly different meaning for tasks and cpus:
 * - task:   the task's util_avg at last task dequeue time
 * - cfs_rq: the sum of util_est.enqueued for each RUNNABLE task on that CPU
 * Thus, the util_est.enqueued of a task represents the contribution on the
 * estimated utilization of the CPU where that task is currently enqueued.
 *
 * Only for tasks we track a moving average of the past instantaneous
 * estimated utilization. This allows to absorb sporadic drops in utilization
 * of an otherwise almost periodic task.
 */
struct util_est {
	unsigned int			enqueued;
	unsigned int			ewma;
#define UTIL_EST_WEIGHT_SHIFT		2
};

/*
 * The load_avg/util_avg accumulates an infinite geometric series
 * (see __update_load_avg() in kernel/sched/fair.c).
 *
 * [load_avg definition]
 *
 *   load_avg = runnable% * scale_load_down(load)
 *
 * where runnable% is the time ratio that a sched_entity is runnable.
 * For cfs_rq, it is the aggregated load_avg of all runnable and
 * blocked sched_entities.
 *
 * load_avg may also take frequency scaling into account:
 *
 *   load_avg = runnable% * scale_load_down(load) * freq%
 *
 * where freq% is the CPU frequency normalized to the highest frequency.
 *
 * [util_avg definition]
 *
 *   util_avg = running% * SCHED_CAPACITY_SCALE
 *
 * where running% is the time ratio that a sched_entity is running on
 * a CPU. For cfs_rq, it is the aggregated util_avg of all runnable
 * and blocked sched_entities.
 *
 * util_avg may also factor frequency scaling and CPU capacity scaling:
 *
 *   util_avg = running% * SCHED_CAPACITY_SCALE * freq% * capacity%
 *
 * where freq% is the same as above, and capacity% is the CPU capacity
 * normalized to the greatest capacity (due to uarch differences, etc).
 *
 * N.B., the above ratios (runnable%, running%, freq%, and capacity%)
 * themselves are in the range of [0, 1]. To do fixed point arithmetics,
 * we therefore scale them to as large a range as necessary. This is for
 * example reflected by util_avg's SCHED_CAPACITY_SCALE.
 *
 * [Overflow issue]
 *
 * The 64-bit load_sum can have 4353082796 (=2^64/47742/88761) entities
 * with the highest load (=88761), always runnable on a single cfs_rq,
 * and should not overflow as the number already hits PID_MAX_LIMIT.
 *
 * For all other cases (including 32-bit kernels), struct load_weight's
 * weight will overflow first before we do, because:
 *
 *    Max(load_avg) <= Max(load.weight)
 *
 * Then it is the load_weight's responsibility to consider overflow
 * issues.
 */
struct sched_avg {
	u64				last_update_time;
	u64				load_sum;
	u32				util_sum;
	u32				period_contrib;
	unsigned long			load_avg;
	unsigned long			util_avg;
	struct util_est			util_est;
};

struct sched_statistics {
#ifdef CONFIG_SCHEDSTATS
	u64				wait_start;
	u64				wait_max;
	u64				wait_count;
	u64				wait_sum;
	u64				iowait_count;
	u64				iowait_sum;

	u64				sleep_start;
	u64				sleep_max;
	s64				sum_sleep_runtime;

	u64				block_start;
	u64				block_max;
	u64				exec_max;
	u64				slice_max;

	u64				nr_migrations_cold;
	u64				nr_failed_migrations_affine;
	u64				nr_failed_migrations_running;
	u64				nr_failed_migrations_hot;
	u64				nr_forced_migrations;

	u64				nr_wakeups;
	u64				nr_wakeups_sync;
	u64				nr_wakeups_migrate;
	u64				nr_wakeups_local;
	u64				nr_wakeups_remote;
	u64				nr_wakeups_affine;
	u64				nr_wakeups_affine_attempts;
	u64				nr_wakeups_passive;
	u64				nr_wakeups_idle;
#endif
};

struct sched_entity {
	/* For load-balancing: */
	struct load_weight		load;
	struct rb_node			run_node;
	struct list_head		group_node;
	unsigned int			on_rq;

	u64				exec_start;
	u64				sum_exec_runtime;
	u64				vruntime;
	u64				prev_sum_exec_runtime;

	u64				nr_migrations;

	struct sched_statistics		statistics;

#ifdef CONFIG_FAIR_GROUP_SCHED
	int				depth;
	struct sched_entity		*parent;
	/* rq on which this entity is (to be) queued: */
	struct cfs_rq			*cfs_rq;
	/* rq "owned" by this entity/group: */
	struct cfs_rq			*my_q;
#endif

#ifdef CONFIG_SMP
	/*
	 * Per entity load average tracking.
	 *
	 * Put into separate cache line so it does not
	 * collide with read-mostly values above.
	 */
	struct sched_avg		avg ____cacheline_aligned_in_smp;
#endif
};

struct sched_load {
	unsigned long prev_load;
	unsigned long new_task_load;
	unsigned long predicted_load;
};

struct cpu_cycle_counter_cb {
	u64 (*get_cpu_cycle_counter)(int cpu);
};

#define MAX_NUM_CGROUP_COLOC_ID	20

extern DEFINE_PER_CPU_READ_MOSTLY(int, sched_load_boost);

#ifdef CONFIG_SCHED_WALT
extern void sched_exit(struct task_struct *p);
extern int register_cpu_cycle_counter_cb(struct cpu_cycle_counter_cb *cb);
extern void sched_set_io_is_busy(int val);
extern int sched_set_group_id(struct task_struct *p, unsigned int group_id);
extern unsigned int sched_get_group_id(struct task_struct *p);
extern int sched_set_init_task_load(struct task_struct *p, int init_load_pct);
extern u32 sched_get_init_task_load(struct task_struct *p);
extern void sched_update_cpu_freq_min_max(const cpumask_t *cpus, u32 fmin,
					  u32 fmax);
extern int sched_set_boost(int enable);
extern void free_task_load_ptrs(struct task_struct *p);

#define RAVG_HIST_SIZE_MAX  5
#define NUM_BUSY_BUCKETS 10

/* ravg represents frequency scaled cpu-demand of tasks */
struct ravg {
	/*
	 * 'mark_start' marks the beginning of an event (task waking up, task
	 * starting to execute, task being preempted) within a window
	 *
	 * 'sum' represents how runnable a task has been within current
	 * window. It incorporates both running time and wait time and is
	 * frequency scaled.
	 *
	 * 'sum_history' keeps track of history of 'sum' seen over previous
	 * RAVG_HIST_SIZE windows. Windows where task was entirely sleeping are
	 * ignored.
	 *
	 * 'demand' represents maximum sum seen over previous
	 * sysctl_sched_ravg_hist_size windows. 'demand' could drive frequency
	 * demand for tasks.
	 *
	 * 'curr_window_cpu' represents task's contribution to cpu busy time on
	 * various CPUs in the current window
	 *
	 * 'prev_window_cpu' represents task's contribution to cpu busy time on
	 * various CPUs in the previous window
	 *
	 * 'curr_window' represents the sum of all entries in curr_window_cpu
	 *
	 * 'prev_window' represents the sum of all entries in prev_window_cpu
	 *
	 * 'pred_demand' represents task's current predicted cpu busy time
	 *
	 * 'busy_buckets' groups historical busy time into different buckets
	 * used for prediction
	 *
	 * 'demand_scaled' represents task's demand scaled to 1024
	 */
	u64 mark_start;
	u32 sum, demand;
	u32 coloc_demand;
	u32 sum_history[RAVG_HIST_SIZE_MAX];
	u32 *curr_window_cpu, *prev_window_cpu;
	u32 curr_window, prev_window;
	u16 active_windows;
	u32 pred_demand;
	u8 busy_buckets[NUM_BUSY_BUCKETS];
	u16 demand_scaled;
	u16 pred_demand_scaled;
};
#else
static inline void sched_exit(struct task_struct *p) { }
static inline int
register_cpu_cycle_counter_cb(struct cpu_cycle_counter_cb *cb)
{
	return 0;
}
static inline void sched_set_io_is_busy(int val) {};

static inline int sched_set_boost(int enable)
{
	return -EINVAL;
}
static inline void free_task_load_ptrs(struct task_struct *p) { }

static inline void sched_update_cpu_freq_min_max(const cpumask_t *cpus,
					u32 fmin, u32 fmax) { }
#endif /* CONFIG_SCHED_WALT */

struct sched_rt_entity {
	struct list_head		run_list;
	unsigned long			timeout;
	unsigned long			watchdog_stamp;
	unsigned int			time_slice;
	unsigned short			on_rq;
	unsigned short			on_list;

	struct sched_rt_entity		*back;
#ifdef CONFIG_RT_GROUP_SCHED
	struct sched_rt_entity		*parent;
	/* rq on which this entity is (to be) queued: */
	struct rt_rq			*rt_rq;
	/* rq "owned" by this entity/group: */
	struct rt_rq			*my_q;
#endif
} __randomize_layout;

struct sched_dl_entity {
	struct rb_node			rb_node;

	/*
	 * Original scheduling parameters. Copied here from sched_attr
	 * during sched_setattr(), they will remain the same until
	 * the next sched_setattr().
	 */
	u64				dl_runtime;	/* Maximum runtime for each instance	*/
	u64				dl_deadline;	/* Relative deadline of each instance	*/
	u64				dl_period;	/* Separation of two instances (period) */
	u64				dl_bw;		/* dl_runtime / dl_period		*/
	u64				dl_density;	/* dl_runtime / dl_deadline		*/

	/*
	 * Actual scheduling parameters. Initialized with the values above,
	 * they are continously updated during task execution. Note that
	 * the remaining runtime could be < 0 in case we are in overrun.
	 */
	s64				runtime;	/* Remaining runtime for this instance	*/
	u64				deadline;	/* Absolute deadline for this instance	*/
	unsigned int			flags;		/* Specifying the scheduler behaviour	*/

	/*
	 * Some bool flags:
	 *
	 * @dl_throttled tells if we exhausted the runtime. If so, the
	 * task has to wait for a replenishment to be performed at the
	 * next firing of dl_timer.
	 *
	 * @dl_boosted tells if we are boosted due to DI. If so we are
	 * outside bandwidth enforcement mechanism (but only until we
	 * exit the critical section);
	 *
	 * @dl_yielded tells if task gave up the CPU before consuming
	 * all its available runtime during the last job.
	 *
	 * @dl_non_contending tells if the task is inactive while still
	 * contributing to the active utilization. In other words, it
	 * indicates if the inactive timer has been armed and its handler
	 * has not been executed yet. This flag is useful to avoid race
	 * conditions between the inactive timer handler and the wakeup
	 * code.
	 */
	int				dl_throttled;
	int				dl_boosted;
	int				dl_yielded;
	int				dl_non_contending;

	/*
	 * Bandwidth enforcement timer. Each -deadline task has its
	 * own bandwidth to be enforced, thus we need one timer per task.
	 */
	struct hrtimer			dl_timer;

	/*
	 * Inactive timer, responsible for decreasing the active utilization
	 * at the "0-lag time". When a -deadline task blocks, it contributes
	 * to GRUB's active utilization until the "0-lag time", hence a
	 * timer is needed to decrease the active utilization at the correct
	 * time.
	 */
	struct hrtimer inactive_timer;
};

union rcu_special {
	struct {
		u8			blocked;
		u8			need_qs;
		u8			exp_need_qs;

		/* Otherwise the compiler can store garbage here: */
		u8			pad;
	} b; /* Bits. */
	u32 s; /* Set of bits. */
};

enum perf_event_task_context {
	perf_invalid_context = -1,
	perf_hw_context = 0,
	perf_sw_context,
	perf_nr_task_contexts,
};

struct wake_q_node {
	struct wake_q_node *next;
};

struct task_struct {
#ifdef CONFIG_THREAD_INFO_IN_TASK
	/*
	 * For reasons of header soup (see current_thread_info()), this
	 * must be the first element of task_struct.
	 */
	struct thread_info		thread_info;
#endif
	/* -1 unrunnable, 0 runnable, >0 stopped: */
	volatile long			state;

	/*
	 * This begins the randomizable portion of task_struct. Only
	 * scheduling-critical items should be added above here.
	 */
	randomized_struct_fields_start

	void				*stack;
	atomic_t			usage;
	/* Per task flags (PF_*), defined further below: */
	unsigned int			flags;
	unsigned int			ptrace;

#ifdef CONFIG_SMP
	struct llist_node		wake_entry;
	int				on_cpu;
#ifdef CONFIG_THREAD_INFO_IN_TASK
	/* Current CPU: */
	unsigned int			cpu;
#endif
	unsigned int			wakee_flips;
	unsigned long			wakee_flip_decay_ts;
	struct task_struct		*last_wakee;

	int				wake_cpu;
#endif
	int				on_rq;

	int				prio;
	int				static_prio;
	int				normal_prio;
	unsigned int			rt_priority;

	const struct sched_class	*sched_class;
	struct sched_entity		se;
	struct sched_rt_entity		rt;
	u64 last_sleep_ts;
#ifdef CONFIG_SCHED_WALT
	struct ravg ravg;
	/*
	 * 'init_load_pct' represents the initial task load assigned to children
	 * of this task
	 */
	u32 init_load_pct;
	u64 last_wake_ts;
	u64 last_enqueued_ts;
	struct related_thread_group *grp;
	struct list_head grp_list;
	u64 cpu_cycles;
	bool misfit;
#endif

#ifdef CONFIG_CGROUP_SCHED
	struct task_group		*sched_task_group;
#endif
	struct sched_dl_entity		dl;

#ifdef CONFIG_PREEMPT_NOTIFIERS
	/* List of struct preempt_notifier: */
	struct hlist_head		preempt_notifiers;
#endif

#ifdef CONFIG_BLK_DEV_IO_TRACE
	unsigned int			btrace_seq;
#endif

	unsigned int			policy;
	int				nr_cpus_allowed;
	cpumask_t			cpus_allowed;
	cpumask_t			cpus_requested;

#ifdef CONFIG_PREEMPT_RCU
	int				rcu_read_lock_nesting;
	union rcu_special		rcu_read_unlock_special;
	struct list_head		rcu_node_entry;
	struct rcu_node			*rcu_blocked_node;
#endif /* #ifdef CONFIG_PREEMPT_RCU */

#ifdef CONFIG_TASKS_RCU
	unsigned long			rcu_tasks_nvcsw;
	u8				rcu_tasks_holdout;
	u8				rcu_tasks_idx;
	int				rcu_tasks_idle_cpu;
	struct list_head		rcu_tasks_holdout_list;
#endif /* #ifdef CONFIG_TASKS_RCU */

	struct sched_info		sched_info;

	struct list_head		tasks;
#ifdef CONFIG_SMP
	struct plist_node		pushable_tasks;
	struct rb_node			pushable_dl_tasks;
#endif

	struct mm_struct		*mm;
	struct mm_struct		*active_mm;

	/* Per-thread vma caching: */
	struct vmacache			vmacache;

#ifdef SPLIT_RSS_COUNTING
	struct task_rss_stat		rss_stat;
#endif
	int				exit_state;
	int				exit_code;
	int				exit_signal;
	/* The signal sent when the parent dies: */
	int				pdeath_signal;
	/* JOBCTL_*, siglock protected: */
	unsigned long			jobctl;

	/* Used for emulating ABI behavior of previous Linux versions: */
	unsigned int			personality;

	/* Scheduler bits, serialized by scheduler locks: */
	unsigned			sched_reset_on_fork:1;
	unsigned			sched_contributes_to_load:1;
	unsigned			sched_migrated:1;
	unsigned			sched_remote_wakeup:1;
#ifdef CONFIG_PSI
	unsigned			sched_psi_wake_requeue:1;
#endif

	/* Force alignment to the next boundary: */
	unsigned			:0;

	/* Unserialized, strictly 'current' */

	/* Bit to tell LSMs we're in execve(): */
	unsigned			in_execve:1;
	unsigned			in_iowait:1;
#ifndef TIF_RESTORE_SIGMASK
	unsigned			restore_sigmask:1;
#endif
#ifdef CONFIG_MEMCG
	unsigned			memcg_may_oom:1;
#ifndef CONFIG_SLOB
	unsigned			memcg_kmem_skip_account:1;
#endif
#endif
#ifdef CONFIG_COMPAT_BRK
	unsigned			brk_randomized:1;
#endif
#ifdef CONFIG_CGROUPS
	/* disallow userland-initiated cgroup migration */
	unsigned			no_cgroup_migration:1;
#endif

	unsigned long			atomic_flags; /* Flags requiring atomic access. */

	struct restart_block		restart_block;

	pid_t				pid;
	pid_t				tgid;

#ifdef CONFIG_CC_STACKPROTECTOR
	/* Canary value for the -fstack-protector GCC feature: */
	unsigned long			stack_canary;
#endif
	/*
	 * Pointers to the (original) parent process, youngest child, younger sibling,
	 * older sibling, respectively.  (p->father can be replaced with
	 * p->real_parent->pid)
	 */

	/* Real parent process: */
	struct task_struct __rcu	*real_parent;

	/* Recipient of SIGCHLD, wait4() reports: */
	struct task_struct __rcu	*parent;

	/*
	 * Children/sibling form the list of natural children:
	 */
	struct list_head		children;
	struct list_head		sibling;
	struct task_struct		*group_leader;

	/*
	 * 'ptraced' is the list of tasks this task is using ptrace() on.
	 *
	 * This includes both natural children and PTRACE_ATTACH targets.
	 * 'ptrace_entry' is this task's link on the p->parent->ptraced list.
	 */
	struct list_head		ptraced;
	struct list_head		ptrace_entry;

	/* PID/PID hash table linkage. */
	struct pid_link			pids[PIDTYPE_MAX];
	struct list_head		thread_group;
	struct list_head		thread_node;

	struct completion		*vfork_done;

	/* CLONE_CHILD_SETTID: */
	int __user			*set_child_tid;

	/* CLONE_CHILD_CLEARTID: */
	int __user			*clear_child_tid;

	u64				utime;
	u64				stime;
#ifdef CONFIG_ARCH_HAS_SCALED_CPUTIME
	u64				utimescaled;
	u64				stimescaled;
#endif
	u64				gtime;
#ifdef CONFIG_CPU_FREQ_TIMES
	u64				*time_in_state;
	unsigned int			max_state;
#endif
	struct prev_cputime		prev_cputime;
#ifdef CONFIG_VIRT_CPU_ACCOUNTING_GEN
	struct vtime			vtime;
#endif

#ifdef CONFIG_NO_HZ_FULL
	atomic_t			tick_dep_mask;
#endif
	/* Context switch counts: */
	unsigned long			nvcsw;
	unsigned long			nivcsw;

	/* Monotonic time in nsecs: */
	u64				start_time;

	/* Boot based time in nsecs: */
	u64				real_start_time;

	/* MM fault and swap info: this can arguably be seen as either mm-specific or thread-specific: */
	unsigned long			min_flt;
	unsigned long			maj_flt;

#ifdef CONFIG_POSIX_TIMERS
	struct task_cputime		cputime_expires;
	struct list_head		cpu_timers[3];
#endif

	/* Process credentials: */

	/* Tracer's credentials at attach: */
	const struct cred __rcu		*ptracer_cred;

	/* Objective and real subjective task credentials (COW): */
	const struct cred __rcu		*real_cred;

	/* Effective (overridable) subjective task credentials (COW): */
	const struct cred __rcu		*cred;

	/*
	 * executable name, excluding path.
	 *
	 * - normally initialized setup_new_exec()
	 * - access it with [gs]et_task_comm()
	 * - lock it with task_lock()
	 */
	char				comm[TASK_COMM_LEN];

	struct nameidata		*nameidata;

#ifdef CONFIG_SYSVIPC
	struct sysv_sem			sysvsem;
	struct sysv_shm			sysvshm;
#endif
#ifdef CONFIG_DETECT_HUNG_TASK
	/* hung task detection */
	unsigned long			last_switch_count;
	bool hang_detection_enabled;
#endif
	/* Filesystem information: */
	struct fs_struct		*fs;

	/* Open file information: */
	struct files_struct		*files;

	/* Namespaces: */
	struct nsproxy			*nsproxy;

	/* Signal handlers: */
	struct signal_struct		*signal;
	struct sighand_struct		*sighand;
	sigset_t			blocked;
	sigset_t			real_blocked;
	/* Restored if set_restore_sigmask() was used: */
	sigset_t			saved_sigmask;
	struct sigpending		pending;
	unsigned long			sas_ss_sp;
	size_t				sas_ss_size;
	unsigned int			sas_ss_flags;

	struct callback_head		*task_works;

	struct audit_context		*audit_context;
#ifdef CONFIG_AUDITSYSCALL
	kuid_t				loginuid;
	unsigned int			sessionid;
#endif
	struct seccomp			seccomp;

	/* Thread group tracking: */
	u32				parent_exec_id;
	u32				self_exec_id;

	/* Protection against (de-)allocation: mm, files, fs, tty, keyrings, mems_allowed, mempolicy: */
	spinlock_t			alloc_lock;

	/* Protection of the PI data structures: */
	raw_spinlock_t			pi_lock;

	struct wake_q_node		wake_q;

#ifdef CONFIG_RT_MUTEXES
	/* PI waiters blocked on a rt_mutex held by this task: */
	struct rb_root_cached		pi_waiters;
	/* Updated under owner's pi_lock and rq lock */
	struct task_struct		*pi_top_task;
	/* Deadlock detection and priority inheritance handling: */
	struct rt_mutex_waiter		*pi_blocked_on;
#endif

#ifdef CONFIG_DEBUG_MUTEXES
	/* Mutex deadlock detection: */
	struct mutex_waiter		*blocked_on;
#endif

#ifdef CONFIG_TRACE_IRQFLAGS
	unsigned int			irq_events;
	unsigned long			hardirq_enable_ip;
	unsigned long			hardirq_disable_ip;
	unsigned int			hardirq_enable_event;
	unsigned int			hardirq_disable_event;
	int				hardirqs_enabled;
	int				hardirq_context;
	unsigned long			softirq_disable_ip;
	unsigned long			softirq_enable_ip;
	unsigned int			softirq_disable_event;
	unsigned int			softirq_enable_event;
	int				softirqs_enabled;
	int				softirq_context;
#endif

#ifdef CONFIG_LOCKDEP
# define MAX_LOCK_DEPTH			48UL
	u64				curr_chain_key;
	int				lockdep_depth;
	unsigned int			lockdep_recursion;
	struct held_lock		held_locks[MAX_LOCK_DEPTH];
#endif

#ifdef CONFIG_LOCKDEP_CROSSRELEASE
#define MAX_XHLOCKS_NR 64UL
	struct hist_lock *xhlocks; /* Crossrelease history locks */
	unsigned int xhlock_idx;
	/* For restoring at history boundaries */
	unsigned int xhlock_idx_hist[XHLOCK_CTX_NR];
	unsigned int hist_id;
	/* For overwrite check at each context exit */
	unsigned int hist_id_save[XHLOCK_CTX_NR];
#endif

#ifdef CONFIG_UBSAN
	unsigned int			in_ubsan;
#endif

	/* Journalling filesystem info: */
	void				*journal_info;

	/* Stacked block device info: */
	struct bio_list			*bio_list;

#ifdef CONFIG_BLOCK
	/* Stack plugging: */
	struct blk_plug			*plug;
#endif

	/* VM state: */
	struct reclaim_state		*reclaim_state;

	struct backing_dev_info		*backing_dev_info;

	struct io_context		*io_context;

	/* Ptrace state: */
	unsigned long			ptrace_message;
	siginfo_t			*last_siginfo;

	struct task_io_accounting	ioac;
#ifdef CONFIG_PSI
	/* Pressure stall state */
	unsigned int			psi_flags;
#endif
#ifdef CONFIG_TASK_XACCT
	/* Accumulated RSS usage: */
	u64				acct_rss_mem1;
	/* Accumulated virtual memory usage: */
	u64				acct_vm_mem1;
	/* stime + utime since last update: */
	u64				acct_timexpd;
#endif
#ifdef CONFIG_CPUSETS
	/* Protected by ->alloc_lock: */
	nodemask_t			mems_allowed;
	/* Seqence number to catch updates: */
	seqcount_t			mems_allowed_seq;
	int				cpuset_mem_spread_rotor;
	int				cpuset_slab_spread_rotor;
#endif
#ifdef CONFIG_CGROUPS
	/* Control Group info protected by css_set_lock: */
	struct css_set __rcu		*cgroups;
	/* cg_list protected by css_set_lock and tsk->alloc_lock: */
	struct list_head		cg_list;
#endif
#ifdef CONFIG_INTEL_RDT
	u32				closid;
	u32				rmid;
#endif
#ifdef CONFIG_FUTEX
	struct robust_list_head __user	*robust_list;
#ifdef CONFIG_COMPAT
	struct compat_robust_list_head __user *compat_robust_list;
#endif
	struct list_head		pi_state_list;
	struct futex_pi_state		*pi_state_cache;
#endif
#ifdef CONFIG_PERF_EVENTS
	struct perf_event_context	*perf_event_ctxp[perf_nr_task_contexts];
	struct mutex			perf_event_mutex;
	struct list_head		perf_event_list;
#endif
#ifdef CONFIG_DEBUG_PREEMPT
	unsigned long			preempt_disable_ip;
#endif
#ifdef CONFIG_NUMA
	/* Protected by alloc_lock: */
	struct mempolicy		*mempolicy;
	short				il_prev;
	short				pref_node_fork;
#endif
#ifdef CONFIG_NUMA_BALANCING
	int				numa_scan_seq;
	unsigned int			numa_scan_period;
	unsigned int			numa_scan_period_max;
	int				numa_preferred_nid;
	unsigned long			numa_migrate_retry;
	/* Migration stamp: */
	u64				node_stamp;
	u64				last_task_numa_placement;
	u64				last_sum_exec_runtime;
	struct callback_head		numa_work;

	struct list_head		numa_entry;
	struct numa_group		*numa_group;

	/*
	 * numa_faults is an array split into four regions:
	 * faults_memory, faults_cpu, faults_memory_buffer, faults_cpu_buffer
	 * in this precise order.
	 *
	 * faults_memory: Exponential decaying average of faults on a per-node
	 * basis. Scheduling placement decisions are made based on these
	 * counts. The values remain static for the duration of a PTE scan.
	 * faults_cpu: Track the nodes the process was running on when a NUMA
	 * hinting fault was incurred.
	 * faults_memory_buffer and faults_cpu_buffer: Record faults per node
	 * during the current scan window. When the scan completes, the counts
	 * in faults_memory and faults_cpu decay and these values are copied.
	 */
	unsigned long			*numa_faults;
	unsigned long			total_numa_faults;

	/*
	 * numa_faults_locality tracks if faults recorded during the last
	 * scan window were remote/local or failed to migrate. The task scan
	 * period is adapted based on the locality of the faults with different
	 * weights depending on whether they were shared or private faults
	 */
	unsigned long			numa_faults_locality[3];

	unsigned long			numa_pages_migrated;
#endif /* CONFIG_NUMA_BALANCING */

	struct tlbflush_unmap_batch	tlb_ubc;

	struct rcu_head			rcu;

	/* Cache last used pipe for splice(): */
	struct pipe_inode_info		*splice_pipe;

	struct page_frag		task_frag;

#ifdef CONFIG_TASK_DELAY_ACCT
	struct task_delay_info		*delays;
#endif

#ifdef CONFIG_FAULT_INJECTION
	int				make_it_fail;
	unsigned int			fail_nth;
#endif
	/*
	 * When (nr_dirtied >= nr_dirtied_pause), it's time to call
	 * balance_dirty_pages() for a dirty throttling pause:
	 */
	int				nr_dirtied;
	int				nr_dirtied_pause;
	/* Start of a write-and-pause period: */
	unsigned long			dirty_paused_when;

#ifdef CONFIG_LATENCYTOP
	int				latency_record_count;
	struct latency_record		latency_record[LT_SAVECOUNT];
#endif
	/*
	 * Time slack values; these are used to round up poll() and
	 * select() etc timeout values. These are in nanoseconds.
	 */
	u64				timer_slack_ns;
	u64				default_timer_slack_ns;

#ifdef CONFIG_KASAN
	unsigned int			kasan_depth;
#endif

#ifdef CONFIG_FUNCTION_GRAPH_TRACER
	/* Index of current stored address in ret_stack: */
	int				curr_ret_stack;

	/* Stack of return addresses for return function tracing: */
	struct ftrace_ret_stack		*ret_stack;

	/* Timestamp for last schedule: */
	unsigned long long		ftrace_timestamp;

	/*
	 * Number of functions that haven't been traced
	 * because of depth overrun:
	 */
	atomic_t			trace_overrun;

	/* Pause tracing: */
	atomic_t			tracing_graph_pause;
#endif

#ifdef CONFIG_TRACING
	/* State flags for use by tracers: */
	unsigned long			trace;

	/* Bitmask and counter of trace recursion: */
	unsigned long			trace_recursion;
#endif /* CONFIG_TRACING */

#ifdef CONFIG_KCOV
	/* Coverage collection mode enabled for this task (0 if disabled): */
	enum kcov_mode			kcov_mode;

	/* Size of the kcov_area: */
	unsigned int			kcov_size;

	/* Buffer for coverage collection: */
	void				*kcov_area;

	/* KCOV descriptor wired with this task or NULL: */
	struct kcov			*kcov;
#endif

#ifdef CONFIG_MEMCG
	struct mem_cgroup		*memcg_in_oom;
	gfp_t				memcg_oom_gfp_mask;
	int				memcg_oom_order;

	/* Number of pages to reclaim on returning to userland: */
	unsigned int			memcg_nr_pages_over_high;
#endif

#ifdef CONFIG_UPROBES
	struct uprobe_task		*utask;
#endif
#if defined(CONFIG_BCACHE) || defined(CONFIG_BCACHE_MODULE)
	unsigned int			sequential_io;
	unsigned int			sequential_io_avg;
#endif
#ifdef CONFIG_DEBUG_ATOMIC_SLEEP
	unsigned long			task_state_change;
#endif
	int				pagefault_disabled;
#ifdef CONFIG_MMU
	struct task_struct		*oom_reaper_list;
#endif
#ifdef CONFIG_VMAP_STACK
	struct vm_struct		*stack_vm_area;
#endif
#ifdef CONFIG_THREAD_INFO_IN_TASK
	/* A live task holds one reference: */
	atomic_t			stack_refcount;
#endif
#ifdef CONFIG_LIVEPATCH
	int patch_state;
#endif
#ifdef CONFIG_SECURITY
	/* Used by LSM modules for access restriction: */
	void				*security;
#endif

	/*
	 * New fields for task_struct should be added above here, so that
	 * they are included in the randomized portion of task_struct.
	 */
	randomized_struct_fields_end

	/* CPU-specific state of this task: */
	struct thread_struct		thread;

	/*
	 * WARNING: on x86, 'thread_struct' contains a variable-sized
	 * structure.  It *MUST* be at the end of 'task_struct'.
	 *
	 * Do not put anything below here!
	 */
};

static inline struct pid *task_pid(struct task_struct *task)
{
	return task->pids[PIDTYPE_PID].pid;
}

static inline struct pid *task_tgid(struct task_struct *task)
{
	return task->group_leader->pids[PIDTYPE_PID].pid;
}

/*
 * Without tasklist or RCU lock it is not safe to dereference
 * the result of task_pgrp/task_session even if task == current,
 * we can race with another thread doing sys_setsid/sys_setpgid.
 */
static inline struct pid *task_pgrp(struct task_struct *task)
{
	return task->group_leader->pids[PIDTYPE_PGID].pid;
}

static inline struct pid *task_session(struct task_struct *task)
{
	return task->group_leader->pids[PIDTYPE_SID].pid;
}

/*
 * the helpers to get the task's different pids as they are seen
 * from various namespaces
 *
 * task_xid_nr()     : global id, i.e. the id seen from the init namespace;
 * task_xid_vnr()    : virtual id, i.e. the id seen from the pid namespace of
 *                     current.
 * task_xid_nr_ns()  : id seen from the ns specified;
 *
 * see also pid_nr() etc in include/linux/pid.h
 */
pid_t __task_pid_nr_ns(struct task_struct *task, enum pid_type type, struct pid_namespace *ns);

static inline pid_t task_pid_nr(struct task_struct *tsk)
{
	return tsk->pid;
}

static inline pid_t task_pid_nr_ns(struct task_struct *tsk, struct pid_namespace *ns)
{
	return __task_pid_nr_ns(tsk, PIDTYPE_PID, ns);
}

static inline pid_t task_pid_vnr(struct task_struct *tsk)
{
	return __task_pid_nr_ns(tsk, PIDTYPE_PID, NULL);
}


static inline pid_t task_tgid_nr(struct task_struct *tsk)
{
	return tsk->tgid;
}

/**
 * pid_alive - check that a task structure is not stale
 * @p: Task structure to be checked.
 *
 * Test if a process is not yet dead (at most zombie state)
 * If pid_alive fails, then pointers within the task structure
 * can be stale and must not be dereferenced.
 *
 * Return: 1 if the process is alive. 0 otherwise.
 */
static inline int pid_alive(const struct task_struct *p)
{
	return p->pids[PIDTYPE_PID].pid != NULL;
}

static inline pid_t task_pgrp_nr_ns(struct task_struct *tsk, struct pid_namespace *ns)
{
	return __task_pid_nr_ns(tsk, PIDTYPE_PGID, ns);
}

static inline pid_t task_pgrp_vnr(struct task_struct *tsk)
{
	return __task_pid_nr_ns(tsk, PIDTYPE_PGID, NULL);
}


static inline pid_t task_session_nr_ns(struct task_struct *tsk, struct pid_namespace *ns)
{
	return __task_pid_nr_ns(tsk, PIDTYPE_SID, ns);
}

static inline pid_t task_session_vnr(struct task_struct *tsk)
{
	return __task_pid_nr_ns(tsk, PIDTYPE_SID, NULL);
}

static inline pid_t task_tgid_nr_ns(struct task_struct *tsk, struct pid_namespace *ns)
{
	return __task_pid_nr_ns(tsk, __PIDTYPE_TGID, ns);
}

static inline pid_t task_tgid_vnr(struct task_struct *tsk)
{
	return __task_pid_nr_ns(tsk, __PIDTYPE_TGID, NULL);
}

static inline pid_t task_ppid_nr_ns(const struct task_struct *tsk, struct pid_namespace *ns)
{
	pid_t pid = 0;

	rcu_read_lock();
	if (pid_alive(tsk))
		pid = task_tgid_nr_ns(rcu_dereference(tsk->real_parent), ns);
	rcu_read_unlock();

	return pid;
}

static inline pid_t task_ppid_nr(const struct task_struct *tsk)
{
	return task_ppid_nr_ns(tsk, &init_pid_ns);
}

/* Obsolete, do not use: */
static inline pid_t task_pgrp_nr(struct task_struct *tsk)
{
	return task_pgrp_nr_ns(tsk, &init_pid_ns);
}

#define TASK_REPORT_IDLE	(TASK_REPORT + 1)
#define TASK_REPORT_MAX		(TASK_REPORT_IDLE << 1)

static inline unsigned int __get_task_state(struct task_struct *tsk)
{
	unsigned int tsk_state = READ_ONCE(tsk->state);
	unsigned int state = (tsk_state | tsk->exit_state) & TASK_REPORT;

	BUILD_BUG_ON_NOT_POWER_OF_2(TASK_REPORT_MAX);

	if (tsk_state == TASK_IDLE)
		state = TASK_REPORT_IDLE;

	return fls(state);
}

static inline char __task_state_to_char(unsigned int state)
{
	static const char state_char[] = "RSDTtXZPI";

	BUILD_BUG_ON(1 + ilog2(TASK_REPORT_MAX) != sizeof(state_char) - 1);

	return state_char[state];
}

static inline char task_state_to_char(struct task_struct *tsk)
{
	return __task_state_to_char(__get_task_state(tsk));
}

/**
 * is_global_init - check if a task structure is init. Since init
 * is free to have sub-threads we need to check tgid.
 * @tsk: Task structure to be checked.
 *
 * Check if a task structure is the first user space task the kernel created.
 *
 * Return: 1 if the task structure is init. 0 otherwise.
 */
static inline int is_global_init(struct task_struct *tsk)
{
	return task_tgid_nr(tsk) == 1;
}

extern struct pid *cad_pid;

/*
 * Per process flags
 */
#define PF_IDLE			0x00000002	/* I am an IDLE thread */
#define PF_EXITING		0x00000004	/* Getting shut down */
#define PF_EXITPIDONE		0x00000008	/* PI exit done on shut down */
#define PF_VCPU			0x00000010	/* I'm a virtual CPU */
#define PF_WQ_WORKER		0x00000020	/* I'm a workqueue worker */
#define PF_FORKNOEXEC		0x00000040	/* Forked but didn't exec */
#define PF_MCE_PROCESS		0x00000080      /* Process policy on mce errors */
#define PF_SUPERPRIV		0x00000100	/* Used super-user privileges */
#define PF_DUMPCORE		0x00000200	/* Dumped core */
#define PF_SIGNALED		0x00000400	/* Killed by a signal */
#define PF_MEMALLOC		0x00000800	/* Allocating memory */
#define PF_NPROC_EXCEEDED	0x00001000	/* set_user() noticed that RLIMIT_NPROC was exceeded */
#define PF_USED_MATH		0x00002000	/* If unset the fpu must be initialized before use */
#define PF_USED_ASYNC		0x00004000	/* Used async_schedule*(), used by module init */
#define PF_NOFREEZE		0x00008000	/* This thread should not be frozen */
#define PF_FROZEN		0x00010000	/* Frozen for system suspend */
#define PF_KSWAPD		0x00020000	/* I am kswapd */
#define PF_MEMALLOC_NOFS	0x00040000	/* All allocation requests will inherit GFP_NOFS */
#define PF_MEMALLOC_NOIO	0x00080000	/* All allocation requests will inherit GFP_NOIO */
#define PF_LESS_THROTTLE	0x00100000	/* Throttle me less: I clean memory */
#define PF_KTHREAD		0x00200000	/* I am a kernel thread */
#define PF_RANDOMIZE		0x00400000	/* Randomize virtual address space */
#define PF_SWAPWRITE		0x00800000	/* Allowed to write to swap */
<<<<<<< HEAD
#define PF_WAKE_UP_IDLE         0x01000000	/* TTWU on an idle CPU */
=======
#define PF_MEMSTALL		0x01000000	/* Stalled due to lack of memory */
>>>>>>> 4344de2f
#define PF_NO_SETAFFINITY	0x04000000	/* Userland is not allowed to meddle with cpus_allowed */
#define PF_MCE_EARLY		0x08000000      /* Early kill for mce process policy */
#define PF_MUTEX_TESTER		0x20000000	/* Thread belongs to the rt mutex tester */
#define PF_FREEZER_SKIP		0x40000000	/* Freezer should not count it as freezable */
#define PF_SUSPEND_TASK		0x80000000      /* This thread called freeze_processes() and should not be frozen */

/*
 * Only the _current_ task can read/write to tsk->flags, but other
 * tasks can access tsk->flags in readonly mode for example
 * with tsk_used_math (like during threaded core dumping).
 * There is however an exception to this rule during ptrace
 * or during fork: the ptracer task is allowed to write to the
 * child->flags of its traced child (same goes for fork, the parent
 * can write to the child->flags), because we're guaranteed the
 * child is not running and in turn not changing child->flags
 * at the same time the parent does it.
 */
#define clear_stopped_child_used_math(child)	do { (child)->flags &= ~PF_USED_MATH; } while (0)
#define set_stopped_child_used_math(child)	do { (child)->flags |= PF_USED_MATH; } while (0)
#define clear_used_math()			clear_stopped_child_used_math(current)
#define set_used_math()				set_stopped_child_used_math(current)

#define conditional_stopped_child_used_math(condition, child) \
	do { (child)->flags &= ~PF_USED_MATH, (child)->flags |= (condition) ? PF_USED_MATH : 0; } while (0)

#define conditional_used_math(condition)	conditional_stopped_child_used_math(condition, current)

#define copy_to_stopped_child_used_math(child) \
	do { (child)->flags &= ~PF_USED_MATH, (child)->flags |= current->flags & PF_USED_MATH; } while (0)

/* NOTE: this will return 0 or PF_USED_MATH, it will never return 1 */
#define tsk_used_math(p)			((p)->flags & PF_USED_MATH)
#define used_math()				tsk_used_math(current)

static inline bool is_percpu_thread(void)
{
#ifdef CONFIG_SMP
	return (current->flags & PF_NO_SETAFFINITY) &&
		(current->nr_cpus_allowed  == 1);
#else
	return true;
#endif
}

/* Per-process atomic flags. */
#define PFA_NO_NEW_PRIVS		0	/* May not gain new privileges. */
#define PFA_SPREAD_PAGE			1	/* Spread page cache over cpuset */
#define PFA_SPREAD_SLAB			2	/* Spread some slab caches over cpuset */
#define PFA_SPEC_SSB_DISABLE		3	/* Speculative Store Bypass disabled */
#define PFA_SPEC_SSB_FORCE_DISABLE	4	/* Speculative Store Bypass force disabled*/
#define PFA_SPEC_IB_DISABLE		5	/* Indirect branch speculation restricted */
#define PFA_SPEC_IB_FORCE_DISABLE	6	/* Indirect branch speculation permanently restricted */
#define PFA_LMK_WAITING			7	/* Lowmemorykiller is waiting */

#define TASK_PFA_TEST(name, func)					\
	static inline bool task_##func(struct task_struct *p)		\
	{ return test_bit(PFA_##name, &p->atomic_flags); }

#define TASK_PFA_SET(name, func)					\
	static inline void task_set_##func(struct task_struct *p)	\
	{ set_bit(PFA_##name, &p->atomic_flags); }

#define TASK_PFA_CLEAR(name, func)					\
	static inline void task_clear_##func(struct task_struct *p)	\
	{ clear_bit(PFA_##name, &p->atomic_flags); }

TASK_PFA_TEST(NO_NEW_PRIVS, no_new_privs)
TASK_PFA_SET(NO_NEW_PRIVS, no_new_privs)

TASK_PFA_TEST(SPREAD_PAGE, spread_page)
TASK_PFA_SET(SPREAD_PAGE, spread_page)
TASK_PFA_CLEAR(SPREAD_PAGE, spread_page)

TASK_PFA_TEST(SPREAD_SLAB, spread_slab)
TASK_PFA_SET(SPREAD_SLAB, spread_slab)
TASK_PFA_CLEAR(SPREAD_SLAB, spread_slab)

TASK_PFA_TEST(SPEC_SSB_DISABLE, spec_ssb_disable)
TASK_PFA_SET(SPEC_SSB_DISABLE, spec_ssb_disable)
TASK_PFA_CLEAR(SPEC_SSB_DISABLE, spec_ssb_disable)

TASK_PFA_TEST(SPEC_SSB_FORCE_DISABLE, spec_ssb_force_disable)
TASK_PFA_SET(SPEC_SSB_FORCE_DISABLE, spec_ssb_force_disable)

TASK_PFA_TEST(SPEC_IB_DISABLE, spec_ib_disable)
TASK_PFA_SET(SPEC_IB_DISABLE, spec_ib_disable)
TASK_PFA_CLEAR(SPEC_IB_DISABLE, spec_ib_disable)

TASK_PFA_TEST(SPEC_IB_FORCE_DISABLE, spec_ib_force_disable)
TASK_PFA_SET(SPEC_IB_FORCE_DISABLE, spec_ib_force_disable)

TASK_PFA_TEST(LMK_WAITING, lmk_waiting)
TASK_PFA_SET(LMK_WAITING, lmk_waiting)

static inline void
current_restore_flags(unsigned long orig_flags, unsigned long flags)
{
	current->flags &= ~flags;
	current->flags |= orig_flags & flags;
}

extern int cpuset_cpumask_can_shrink(const struct cpumask *cur, const struct cpumask *trial);
extern int task_can_attach(struct task_struct *p, const struct cpumask *cs_cpus_allowed);
#ifdef CONFIG_SMP
extern void do_set_cpus_allowed(struct task_struct *p, const struct cpumask *new_mask);
extern int set_cpus_allowed_ptr(struct task_struct *p, const struct cpumask *new_mask);
extern bool cpupri_check_rt(void);
#else
static inline void do_set_cpus_allowed(struct task_struct *p, const struct cpumask *new_mask)
{
}
static inline int set_cpus_allowed_ptr(struct task_struct *p, const struct cpumask *new_mask)
{
	if (!cpumask_test_cpu(0, new_mask))
		return -EINVAL;
	return 0;
}
static inline bool cpupri_check_rt(void)
{
	return false;
}
#endif

#ifndef cpu_relax_yield
#define cpu_relax_yield() cpu_relax()
#endif

extern int yield_to(struct task_struct *p, bool preempt);
extern void set_user_nice(struct task_struct *p, long nice);
extern int task_prio(const struct task_struct *p);

/**
 * task_nice - return the nice value of a given task.
 * @p: the task in question.
 *
 * Return: The nice value [ -20 ... 0 ... 19 ].
 */
static inline int task_nice(const struct task_struct *p)
{
	return PRIO_TO_NICE((p)->static_prio);
}

extern int can_nice(const struct task_struct *p, const int nice);
extern int task_curr(const struct task_struct *p);
extern int idle_cpu(int cpu);
extern int sched_setscheduler(struct task_struct *, int, const struct sched_param *);
extern int sched_setscheduler_nocheck(struct task_struct *, int, const struct sched_param *);
extern int sched_setattr(struct task_struct *, const struct sched_attr *);
extern struct task_struct *idle_task(int cpu);

/**
 * is_idle_task - is the specified task an idle task?
 * @p: the task in question.
 *
 * Return: 1 if @p is an idle task. 0 otherwise.
 */
static inline bool is_idle_task(const struct task_struct *p)
{
	return !!(p->flags & PF_IDLE);
}

extern struct task_struct *curr_task(int cpu);
extern void ia64_set_curr_task(int cpu, struct task_struct *p);

void yield(void);

union thread_union {
#ifndef CONFIG_THREAD_INFO_IN_TASK
	struct thread_info thread_info;
#endif
	unsigned long stack[THREAD_SIZE/sizeof(long)];
};

#ifdef CONFIG_THREAD_INFO_IN_TASK
static inline struct thread_info *task_thread_info(struct task_struct *task)
{
	return &task->thread_info;
}
#elif !defined(__HAVE_THREAD_FUNCTIONS)
# define task_thread_info(task)	((struct thread_info *)(task)->stack)
#endif

/*
 * find a task by one of its numerical ids
 *
 * find_task_by_pid_ns():
 *      finds a task by its pid in the specified namespace
 * find_task_by_vpid():
 *      finds a task by its virtual pid
 *
 * see also find_vpid() etc in include/linux/pid.h
 */

extern struct task_struct *find_task_by_vpid(pid_t nr);
extern struct task_struct *find_task_by_pid_ns(pid_t nr, struct pid_namespace *ns);

extern int wake_up_state(struct task_struct *tsk, unsigned int state);
extern int wake_up_process(struct task_struct *tsk);
extern void wake_up_new_task(struct task_struct *tsk);

#ifdef CONFIG_SMP
extern void kick_process(struct task_struct *tsk);
#else
static inline void kick_process(struct task_struct *tsk) { }
#endif

extern void __set_task_comm(struct task_struct *tsk, const char *from, bool exec);

static inline void set_task_comm(struct task_struct *tsk, const char *from)
{
	__set_task_comm(tsk, from, false);
}

extern char *__get_task_comm(char *to, size_t len, struct task_struct *tsk);
#define get_task_comm(buf, tsk) ({			\
	BUILD_BUG_ON(sizeof(buf) != TASK_COMM_LEN);	\
	__get_task_comm(buf, sizeof(buf), tsk);		\
})

#ifdef CONFIG_SMP
void scheduler_ipi(void);
extern unsigned long wait_task_inactive(struct task_struct *, long match_state);
#else
static inline void scheduler_ipi(void) { }
static inline unsigned long wait_task_inactive(struct task_struct *p, long match_state)
{
	return 1;
}
#endif

/*
 * Set thread flags in other task's structures.
 * See asm/thread_info.h for TIF_xxxx flags available:
 */
static inline void set_tsk_thread_flag(struct task_struct *tsk, int flag)
{
	set_ti_thread_flag(task_thread_info(tsk), flag);
}

static inline void clear_tsk_thread_flag(struct task_struct *tsk, int flag)
{
	clear_ti_thread_flag(task_thread_info(tsk), flag);
}

static inline int test_and_set_tsk_thread_flag(struct task_struct *tsk, int flag)
{
	return test_and_set_ti_thread_flag(task_thread_info(tsk), flag);
}

static inline int test_and_clear_tsk_thread_flag(struct task_struct *tsk, int flag)
{
	return test_and_clear_ti_thread_flag(task_thread_info(tsk), flag);
}

static inline int test_tsk_thread_flag(struct task_struct *tsk, int flag)
{
	return test_ti_thread_flag(task_thread_info(tsk), flag);
}

static inline void set_tsk_need_resched(struct task_struct *tsk)
{
	set_tsk_thread_flag(tsk,TIF_NEED_RESCHED);
}

static inline void clear_tsk_need_resched(struct task_struct *tsk)
{
	clear_tsk_thread_flag(tsk,TIF_NEED_RESCHED);
}

static inline int test_tsk_need_resched(struct task_struct *tsk)
{
	return unlikely(test_tsk_thread_flag(tsk,TIF_NEED_RESCHED));
}

/*
 * cond_resched() and cond_resched_lock(): latency reduction via
 * explicit rescheduling in places that are safe. The return
 * value indicates whether a reschedule was done in fact.
 * cond_resched_lock() will drop the spinlock before scheduling,
 * cond_resched_softirq() will enable bhs before scheduling.
 */
#ifndef CONFIG_PREEMPT
extern int _cond_resched(void);
#else
static inline int _cond_resched(void) { return 0; }
#endif

#define cond_resched() ({			\
	___might_sleep(__FILE__, __LINE__, 0);	\
	_cond_resched();			\
})

extern int __cond_resched_lock(spinlock_t *lock);

#define cond_resched_lock(lock) ({				\
	___might_sleep(__FILE__, __LINE__, PREEMPT_LOCK_OFFSET);\
	__cond_resched_lock(lock);				\
})

extern int __cond_resched_softirq(void);

#define cond_resched_softirq() ({					\
	___might_sleep(__FILE__, __LINE__, SOFTIRQ_DISABLE_OFFSET);	\
	__cond_resched_softirq();					\
})

static inline void cond_resched_rcu(void)
{
#if defined(CONFIG_DEBUG_ATOMIC_SLEEP) || !defined(CONFIG_PREEMPT_RCU)
	rcu_read_unlock();
	cond_resched();
	rcu_read_lock();
#endif
}

/*
 * Does a critical section need to be broken due to another
 * task waiting?: (technically does not depend on CONFIG_PREEMPT,
 * but a general need for low latency)
 */
static inline int spin_needbreak(spinlock_t *lock)
{
#ifdef CONFIG_PREEMPT
	return spin_is_contended(lock);
#else
	return 0;
#endif
}

static __always_inline bool need_resched(void)
{
	return unlikely(tif_need_resched());
}

/*
 * Wrappers for p->thread_info->cpu access. No-op on UP.
 */
#ifdef CONFIG_SMP

static inline unsigned int task_cpu(const struct task_struct *p)
{
#ifdef CONFIG_THREAD_INFO_IN_TASK
	return p->cpu;
#else
	return task_thread_info(p)->cpu;
#endif
}

extern void set_task_cpu(struct task_struct *p, unsigned int cpu);

#else

static inline unsigned int task_cpu(const struct task_struct *p)
{
	return 0;
}

static inline void set_task_cpu(struct task_struct *p, unsigned int cpu)
{
}

#endif /* CONFIG_SMP */

/*
 * In order to reduce various lock holder preemption latencies provide an
 * interface to see if a vCPU is currently running or not.
 *
 * This allows us to terminate optimistic spin loops and block, analogous to
 * the native optimistic spin heuristic of testing if the lock owner task is
 * running or not.
 */
#ifndef vcpu_is_preempted
# define vcpu_is_preempted(cpu)	false
#endif

extern long msm_sched_setaffinity(pid_t pid, struct cpumask *new_mask);
extern long sched_setaffinity(pid_t pid, const struct cpumask *new_mask);
extern long sched_getaffinity(pid_t pid, struct cpumask *mask);

#ifndef TASK_SIZE_OF
#define TASK_SIZE_OF(tsk)	TASK_SIZE
#endif

static inline u32 sched_get_wake_up_idle(struct task_struct *p)
{
	u32 enabled = p->flags & PF_WAKE_UP_IDLE;

	return !!enabled;
}

static inline int sched_set_wake_up_idle(struct task_struct *p,
						int wake_up_idle)
{
	int enable = !!wake_up_idle;

	if (enable)
		p->flags |= PF_WAKE_UP_IDLE;
	else
		p->flags &= ~PF_WAKE_UP_IDLE;

	return 0;
}

static inline void set_wake_up_idle(bool enabled)
{
	if (enabled)
		current->flags |= PF_WAKE_UP_IDLE;
	else
		current->flags &= ~PF_WAKE_UP_IDLE;
}

#endif<|MERGE_RESOLUTION|>--- conflicted
+++ resolved
@@ -1561,13 +1561,10 @@
 #define PF_KTHREAD		0x00200000	/* I am a kernel thread */
 #define PF_RANDOMIZE		0x00400000	/* Randomize virtual address space */
 #define PF_SWAPWRITE		0x00800000	/* Allowed to write to swap */
-<<<<<<< HEAD
-#define PF_WAKE_UP_IDLE         0x01000000	/* TTWU on an idle CPU */
-=======
 #define PF_MEMSTALL		0x01000000	/* Stalled due to lack of memory */
->>>>>>> 4344de2f
 #define PF_NO_SETAFFINITY	0x04000000	/* Userland is not allowed to meddle with cpus_allowed */
 #define PF_MCE_EARLY		0x08000000      /* Early kill for mce process policy */
+#define PF_WAKE_UP_IDLE         0x10000000	/* TTWU on an idle CPU */
 #define PF_MUTEX_TESTER		0x20000000	/* Thread belongs to the rt mutex tester */
 #define PF_FREEZER_SKIP		0x40000000	/* Freezer should not count it as freezable */
 #define PF_SUSPEND_TASK		0x80000000      /* This thread called freeze_processes() and should not be frozen */
