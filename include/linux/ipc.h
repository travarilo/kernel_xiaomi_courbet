#ifndef _LINUX_IPC_H
#define _LINUX_IPC_H

#include <linux/spinlock.h>
#include <linux/uidgid.h>
#include <uapi/linux/ipc.h>

#define IPCMNI 32768  /* <= MAX_INT limit for ipc arrays (including sysctl changes) */

/* used by in-kernel data structures */
struct kern_ipc_perm {
	spinlock_t	lock;
	bool		deleted;
	int		id;
	key_t		key;
	kuid_t		uid;
	kgid_t		gid;
	kuid_t		cuid;
	kgid_t		cgid;
	umode_t		mode;
	unsigned long	seq;
	void		*security;
<<<<<<< HEAD

	struct rcu_head rcu;
	atomic_t refcount;
} ____cacheline_aligned_in_smp;
=======
} ____cacheline_aligned_in_smp __randomize_layout;
>>>>>>> 8acdf505

#endif /* _LINUX_IPC_H */<|MERGE_RESOLUTION|>--- conflicted
+++ resolved
@@ -20,13 +20,9 @@
 	umode_t		mode;
 	unsigned long	seq;
 	void		*security;
-<<<<<<< HEAD
 
 	struct rcu_head rcu;
 	atomic_t refcount;
-} ____cacheline_aligned_in_smp;
-=======
 } ____cacheline_aligned_in_smp __randomize_layout;
->>>>>>> 8acdf505
 
 #endif /* _LINUX_IPC_H */